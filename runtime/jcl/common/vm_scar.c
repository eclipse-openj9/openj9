/*******************************************************************************
 * Copyright (c) 1998, 2023 IBM Corp. and others
 *
 * This program and the accompanying materials are made available under
 * the terms of the Eclipse Public License 2.0 which accompanies this
 * distribution and is available at https://www.eclipse.org/legal/epl-2.0/
 * or the Apache License, Version 2.0 which accompanies this distribution and
 * is available at https://www.apache.org/licenses/LICENSE-2.0.
 *
 * This Source Code may also be made available under the following
 * Secondary Licenses when the conditions for such availability set
 * forth in the Eclipse Public License, v. 2.0 are satisfied: GNU
 * General Public License, version 2 with the GNU Classpath
 * Exception [1] and GNU General Public License, version 2 with the
 * OpenJDK Assembly Exception [2].
 *
 * [1] https://www.gnu.org/software/classpath/license.html
 * [2] https://openjdk.org/legal/assembly-exception.html
 *
 * SPDX-License-Identifier: EPL-2.0 OR Apache-2.0 OR GPL-2.0 WITH Classpath-exception-2.0 OR LicenseRef-GPL-2.0 WITH Assembly-exception
 *******************************************************************************/

#include <string.h>
#ifdef WIN32
#include <windows.h>
#endif
#ifdef LINUX
#include <dlfcn.h>
#endif

#include "j9.h"
#include "j9consts.h"
#include "j9jclnls.h"
#include "jni.h"
#include "j9protos.h"
#include "j9port.h"
#include "jvminit.h"
#include "jclprots.h"
#include "omrlinkedlist.h"
#include "ut_j9jcl.h"

#include "j2sever.h"

#include "sunvmi_api.h"
#include "jcl_internal.h"

#define JAVA_FONTS_STR "JAVA_FONTS"
#define OFFLOAD_PREFIX "offload_"

#define J9_DLL_NAME J9_JAVA_SE_DLL_NAME

/* this file is owned by the VM-team.  Please do not modify it without consulting the VM team */

#if defined(LINUX) || defined(RS6000) || defined(J9ZOS390)
#define J9VM_UNIX
#endif

#ifdef J9VM_OPT_DYNAMIC_LOAD_SUPPORT

/* Maximum number of entries the classlib.properties file. */
#define MAX_PROPSFILE_BOOTPATH_ENTRIES 64

/* Reserved for entries added by addVMSpecificDirectories(). */
#define NUM_RESERVED_BOOTPATH_ENTRIES 2

/* Maximum entries on the bootpath. */
#define MAX_BOOTPATH_ENTRIES (MAX_PROPSFILE_BOOTPATH_ENTRIES+NUM_RESERVED_BOOTPATH_ENTRIES)

/*
 * Array of bootpath entries, NULL-terminated.
 * Entries which begin with '!' have been allocated on the heap and are
 * expected to be freed by getDefaultBootstrapClassPath() in bpinit.c.
 */
const char* jclBootstrapClassPath[MAX_BOOTPATH_ENTRIES+1]; /* +1 for null-term */

/* Array of memory-allocated bootpath entries, NULL-terminated.
 * We need this because in the jclBootstrapClassPath array some entries are
 * allocated and some are statically declared and this second arrays keeps track
 * of which ones were allocated so that we can free them when appropriate */
char* jclBootstrapClassPathAllocated[MAX_BOOTPATH_ENTRIES+1] = {NULL}; /* +1 for null-term */

/* Allocated memory to store string read from classlib.properties file. */
char *iniBootpath = NULL;

#endif

const U_64 jclConfig = J9CONST64(0x7363617237306200);		/* 'scar70b' */

#if defined(WIN32)
#define J9_AWTPRINTERJOB_VALUE	"sun.awt.windows.WPrinterJob"
#define J9_AWTTOOLKIT_VALUE	"sun.awt.windows.WToolkit"
#define J9_AWTGRAPHICSENV_VALUE	"sun.awt.Win32GraphicsEnvironment"
#elif defined(OSX) /* WIN32 */
#define J9_AWTPRINTERJOB_VALUE	"sun.lwawt.macosx.CPrinterJob"
#define J9_AWTTOOLKIT_VALUE	"sun.lwawt.macosx.LWCToolkit"
#define J9_AWTGRAPHICSENV_VALUE	"sun.awt.CGraphicsEnvironment"
#else /* OSX */
/* defined(J9VM_UNIX) */
#define J9_AWTPRINTERJOB_VALUE	"sun.print.PSPrinterJob"
#define J9_AWTGRAPHICSENV_VALUE	"sun.awt.X11GraphicsEnvironment"
#if defined(J9ZTPF)
#define J9_AWTTOOLKIT_VALUE	"sun.awt.HToolkit"
#else /* defined(J9ZTPF) */
#define J9_AWTTOOLKIT_VALUE	"sun.awt.X11.XToolkit"
#endif /* defined(J9ZTPF) */
#endif /* WIN32 */

#define	FIPS_HOME_PROP_NAME	"com.ibm.fips.home"
#define	FIPS_MODE_PROP_NAME	"com.ibm.fips.mode"

#define	FIPS140_3_PROP_VALUE	"140-3"
#define	FIPS140_2_PROP_VALUE	"140-2"
#define	FIPS140_3_DIR		( DIR_SEPARATOR_STR "fips" FIPS140_3_PROP_VALUE )


jint scarInit(J9JavaVM *vm);
jint scarPreconfigure(J9JavaVM *vm);
static UDATA addBFUSystemProperties(J9JavaVM* vm);
static IDATA addVMSpecificDirectories(J9JavaVM *vm, UDATA *cursor, char *subdirName);
static IDATA loadClasslibPropertiesFile(J9JavaVM *vm, UDATA *cursor);
static void setFatalErrorStringInDLLTableEntry(J9JavaVM* vm, char *errorString);

jint
JNICALL JVM_OnLoad(JavaVM * jvm, char *options, void *reserved)
{
	return 0;
}


/**
 * Add additional system properties required by the Sun class library.
 * @param javaVM
 * @return J9SYSPROP_ERROR_NONE on success, or a J9SYSPROP_ERROR_* value on failure.
 */
static UDATA
addBFUSystemProperties(J9JavaVM* vm)
{
	int fontPathSize = 0;
	char* fontPathBuffer = "";
	char* propValue = NULL;
	UDATA rc = 0;
	const J9InternalVMFunctions* vmfunc = vm->internalVMFunctions;

	OMRPORT_ACCESS_FROM_OMRVM(vm->omrVM);
	PORT_ACCESS_FROM_JAVAVM(vm);

	if ( (fontPathSize = (int)j9sysinfo_get_env(JAVA_FONTS_STR, NULL, 0)) > 0 ) {
		fontPathBuffer = j9mem_allocate_memory(fontPathSize, J9MEM_CATEGORY_VM_JCL);
		if (fontPathBuffer) {
			vm->jclSysPropBuffer = fontPathBuffer;		/* Use jclSysPropBuffer for all allocated sys prop values */
			j9sysinfo_get_env(JAVA_FONTS_STR, fontPathBuffer, fontPathSize);
		}
	}

#ifdef WIN32
	if (J9SYSPROP_ERROR_NOT_FOUND == vmfunc->getSystemProperty(vm, "java.awt.fonts", NULL)) {
		rc = vmfunc->addSystemProperty(vm, "java.awt.fonts", fontPathBuffer, 0);
		if (J9SYSPROP_ERROR_NONE != rc) {
			return rc;
		}
	}
#endif /* WIN32 */

	if (J9SYSPROP_ERROR_NOT_FOUND == vmfunc->getSystemProperty(vm, "java.awt.graphicsenv", NULL)) {
		rc = vmfunc->addSystemProperty(vm, "java.awt.graphicsenv", J9_AWTGRAPHICSENV_VALUE, 0);
		if (J9SYSPROP_ERROR_NONE != rc) {
			return rc;
		}
	}

	if (J9SYSPROP_ERROR_NOT_FOUND == vmfunc->getSystemProperty(vm, "awt.toolkit", NULL)) {
		rc = vmfunc->addSystemProperty(vm, "awt.toolkit", J9_AWTTOOLKIT_VALUE, 0);
		if (J9SYSPROP_ERROR_NONE != rc) {
			return rc;
		}
	}
<<<<<<< HEAD
	
	if (J9SYSPROP_ERROR_NOT_FOUND == vmfunc->getSystemProperty(vm, "java.awt.printerjob", NULL)) {
		rc = vmfunc->addSystemProperty(vm, "java.awt.printerjob", J9_AWTPRINTERJOB_VALUE, 0);
=======

	if (J9SYSPROP_ERROR_NOT_FOUND == vmfunc->getSystemProperty(javaVM, "java.awt.printerjob", NULL)) {
		rc = vmfunc->addSystemProperty(javaVM, "java.awt.printerjob", J9_AWTPRINTERJOB_VALUE, 0);
>>>>>>> 9d338d61
		if (J9SYSPROP_ERROR_NONE != rc) {
			return rc;
		}
	}

#ifdef J9VM_UNIX
	if (J9SYSPROP_ERROR_NOT_FOUND == vmfunc->getSystemProperty(vm, "java.awt.fonts", NULL)) {
		rc = vmfunc->addSystemProperty(vm, "java.awt.fonts", "", 0);
		if (J9SYSPROP_ERROR_NONE != rc) {
			return rc;
		}
	}

#if defined(J9ZOS390)
	if (J9SYSPROP_ERROR_NOT_FOUND == vmfunc->getSystemProperty(vm, "sun.security.policy.utf8", NULL)) {
		rc = vmfunc->addSystemProperty(vm, "sun.security.policy.utf8", "false", 0);
		if (J9SYSPROP_ERROR_NONE != rc) {
			return rc;
		}
	}
#endif

	if (fontPathSize >= 0) {
		if (J9SYSPROP_ERROR_NOT_FOUND == vmfunc->getSystemProperty(vm, "sun.java2d.fontpath", NULL)) {
			rc = vmfunc->addSystemProperty(vm, "sun.java2d.fontpath", fontPathBuffer, 0);
			if (J9SYSPROP_ERROR_NONE != rc) {
				return rc;
			}
		}
	}
#endif /* J9VM_UNIX */

	if (J9SYSPROP_ERROR_NOT_FOUND == vmfunc->getSystemProperty(vm, "sun.arch.data.model", NULL)) {
#if defined(J9VM_ENV_DATA64)
		propValue = "64";
#else
		propValue = "32";
#endif
		rc = vmfunc->addSystemProperty(vm, "sun.arch.data.model", propValue, 0);
		if (J9SYSPROP_ERROR_NONE != rc) {
			return rc;
		}
	}

#ifdef J9VM_ENV_LITTLE_ENDIAN
	propValue = "UnicodeLittle";
#else
	propValue = "UnicodeBig";
#endif
	if (J9SYSPROP_ERROR_NOT_FOUND == vmfunc->getSystemProperty(vm, "sun.io.unicode.encoding", NULL)) {
		rc = vmfunc->addSystemProperty(vm, "sun.io.unicode.encoding", propValue, 0);
		if (J9SYSPROP_ERROR_NONE != rc) {
			return rc;
		}
	}

#if defined(LINUX)
	if (J9SYSPROP_ERROR_NOT_FOUND == vmfunc->getSystemProperty(vm, "sun.desktop", NULL)) {
		char tempString[2];
		/* We don't care about the value of the env var, just whether it is not null */
		if (j9sysinfo_get_env("GNOME_DESKTOP_SESSION_ID", tempString, 2) != -1) {
			rc = vmfunc->addSystemProperty(vm, "sun.desktop", "gnome", 0);
			if (J9SYSPROP_ERROR_NONE != rc) {
				return rc;
			}
		}
	}
#endif /* LINUX */

#if defined(WIN32)
	if (J9SYSPROP_ERROR_NOT_FOUND == vmfunc->getSystemProperty(vm, "sun.desktop", NULL)) {
		rc = vmfunc->addSystemProperty(vm, "sun.desktop", "windows", 0);
		if (J9SYSPROP_ERROR_NONE != rc) {
			return rc;
		}
	}
#endif

<<<<<<< HEAD
	if (J9SYSPROP_ERROR_NOT_FOUND == vmfunc->getSystemProperty(vm, FIPS_HOME_PROP_NAME, NULL)) {
		size_t fipsHomePropertyFlags = 0;
		IDATA fips140_2 = FIND_AND_CONSUME_ARG(EXACT_MATCH, VMOPT_XFIPS_140_2, NULL);
		IDATA fips140_3 = FIND_AND_CONSUME_ARG(EXACT_MATCH, VMOPT_XFIPS_140_3, NULL);
		if (fips140_2 >= fips140_3) {
			/* FIPS 140-2 mode: set com.ibm.fips.home to same as JAVA_HOME */
			fipsHomePropertyFlags = 0;
			vm->fipsHome = vm->javaHome;
			vm->fipsMode = (U_8 *)FIPS140_2_PROP_VALUE;
		} else {
			/* FIPS 140-3 mode: set com.ibm.fips.home to JAVA_HOME/FIPS140_3_DIR */
			size_t javaHomePathLength = strlen((char*)vm->javaHome);
			size_t fipsPathBufferSize = javaHomePathLength + strlen(FIPS140_3_DIR) + 1;
			char* fipsPathBuffer = j9mem_allocate_memory(fipsPathBufferSize, J9MEM_CATEGORY_VM_JCL);
			if (NULL == fipsPathBuffer) {
				return J9SYSPROP_ERROR_OUT_OF_MEMORY;
			} else {
				size_t writtenLength = omrstr_printf(fipsPathBuffer, fipsPathBufferSize, "%s%s", (const char *)vm->javaHome, FIPS140_3_DIR);
				Assert_JCL_true(writtenLength == (fipsPathBufferSize - 1));
				fipsHomePropertyFlags = J9SYSPROP_FLAG_VALUE_ALLOCATED;
			}
			vm->fipsHome = (U_8 *)fipsPathBuffer;
			vm->fipsMode = (U_8 *)FIPS140_3_PROP_VALUE;
		}

		rc = vmfunc->addSystemProperty(vm, FIPS_HOME_PROP_NAME, (const char *)vm->fipsHome, fipsHomePropertyFlags);
		if (J9SYSPROP_ERROR_NONE != rc) {
			return rc;
		}

		rc = vmfunc->addSystemProperty(vm, FIPS_MODE_PROP_NAME, (const char *)vm->fipsMode, 0);
		if (J9SYSPROP_ERROR_NONE != rc) {
			return rc;
		}
	}
	if (J9SYSPROP_ERROR_NOT_FOUND == vmfunc->getSystemProperty(vm, FIPS_MODE_PROP_NAME, NULL)) {
		rc = vmfunc->addSystemProperty(vm, FIPS_MODE_PROP_NAME, FIPS140_2_PROP_VALUE, 0);
		if (J9SYSPROP_ERROR_NONE != rc) {
			return rc;
		}
	}

=======
>>>>>>> 9d338d61
	return J9SYSPROP_ERROR_NONE;
}


jint
scarInit(J9JavaVM * vm)
{
	J9InternalVMFunctions *vmFuncs = vm->internalVMFunctions;
	UDATA handle = 0;
	jint result = 0;
#if defined(WIN32)
	char *dbgwrapperStr = NULL;
	UDATA jclVersion = J2SE_VERSION(vm) & J2SE_VERSION_MASK;
#endif

	/* We need to overlay java.dll functions */
	result = (jint)vmFuncs->registerBootstrapLibrary(vm->mainThread, J9_DLL_NAME, (J9NativeLibrary **)&handle, FALSE);
	if (0 != result) {
		return result;
	}
	((J9NativeLibrary*)handle)->flags |= J9NATIVELIB_FLAG_ALLOW_INL;

#ifdef J9VM_OPT_JAVA_OFFLOAD_SUPPORT
	if (0 != ((J9NativeLibrary*)handle)->doSwitching) {
		Assert_JCL_Natives_Not_Offloaded();
		/* Trace engine may not be running at this point, refuse to load */
		return 1;
	}
#endif

#if defined(WIN32) && !defined(OPENJ9_BUILD)
	switch (jclVersion) {
	case J2SE_18:
		dbgwrapperStr = "dbgwrapper80";
		break;
	default:
		Assert_JCL_unreachable();
	}

	/* Preload this dependency from the JVM directories so the system does not load it from system path, as the wrong version could be found.
	 * Ignore the return value, if jsig isn't present the JVM won't start anyway.
	 */
	vmFuncs->registerBootstrapLibrary( vm->mainThread, "jsig", (J9NativeLibrary**)&handle, FALSE);

	/* Preload this dependency from the JVM directories so the system does not load it from system path, as the wrong version could be found. */
	result = (jint)vmFuncs->registerBootstrapLibrary( vm->mainThread, dbgwrapperStr, (J9NativeLibrary**)&handle, FALSE);
	if (0 != result) {
		PORT_ACCESS_FROM_JAVAVM(vm);
		/* If library can not be found, print a warning and proceed anyway as the dependency on this library may have been removed. */
		j9nls_printf(PORTLIB, J9NLS_WARNING, J9NLS_JCL_WARNING_DLL_COULDNOT_BE_REGISTERED_AS_BOOTSTRAP_LIB, dbgwrapperStr, result);
	}
#endif /* defined(WIN32) && !defined(OPENJ9_BUILD) */

#if defined(J9VM_INTERP_MINIMAL_JCL)
	result = standardInit(vm, J9_DLL_NAME);
#else /* J9VM_INTERP_MINIMAL_JCL */
	result = (jint)vmFuncs->registerBootstrapLibrary( vm->mainThread, "java", (J9NativeLibrary**)&handle, FALSE);

	if( result == 0 ) {
		result = managementInit( vm );
	}

	if (result == 0) {
		initializeReflection(vm);
		result = standardInit(vm, J9_DLL_NAME);
		if (result == 0) {
			preloadReflectWrapperClasses(vm);
		}
	}
#endif /* J9VM_INTERP_MINIMAL_JCL */
	return result;
}


IDATA
J9VMDllMain(J9JavaVM* vm, IDATA stage, void* reserved)
{
	PORT_ACCESS_FROM_JAVAVM(vm);
	IDATA returnVal = J9VMDLLMAIN_OK;
	IDATA result = 0;
	IDATA* returnPointer = &result;
	I_32 hookReturnValue = JNI_OK;
	I_32* returnValuePointer = &hookReturnValue;
	J9InternalVMFunctions *vmFuncs = vm->internalVMFunctions;

	switch(stage) {
		case ALL_LIBRARIES_LOADED:
			returnVal = initializeUnsafeMemoryTracking(vm);
			if (returnVal != JNI_OK) {
				return J9VMDLLMAIN_FAILED;
			}

			/* TODO: Can this be removed? */
			vm->jclFlags |=
				J9_JCL_FLAG_REFERENCE_OBJECTS |
				J9_JCL_FLAG_FINALIZATION |
				J9_JCL_FLAG_THREADGROUPS;
			vm->jclSysPropBuffer = NULL;

			/* give outside modules a crack at doing the preconfigure.  If there is no hook then
			 * run scarPreconfigure directly */
			TRIGGER_J9HOOK_VM_SCAR_PRECONFIGURE(vm->hookInterface, vm, returnValuePointer, returnPointer);
			if (result == 0 ){
				/* no hook ran so call scarPreconfigure directly */
				if (scarPreconfigure(vm) != JNI_OK) {
					returnVal = J9VMDLLMAIN_FAILED;
					break;
				}
			} else {
				/* return the result from the hook */
				if (hookReturnValue != JNI_OK){
					returnVal = J9VMDLLMAIN_FAILED;
					break;
				}
			}

			break;

		case ALL_VM_ARGS_CONSUMED :
			FIND_AND_CONSUME_VMARG(STARTSWITH_MATCH, VMOPT_XJCL_COLON, NULL);
			break;

		case JCL_INITIALIZED :
			returnVal = SunVMI_LifecycleEvent(vm, JCL_INITIALIZED, NULL);
			if (J9VMDLLMAIN_OK != returnVal) {
				break;
			}

			result = (IDATA) scarInit(vm);
			if (JNI_OK == result) {
				result = (IDATA) completeInitialization(vm);
			}
			if (JNI_OK != result) {
				J9VMThread *vmThread = vm->mainThread;

				if ((NULL != vmThread->currentException) || (NULL == vmThread->threadObject)) {
					vmFuncs->internalEnterVMFromJNI(vmThread);
					vmFuncs->internalExceptionDescribe(vmThread);
					vmFuncs->internalReleaseVMAccess(vmThread);
					returnVal = J9VMDLLMAIN_SILENT_EXIT_VM;
				} else {
					returnVal = J9VMDLLMAIN_FAILED;
				}
			}
			break;

		case VM_INITIALIZATION_COMPLETE :
			returnVal = SunVMI_LifecycleEvent(vm, VM_INITIALIZATION_COMPLETE, NULL);
			break;

		case LIBRARIES_ONUNLOAD :
			if (vm->jclSysPropBuffer) {
				j9mem_free_memory(vm->jclSysPropBuffer);
			}
			managementTerminate( vm );
			if (JCL_OnUnload(vm, NULL) != JNI_OK) {
				returnVal = J9VMDLLMAIN_FAILED;
			}
			if (NULL != iniBootpath) {
				j9mem_free_memory(iniBootpath);
				iniBootpath = NULL;
			}
			freeUnsafeMemory(vm);
			break;

		case OFFLOAD_JCL_PRECONFIGURE:
			if (scarPreconfigure(vm) != JNI_OK) {
				returnVal = J9VMDLLMAIN_FAILED;
			}
			break;

		case INTERPRETER_SHUTDOWN:
			break;
	}

	return returnVal;
}

/**
 * Helper function which looks up the entry for this DLL
 * in the VM's table and sets the fatalErrorString specified
 * if the entry is found.
 *
 * @param[in] vm			A pointer to the Java VM
 * @param[in] errorString	The error string to set in the VM's dll entry
 */
static void
setFatalErrorStringInDLLTableEntry(J9JavaVM* vm, char *errorString)
{
	J9VMDllLoadInfo *loadInfo = FIND_DLL_TABLE_ENTRY(J9_DLL_NAME);
	if (NULL != loadInfo) {
		loadInfo->fatalErrorStr = errorString;
	}
}

jint
scarPreconfigure(J9JavaVM * vm)
{
	/* There are a fixed number of entries in jclBootstrapClassPath, ensure that you don't exceed the maximum number */
	UDATA i = 0;
	IDATA rc = 0;
	PORT_ACCESS_FROM_JAVAVM(vm);

	if (J9SYSPROP_ERROR_NONE != addBFUSystemProperties(vm)) {
		return JNI_ERR;
	}

	if (J2SE_VERSION(vm) < J2SE_V11) {
		char *vmSpecificDirectoryPath = "jclSC180";

		rc = addVMSpecificDirectories(vm, &i, vmSpecificDirectoryPath);
		if (0 != rc) {
			goto fail;
		}

		rc = loadClasslibPropertiesFile(vm, &i);
		if (rc <= 0) {
			/* loadClasslibPropertiesFile can't find any bootpath from classlib.properties, fail. */
			goto error;
		}

		Assert_JCL_true(i <= MAX_BOOTPATH_ENTRIES);
	}

	/* Terminate the path entries with a NULL */
	jclBootstrapClassPath[i] = NULL;

	/* Call the usual preconfigure routine */
	return standardPreconfigure((JavaVM*)vm);

error:
	rc = JNI_ERR;

fail:
	/* clean up already allocated entries */
	while (i > 0) {
		char * entry = NULL;

		i -= 1;
		entry = jclBootstrapClassPathAllocated[i];

		if (NULL != entry) {
			j9mem_free_memory(entry);
		} else {
			entry = (char *)jclBootstrapClassPath[i];

			if ((NULL != entry) && ('!' == entry[0])) {
				j9mem_free_memory(entry);
			}
		}

		jclBootstrapClassPath[i] = NULL;
		jclBootstrapClassPathAllocated[i] = NULL;
	}

	return (jint)rc;
}


/**
 * Loads the classlib.properties file and initialize the bootstrap
 * classpath based on data found there.
 *
 * @param vm
 * @param cursor
 *
 * @return Number of entries added on success, negative error code on failure (-1 on malloc failure, -2 on too many entries).
 * @note Allocates the iniBootpath global and fills in the jclBootstrapClassPath global.
 */
static IDATA
loadClasslibPropertiesFile(J9JavaVM *vm, UDATA *cursor)
{
	PORT_ACCESS_FROM_JAVAVM(vm);
	char propsPath[EsMaxPath];
	j9props_file_t classlibProps;
	const char* bootpath = NULL;
	UDATA startCount = *cursor;
	UDATA count = 0;

#define RELATIVE_PROPSPATH	DIR_SEPARATOR_STR "lib" DIR_SEPARATOR_STR "classlib.properties"

	j9str_printf(PORTLIB, propsPath, sizeof(propsPath), "%s" RELATIVE_PROPSPATH, vm->fipsHome);

#undef RELATIVE_PROPSPATH

	classlibProps = props_file_open(PORTLIB, propsPath, NULL, 0);
	if (NULL == classlibProps) {
		/* File not found is not an error. */
		return 0;
	}

	bootpath = props_file_get(classlibProps, "bootpath");
	if ((NULL != bootpath) && ('\0' != bootpath[0])) {
		char* currentEntry = NULL;
		UDATA pathLength = strlen(bootpath);
		UDATA i = 0;
		char c = '\0';

		iniBootpath = j9mem_allocate_memory(pathLength + 1, J9MEM_CATEGORY_VM_JCL);
		if (NULL == iniBootpath) {
			j9tty_printf(PORTLIB, "Error: Could not allocate memory for classlib.properties file.\n");
			return -1;
		}

		currentEntry = iniBootpath;
		do {
			c = bootpath[i];
			if ((':' == c) || ('\0' == c)) {
				iniBootpath[i] = '\0';
				/* Add the new entry if it's not empty. */
				if ('\0' != *currentEntry) {
					if (MAX_PROPSFILE_BOOTPATH_ENTRIES <= count) {
						j9tty_printf(PORTLIB, "Error: MAX_PROPSFILE_BOOTPATH_ENTRIES (%d) exceeded in classlib.properties file.\n", MAX_PROPSFILE_BOOTPATH_ENTRIES);
						j9mem_free_memory(iniBootpath);
						iniBootpath = NULL;
						return -2;
					}
					jclBootstrapClassPath[startCount + count] = currentEntry;
					count += 1;
				}
				currentEntry = &iniBootpath[i + 1];
			} else {
				iniBootpath[i] = c;
			}
			i += 1;
		} while ('\0' != c);

		(*cursor) = startCount + count;
	}

	props_file_close(classlibProps);

	return (IDATA)count;
}

static IDATA
addVMSpecificDirectories(J9JavaVM *vm, UDATA *cursor, char * subdirName)
{
	PORT_ACCESS_FROM_JAVAVM(vm);
	int javaHomePathLength = (int)strlen((char*)vm->javaHome);
	int j2seRootPathLength = (NULL != vm->j2seRootDirectory) ? (int)strlen(vm->j2seRootDirectory) : 0;

	/* NOTE: You must increment NUM_RESERVED_BOOTPATH_ENTRIES if you add new classpath entries here. */

#define VM_JAR "vm.jar"

	if ((NULL != vm->j2seRootDirectory) && (J2SE_LAYOUT(vm) & J2SE_LAYOUT_VM_IN_SUBDIR)) {
		/* 3 +1s from: dir sep, !, dir sep*/
		int subDirPathLength = 1 + j2seRootPathLength + 1 + (int)strlen(subdirName) + 1;
		/* +1 for NUL-terminator */
		char *vmJarPath = NULL;
		int vmJarLen = LITERAL_STRLEN(VM_JAR);
		vmJarPath = j9mem_allocate_memory(subDirPathLength + vmJarLen + 1, J9MEM_CATEGORY_VM_JCL);
		if (NULL == vmJarPath) {
			setFatalErrorStringInDLLTableEntry(vm, "failed to allocate memory for vm jar path");
			return JNI_ENOMEM;
		}

		strcpy(vmJarPath, "!");
		strcat(vmJarPath, vm->j2seRootDirectory);
		strcat(vmJarPath, DIR_SEPARATOR_STR);
		strcat(vmJarPath, subdirName);
		strcat(vmJarPath, DIR_SEPARATOR_STR);
		strcat(vmJarPath, VM_JAR);
		jclBootstrapClassPath[(*cursor)++] = vmJarPath;
	} else {
		jclBootstrapClassPath[(*cursor)++] = VM_JAR;
	}

#define SE_SERVICE_JAR "se-service.jar"
	{
		int serviceJarPathLength = 1 + javaHomePathLength + 1 + LITERAL_STRLEN("lib") + 1 + LITERAL_STRLEN(SE_SERVICE_JAR) + 1;
		char * serviceJarPath = j9mem_allocate_memory(serviceJarPathLength, J9MEM_CATEGORY_VM_JCL);
		if (NULL == serviceJarPath) {
			setFatalErrorStringInDLLTableEntry(vm, "failed to allocate memory for service jar path");
			return JNI_ENOMEM;
		}
		strcpy(serviceJarPath, "!");
		strcat(serviceJarPath, (char*)vm->javaHome);
		strcat(serviceJarPath, DIR_SEPARATOR_STR);
		strcat(serviceJarPath, "lib");
		strcat(serviceJarPath, DIR_SEPARATOR_STR);
		strcat(serviceJarPath, SE_SERVICE_JAR);
		jclBootstrapClassPath[(*cursor)++] = serviceJarPath;
	}

	return 0;
}

#if defined(J9VM_OPT_JAVA_OFFLOAD_SUPPORT)
/**
 * Clear the non-ZAAP eligible bit for JCL natives to allow them to run on zAAP.
 *
 * @param[in] env                 The JNI interface pointer
 * @param[in] nativeClass         The class containing the native method
 * @param[in] nativeMethods       The JNI native method pointer
 * @param[in] nativeMethodCount  The count of native methods
 */
void
clearNonZAAPEligibleBit(JNIEnv *env, jclass nativeClass, const JNINativeMethod *nativeMethods, jint nativeMethodCount)
{
	J9VMThread *vmThread = (J9VMThread *) env;
	J9JavaVM *vm = vmThread->javaVM;
	J9InternalVMFunctions* vmFuncs = vm->internalVMFunctions;
	const JNINativeMethod *nativeMethod = nativeMethods;
	jint count = nativeMethodCount;
	J9Class *j9clazz = NULL;

	vmFuncs->internalEnterVMFromJNI(vmThread);
	j9clazz = J9VM_J9CLASS_FROM_HEAPCLASS(vmThread, J9_JNI_UNWRAP_REFERENCE(nativeClass));

	while (0 < count) {
		J9Method *jniMethod = vmFuncs->findJNIMethod(vmThread, j9clazz, nativeMethod->name, nativeMethod->signature);
		vmFuncs->atomicAndIntoConstantPool(vm, jniMethod, ~(UDATA)J9_STARTPC_NATIVE_REQUIRES_SWITCHING);
		count -= 1;
		nativeMethod +=1;
	}
	vmFuncs->internalExitVMToJNI(vmThread);
}
#endif /* J9VM_OPT_JAVA_OFFLOAD_SUPPORT */<|MERGE_RESOLUTION|>--- conflicted
+++ resolved
@@ -174,15 +174,9 @@
 			return rc;
 		}
 	}
-<<<<<<< HEAD
-	
+
 	if (J9SYSPROP_ERROR_NOT_FOUND == vmfunc->getSystemProperty(vm, "java.awt.printerjob", NULL)) {
 		rc = vmfunc->addSystemProperty(vm, "java.awt.printerjob", J9_AWTPRINTERJOB_VALUE, 0);
-=======
-
-	if (J9SYSPROP_ERROR_NOT_FOUND == vmfunc->getSystemProperty(javaVM, "java.awt.printerjob", NULL)) {
-		rc = vmfunc->addSystemProperty(javaVM, "java.awt.printerjob", J9_AWTPRINTERJOB_VALUE, 0);
->>>>>>> 9d338d61
 		if (J9SYSPROP_ERROR_NONE != rc) {
 			return rc;
 		}
@@ -261,7 +255,6 @@
 	}
 #endif
 
-<<<<<<< HEAD
 	if (J9SYSPROP_ERROR_NOT_FOUND == vmfunc->getSystemProperty(vm, FIPS_HOME_PROP_NAME, NULL)) {
 		size_t fipsHomePropertyFlags = 0;
 		IDATA fips140_2 = FIND_AND_CONSUME_ARG(EXACT_MATCH, VMOPT_XFIPS_140_2, NULL);
@@ -304,8 +297,6 @@
 		}
 	}
 
-=======
->>>>>>> 9d338d61
 	return J9SYSPROP_ERROR_NONE;
 }
 
