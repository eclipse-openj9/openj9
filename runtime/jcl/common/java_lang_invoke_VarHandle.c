--- conflicted
+++ resolved
@@ -364,10 +364,6 @@
 	return NULL;
 }
 
-<<<<<<< HEAD
-
-=======
->>>>>>> a31cbae7
 jobject JNICALL
 Java_java_lang_invoke_VarHandle_addAndGet(JNIEnv *env, jobject handle, jobject args)
 {
