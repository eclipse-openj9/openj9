/*******************************************************************************
 * Copyright IBM Corp. and others 2000
 *
 * This program and the accompanying materials are made available under
 * the terms of the Eclipse Public License 2.0 which accompanies this
 * distribution and is available at https://www.eclipse.org/legal/epl-2.0/
 * or the Apache License, Version 2.0 which accompanies this distribution and
 * is available at https://www.apache.org/licenses/LICENSE-2.0.
 *
 * This Source Code may also be made available under the following
 * Secondary Licenses when the conditions for such availability set
 * forth in the Eclipse Public License, v. 2.0 are satisfied: GNU
 * General Public License, version 2 with the GNU Classpath
 * Exception [1] and GNU General Public License, version 2 with the
 * OpenJDK Assembly Exception [2].
 *
 * [1] https://www.gnu.org/software/classpath/license.html
 * [2] https://openjdk.org/legal/assembly-exception.html
 *
 * SPDX-License-Identifier: EPL-2.0 OR Apache-2.0 OR GPL-2.0-only WITH Classpath-exception-2.0 OR GPL-2.0-only WITH OpenJDK-assembly-exception-1.0
 *******************************************************************************/

#ifdef J9ZTPF
#define __TPF_DO_NOT_MAP_ATOE_REMOVE
#endif

#include "optimizer/EscapeAnalysis.hpp"
#include "optimizer/EscapeAnalysisTools.hpp"

#include <algorithm>
#include <stdint.h>
#include <stdio.h>
#include <string.h>
#include "codegen/CodeGenerator.hpp"
#include "env/FrontEnd.hpp"
#include "codegen/RecognizedMethods.hpp"
#include "compile/Compilation.hpp"
#include "compile/CompilationTypes.hpp"
#include "compile/Method.hpp"
#include "compile/ResolvedMethod.hpp"
#include "compile/SymbolReferenceTable.hpp"
#include "compile/VirtualGuard.hpp"
#include "control/Options.hpp"
#include "control/Options_inlines.hpp"
#include "control/Recompilation.hpp"
#include "control/RecompilationInfo.hpp"
#include "cs2/bitvectr.h"
#include "env/CompilerEnv.hpp"
#include "env/ObjectModel.hpp"
#include "env/TRMemory.hpp"
#include "env/jittypes.h"
#include "env/TypeLayout.hpp"
#include "env/VMAccessCriticalSection.hpp"
#include "env/VMJ9.h"
#include "il/AliasSetInterface.hpp"
#include "il/AutomaticSymbol.hpp"
#include "il/Block.hpp"
#include "il/DataTypes.hpp"
#include "il/ILOpCodes.hpp"
#include "il/ILOps.hpp"
#include "il/MethodSymbol.hpp"
#include "il/Node.hpp"
#include "il/Node_inlines.hpp"
#include "il/ParameterSymbol.hpp"
#include "il/ResolvedMethodSymbol.hpp"
#include "il/StaticSymbol.hpp"
#include "il/Symbol.hpp"
#include "il/SymbolReference.hpp"
#include "il/TreeTop.hpp"
#include "il/TreeTop_inlines.hpp"
#include "infra/Array.hpp"
#include "infra/Assert.hpp"
#include "infra/BitVector.hpp"
#include "infra/Cfg.hpp"
#include "infra/Checklist.hpp"
#include "infra/Link.hpp"
#include "infra/List.hpp"
#include "infra/SimpleRegex.hpp"
#include "infra/String.hpp"
#include "infra/TRCfgEdge.hpp"
#include "infra/TRCfgNode.hpp"
#include "optimizer/Inliner.hpp"
#include "optimizer/Optimization.hpp"
#include "optimizer/OptimizationManager.hpp"
#include "optimizer/Optimizations.hpp"
#include "optimizer/Optimizer.hpp"
#include "optimizer/Structure.hpp"
#include "optimizer/TransformUtil.hpp"
#include "optimizer/DataFlowAnalysis.hpp"
#include "optimizer/UseDefInfo.hpp"
#include "optimizer/ValueNumberInfo.hpp"
#include "optimizer/LocalOpts.hpp"
#include "optimizer/MonitorElimination.hpp"
#include "ras/Debug.hpp"
#include "runtime/J9Profiler.hpp"
#include "runtime/J9Runtime.hpp"

#define OPT_DETAILS "O^O ESCAPE ANALYSIS: "

#define MAX_SIZE_FOR_ONE_CONTIGUOUS_OBJECT   2416 // Increased from 72
#define MAX_SIZE_FOR_ALL_OBJECTS             3000 // Increased from 500
#define MAX_SNIFF_BYTECODE_SIZE              1600

#define LOCAL_OBJECTS_COLLECTABLE 1

extern void createGuardSiteForRemovedGuard(TR::Compilation *comp, TR::Node* ifNode);

static bool blockIsInLoop(TR::Block *block)
   {
   for (TR_Structure *s = block->getStructureOf()->getParent(); s; s = s->getParent())
      {
      TR_RegionStructure *region = s->asRegion();
      if (region->isNaturalLoop() || region->containsInternalCycles())
         return true;
      }
   return false;
   }

TR_EscapeAnalysis::TR_EscapeAnalysis(TR::OptimizationManager *manager)
   : TR::Optimization(manager),
     _newObjectNoZeroInitSymRef(NULL),
     _newValueSymRef(NULL),
     _newArrayNoZeroInitSymRef(NULL),
     _dependentAllocations(manager->comp()->trMemory()),
     _inlineCallSites(manager->comp()->trMemory()),
     _dememoizedAllocs(manager->comp()->trMemory()),
     _devirtualizedCallSites(manager->comp()->trMemory()),
     _initializedHeapifiedTemps(NULL),
     _aNewArrayNoZeroInitSymRef(NULL)
   {
   static char *disableValueTypeEASupport = feGetEnv("TR_DisableValueTypeEA");
   _disableValueTypeStackAllocation = (disableValueTypeEASupport != NULL);

   _newObjectNoZeroInitSymRef = comp()->getSymRefTab()->findOrCreateNewObjectNoZeroInitSymbolRef(0);
   _newValueSymRef = comp()->getSymRefTab()->findOrCreateNewValueSymbolRef(0);
   _newArrayNoZeroInitSymRef  = comp()->getSymRefTab()->findOrCreateNewArrayNoZeroInitSymbolRef(0);
   _aNewArrayNoZeroInitSymRef = comp()->getSymRefTab()->findOrCreateANewArrayNoZeroInitSymbolRef(0);
   _maxPassNumber = 0;

   _dememoizationSymRef = NULL;

   _createStackAllocations   = true;
   _createLocalObjects       = cg()->supportsStackAllocations();
   _desynchronizeCalls       = true;
#if CHECK_MONITORS
   /* monitors */
   _removeMonitors           = true;
#endif
   }

char *TR_EscapeAnalysis::getClassName(TR::Node *classNode)
   {
   char *className = NULL;

   if (classNode->getOpCodeValue() == TR::loadaddr)
      {
      TR::SymbolReference *symRef = classNode->getSymbolReference();

      if (symRef->getSymbol()->isClassObject())
         {
         int32_t  classNameLength;
         char    *classNameChars = TR::Compiler->cls.classNameChars(comp(), symRef,  classNameLength);

         if (NULL != classNameChars)
            {
            className = (char *)trMemory()->allocateStackMemory(classNameLength+1, TR_Memory::EscapeAnalysis);
            memcpy(className, classNameChars, classNameLength);
            className[classNameLength] = 0;
            }
         }
      }
   return className;
   }

bool TR_EscapeAnalysis::isImmutableObject(TR::Node *node)
   {
   // For debugging issues with the special handling of immutable objects
   // that allows them to be discontiguously allocated even if they escape
   static char *disableImmutableObjectHandling = feGetEnv("TR_disableEAImmutableObjectHandling");

   if (disableImmutableObjectHandling)
      {
      return false;
      }

   if (node->getOpCodeValue() == TR::newvalue)
      {
      return true;
      }

   if (node->getOpCodeValue() != TR::New)
      {
      return false;
      }

   char *className = getClassName(node->getFirstChild());

   if (NULL != className &&
          !strncmp("java/lang/", className, 10) &&
             (!strcmp("Integer", &className[10]) ||
              !strcmp("Long", &className[10]) ||
              !strcmp("Short", &className[10]) ||
              !strcmp("Byte", &className[10]) ||
              !strcmp("Boolean", &className[10]) ||
              !strcmp("Character", &className[10]) ||
              !strcmp("Double", &className[10]) ||
              !strcmp("Float", &className[10])))
      {
      return true;
      }


   return false;
   }

bool TR_EscapeAnalysis::isImmutableObject(Candidate *candidate)
   {
   if (candidate->_isImmutable)
      return true;

   bool b = isImmutableObject(candidate->_node);
   candidate->_isImmutable = b;
   return b;
   }



int32_t TR_EscapeAnalysis::perform()
   {
   if (comp()->isOptServer() && (comp()->getMethodHotness() <= warm))
      return 0;

   // EA generates direct stores/loads to instance field which is different
   // from a normal instance field read/write. Field watch would need special handling
   // for stores/loads generated by EA.
   if (comp()->incompleteOptimizerSupportForReadWriteBarriers())
      return 0;

   static char *doESCNonQuiet = feGetEnv("TR_ESCAPENONQUIET");
   if (doESCNonQuiet && comp()->getOutFile() == NULL)
      return 0;

   int32_t nodeCount = 0;
   vcount_t visitCount = comp()->incVisitCount(); //@TODO: needs a change to TR_Node's
                                                  //countNumberOfNodesInSubtree
                                                  //we should probably leave it as is
                                                  //for the next iteration
   TR::TreeTop *tt = comp()->getStartTree();
   for (; tt; tt = tt->getNextTreeTop())
      nodeCount += tt->getNode()->countNumberOfNodesInSubtree(visitCount);

   // Set thresholds depending on the method's hotness
   //
   TR_Hotness methodHotness = comp()->getMethodHotness();
   if (methodHotness > hot)
      {
      _maxPassNumber          = 6;
      _maxSniffDepth          = 8;
      _maxInlinedBytecodeSize = 5000 - nodeCount;
      }
   else
      {
      _maxPassNumber          = 3;
      //_maxPassNumber          = (methodHotness < hot) ? 2 : 3;
      _maxSniffDepth          = 4;
      _maxInlinedBytecodeSize = 4000 - nodeCount;
      }

   // under HCR we can protect the top level sniff with an HCR guard
   // nested sniffs are not currently supported
   if (comp()->getHCRMode() != TR::none)
      _maxSniffDepth = 1;

   TR_ASSERT_FATAL(_maxSniffDepth < 16, "The argToCall and nonThisArgToCall flags are 16 bits - a depth limit greater than 16 will not fit in these flags");

   if (getLastRun())
      _maxPassNumber = 0; // Notwithstanding our heuristics, if this is the last run, our max "pass number" is zero (which is the first pass)

   _maxPeekedBytecodeSize  = comp()->getMaxPeekedBytecodeSize();

   // Escape analysis is organized so that it may decide another pass of
   // the analysis is required immediately after the current one. It leaves
   // it up to the optimization strategy to re-invoke the analysis, but we
   // keep track here of the number of passes through the analysis so we
   // can restrict the number of passes. Each time we end the local loop of
   // passes the current pass number is reset to zero in case escape analysis
   // is called again later in the optimization strategy.
   //
   if (manager()->numPassesCompleted() == 0)
      {
      //
      void *data = manager()->getOptData();
      TR_BitVector *peekableCalls = NULL;
      if (data != NULL)
         {
         peekableCalls = ((TR_EscapeAnalysis::PersistentData *)data)->_peekableCalls;
         delete ((TR_EscapeAnalysis::PersistentData *) data) ;
         manager()->setOptData(NULL);
         }
      manager()->setOptData(new (comp()->allocator()) TR_EscapeAnalysis::PersistentData(comp()));
      if (peekableCalls != NULL)
         ((TR_EscapeAnalysis::PersistentData *)manager()->getOptData())->_peekableCalls = peekableCalls;
      }
   else
      {
      if (trace())
         {
         //printf("secs Performing pass %d of Escape Analysis for %s\n", _currentPass, comp()->signature());
         }
      }

   int32_t cost = 0;

   {
   TR::StackMemoryRegion stackMemoryRegion(*trMemory());
   _callsToProtect = new (trStackMemory()) CallLoadMap(CallLoadMapComparator(), comp()->trMemory()->currentStackRegion());

#if CHECK_MONITORS
   /* monitors */
   TR_MonitorStructureChecker inspector;
   if (inspector.checkMonitorStructure(comp()->getFlowGraph()))
      {
      _removeMonitors = false;
      if (trace())
         traceMsg(comp(), "Disallowing monitor-removal because of strange monitor structure\n");
      }
#endif

   cost = performAnalysisOnce();

   if (!_callsToProtect->empty() && manager()->numPassesCompleted() < _maxPassNumber)
      {
      TR::CFG *cfg = comp()->getFlowGraph();
      TR::Block *block = NULL;
      TR::TreeTop *lastTree = comp()->findLastTree();
      TR_EscapeAnalysisTools tools(comp());
      RemainingUseCountMap *remainingUseCount = new (comp()->trStackMemory()) RemainingUseCountMap(RemainingUseCountMapComparator(), comp()->trMemory()->currentStackRegion());
      for (TR::TreeTop *tt = comp()->findLastTree(); tt != NULL; tt = tt->getPrevTreeTop())
         {
         TR::Node *node = tt->getNode();
         if (node->getOpCodeValue() == TR::BBEnd)
            block = node->getBlock();
         else if (node->getStoreNode() && node->getStoreNode()->getOpCode().isStoreDirect())
            node = node->getStoreNode()->getFirstChild();
         else if (node->getOpCode().isCheck() || node->getOpCode().isAnchor() || node->getOpCodeValue() == TR::treetop)
            node = node->getFirstChild();

         auto nodeLookup = _callsToProtect->find(node);
         if (nodeLookup == _callsToProtect->end()
             || TR_EscapeAnalysisTools::isFakeEscape(node)
             || node->getSymbol() == NULL
             || node->getSymbol()->getResolvedMethodSymbol() == NULL
             || node->getSymbol()->getResolvedMethodSymbol()->getResolvedMethod() == NULL)
            continue;

         if (node->getReferenceCount() > 1)
            {
            auto useCount = remainingUseCount->find(node);
            if (useCount == remainingUseCount->end())
               {
               (*remainingUseCount)[node] = node->getReferenceCount() - 1;
               continue;
               }
            if (useCount->second > 1)
               {
               useCount->second -= 1;
               continue;
               }
            }

         if (!performTransformation(comp(), "%sHCR CALL PEEKING: Protecting call [%p] n%dn with an HCR guard and escape helper\n", OPT_DETAILS, node, node->getGlobalIndex()))
            continue;

         ((TR_EscapeAnalysis::PersistentData*)manager()->getOptData())->_processedCalls->set(node->getGlobalIndex());

         _repeatAnalysis = true;

         optimizer()->setValueNumberInfo(NULL);
         cfg->invalidateStructure();

         TR::TreeTop *prevTT = tt->getPrevTreeTop();
         TR::Block *callBlock = block->split(tt, comp()->getFlowGraph(), true, true);

         // check uncommoned nodes for stores of the candidate - if so we need to add the new temp to the
         // list of loads
         for (TR::TreeTop *itr = block->getExit(); itr != prevTT; itr = itr->getPrevTreeTop())
            {
            TR::Node *storeNode = itr->getNode()->getStoreNode();
            if (storeNode
                && storeNode->getOpCodeValue() == TR::astore
                && nodeLookup->second.first->get(storeNode->getFirstChild()->getGlobalIndex()))
               {
               nodeLookup->second.second->set(storeNode->getSymbolReference()->getReferenceNumber());
               }
            }

         TR::Node *guard = TR_VirtualGuard::createHCRGuard(comp(),
                              node->getByteCodeInfo().getCallerIndex(),
                              node,
                              NULL,
                              node->getSymbol()->getResolvedMethodSymbol(),
                              node->getSymbol()->getResolvedMethodSymbol()->getResolvedMethod()->classOfMethod());
         block->getExit()->insertBefore(TR::TreeTop::create(comp(), guard));

         TR::Block *heapificationBlock = TR::Block::createEmptyBlock(node, comp(), MAX_COLD_BLOCK_COUNT);
         heapificationBlock->getExit()->join(lastTree->getNextTreeTop());
         lastTree->join(heapificationBlock->getEntry());
         lastTree = heapificationBlock->getExit();
         heapificationBlock->setIsCold();

         guard->setBranchDestination(heapificationBlock->getEntry());
         cfg->addNode(heapificationBlock);
         cfg->addEdge(block, heapificationBlock);
         cfg->addEdge(heapificationBlock, callBlock);

         heapificationBlock->getExit()->insertBefore(TR::TreeTop::create(comp(), TR::Node::create(node, TR::Goto, 0, callBlock->getEntry())));
         tools.insertFakeEscapeForLoads(heapificationBlock, node, *nodeLookup->second.second);
         traceMsg(comp(), "Created heapification block_%d\n", heapificationBlock->getNumber());

         ((TR_EscapeAnalysis::PersistentData*)manager()->getOptData())->_peekableCalls->set(node->getGlobalIndex());
         _callsToProtect->erase(nodeLookup);
         tt = prevTT->getNextTreeTop();
         }
      }
   } // scope of the stack memory region

   if (_repeatAnalysis && manager()->numPassesCompleted() < _maxPassNumber)
      {
      // Ask the optimizer to repeat this analysis
      //
      requestOpt(OMR::eachEscapeAnalysisPassGroup);
      manager()->incNumPassesCompleted();
      }
   else
      {
      // Don't repeat this analysis, reset the pass count for next time
      //
      manager()->setNumPassesCompleted(0);
      }

   return cost;
   }

const char *
TR_EscapeAnalysis::optDetailString() const throw()
   {
   return "O^O ESCAPE ANALYSIS: ";
   }

void TR_EscapeAnalysis::rememoize(Candidate *candidate, bool mayDememoizeNextTime)
   {
   if (!candidate->_dememoizedConstructorCall)
      return;

   TR_ASSERT(candidate->_treeTop->getEnclosingBlock() == candidate->_dememoizedConstructorCall->getEnclosingBlock(),
      "Dememoized constructor call %p must be in the same block as allocation %p", candidate->_treeTop->getNode(), candidate->_dememoizedConstructorCall->getNode());
   if (trace())
      traceMsg(comp(), "   Rememoizing%s [%p] using constructor call [%p]\n", mayDememoizeNextTime?"":" and inlining", candidate->_node, candidate->_dememoizedConstructorCall->getNode()->getFirstChild());

   // Change trees back
   //
   candidate->_node->getFirstChild()->recursivelyDecReferenceCount(); // remove loadaddr of class
   candidate->_node->setAndIncChild(0, candidate->_dememoizedConstructorCall->getNode()->getFirstChild()->getSecondChild()); // original call argument
   TR::Node::recreate(candidate->_node, TR::acall);
   candidate->_node->setSymbolReference(candidate->_dememoizedMethodSymRef);
   candidate->_dememoizedConstructorCall->unlink(true);

   // Only rememoize once
   //
   _inlineCallSites.remove(candidate->_dememoizedConstructorCall);
   candidate->_dememoizedConstructorCall = NULL;
   candidate->_dememoizedMethodSymRef    = NULL;

   if (!mayDememoizeNextTime)
      {
      // Inline the memoization method so we can apply EA to it even though dememoization failed.
      // This also prevents us from re-trying dememoization when it's hopeless.
      //
      _inlineCallSites.add(candidate->_treeTop);
      }
   }

static const char *ynmString(TR_YesNoMaybe arg)
   {
   switch (arg)
      {
      case TR_yes:
         return "yes";
      case TR_no:
         return "no";
      case TR_maybe:
         return "maybe";
      }
   return "";
   }

static TR_YesNoMaybe ynmOr(TR_YesNoMaybe left, TR_YesNoMaybe right)
   {
   switch (left)
      {
      case TR_yes:
         return TR_yes;
      case TR_no:
         return right;
      case TR_maybe:
         return (right == TR_yes)? TR_yes : TR_maybe;
      }
   return TR_maybe;
   }

static TR_YesNoMaybe candidateHasField(Candidate *candidate, TR::Node *fieldNode, int32_t fieldOffset, TR_EscapeAnalysis *ea)
   {
   TR::Compilation *comp = ea->comp();
   TR::SymbolReference *fieldSymRef = fieldNode->getSymbolReference();
   int32_t fieldSize = fieldNode->getSize();

   int32_t minHeaderSize, maxHeaderSize;
   if (candidate->_origKind == TR::New || candidate->_origKind == TR::newvalue)
      {
      minHeaderSize = maxHeaderSize = comp->fej9()->getObjectHeaderSizeInBytes();
      }
   else
      {
      minHeaderSize = std::min(TR::Compiler->om.contiguousArrayHeaderSizeInBytes(), TR::Compiler->om.discontiguousArrayHeaderSizeInBytes());
      maxHeaderSize = std::max(TR::Compiler->om.contiguousArrayHeaderSizeInBytes(), TR::Compiler->om.discontiguousArrayHeaderSizeInBytes());
      }

   TR_YesNoMaybe withinObjectBound       = TR_maybe;
   TR_YesNoMaybe withinObjectHeader      = TR_maybe;
   TR_YesNoMaybe belongsToAllocatedClass = TR_maybe;
   TR_YesNoMaybe result                  = TR_maybe;

   if (fieldOffset + fieldSize <= candidate->_size)
      withinObjectBound = TR_yes;
   else
      withinObjectBound = TR_no;

   if (fieldOffset + fieldSize <= minHeaderSize)
      withinObjectHeader = TR_yes;
   else if (fieldOffset > maxHeaderSize)
      withinObjectHeader = TR_no;
   else
      withinObjectHeader = TR_maybe;

   // Test a few conditions to try to avoid calling getDeclaringClassFromFieldOrStatic
   // because that requires VM access.
   //
   static char *debugEAFieldValidityCheck = feGetEnv("TR_debugEAFieldValidityCheck");
   if (withinObjectHeader == TR_yes)
      {
      result = TR_yes;
      }
   else
      {
      TR_OpaqueClassBlock *fieldClassInCP = fieldSymRef->getOwningMethod(comp)->getClassFromFieldOrStatic(comp, fieldSymRef->getCPIndex());
      if (  fieldClassInCP
         && TR_yes == comp->fej9()->isInstanceOf((TR_OpaqueClassBlock*)candidate->_class, fieldClassInCP, true))
         {
         // Short cut: There's no need to look up the declaring class of the
         // field because we already know the candidate's class contains the
         // field since it inherits the class we're using to access the field
         // in the constant pool.
         //
         if (!debugEAFieldValidityCheck
            || performTransformation(comp, "%sQuick Using candidateHasField=yes (withinObjectBound=%s) for candidate [%p] field access [%p]\n",
               OPT_DETAILS, ynmString(withinObjectBound), candidate->_node, fieldNode))
            {
            belongsToAllocatedClass = TR_yes;
            result = TR_yes;
            }
         }
      }

   // If we're still not sure, go ahead and try getDeclaringClassFromFieldOrStatic
   //
   if (result == TR_maybe)
      {
      TR::VMAccessCriticalSection candidateHasFieldCriticalSection(comp->fej9(),
                                                                    TR::VMAccessCriticalSection::tryToAcquireVMAccess,
                                                                    comp);

      if (candidateHasFieldCriticalSection.hasVMAccess())
         {
         TR_OpaqueClassBlock *fieldDeclaringClass = fieldSymRef->getOwningMethod(comp)->getDeclaringClassFromFieldOrStatic(comp, fieldSymRef->getCPIndex());
         if (fieldDeclaringClass)
            belongsToAllocatedClass = comp->fej9()->isInstanceOf((TR_OpaqueClassBlock*)candidate->_class, fieldDeclaringClass, true);

         result = ynmOr(withinObjectHeader, belongsToAllocatedClass);

         if (debugEAFieldValidityCheck)
            {
            if (!performTransformation(comp, "%sUsing candidateHasField=%s (withinObjectBound=%s) for candidate [%p] field access [%p]\n",
                  OPT_DETAILS, ynmString(result), ynmString(withinObjectBound), candidate->_node, fieldNode))
               {
               // Conservatively return TR_no.
               // We do the performTransformation even if result is already TR_no
               // just to support countOptTransformations.
               //
               result = TR_no;
               }
            }
         }
      else if (ea->trace())
         {
         traceMsg(comp, "   Unable to acquire vm access; conservatively assume field [%p] does not belong to candidate [%p]\n", fieldNode, candidate->_node);
         }
      }

   if (debugEAFieldValidityCheck)
      {
      if (  (withinObjectBound != result)
         && !performTransformation(comp, "%sSubstituting candidateHasField=%s (withinObjectBound=%s) for candidate [%p] field access [%p]\n",
            OPT_DETAILS, ynmString(result), ynmString(withinObjectBound), candidate->_node, fieldNode))
         {
         // Use old logic for debugging purposes
         // Note: This is not necessarily correct, hence the env var guard.
         // Once we have confidence in the newer logic, this withinObjectBound
         // logic can eventually be deleted.
         //
         result = withinObjectBound;
         }
      }

   if (ea->trace())
      traceMsg(comp, "   Candidate [%p] field access [%p] candidateHasField=%s (withinObjectBound=%s withinObjectHeader=%s belongsToAllocatedClass=%s)\n",
         candidate->_node, fieldNode,
         ynmString(result),
         ynmString(withinObjectBound),
         ynmString(withinObjectHeader),
         ynmString(belongsToAllocatedClass));

   return result;
   }

//
// Hack markers
//

// PR 78801: Currently, BCD shadows don't have reliable size information, and
// BCD temps require size information.  This makes it hard to create BCD temps
// from shadows.
//
#define CANT_CREATE_BCD_TEMPS (1)

int32_t TR_EscapeAnalysis::performAnalysisOnce()
   {
   int32_t    cost = 0;
   Candidate *candidate, *next;

   if (trace())
      {
      traceMsg(comp(), "Starting Escape Analysis pass %d\n", manager()->numPassesCompleted());
      comp()->dumpMethodTrees("Trees before Escape Analysis");
      }

   _useDefInfo                 = NULL; // Build these only if required
   _invalidateUseDefInfo       = false;
   _valueNumberInfo            = NULL;
   _otherDefsForLoopAllocation = NULL;
   _methodSymbol               = NULL;
   _nodeUsesThroughAselect     = NULL;
   _repeatAnalysis             = false;
   _somethingChanged           = false;
   _inBigDecimalAdd            = false;
   _candidates.setFirst(NULL);
   _inlineCallSites.deleteAll();
   _dependentAllocations.deleteAll();
   _fixedVirtualCallSites.setFirst(NULL);

   _parms = NULL;
   _ignorableUses = NULL;
   _nonColdLocalObjectsValueNumbers = NULL;
   _allLocalObjectsValueNumbers = NULL;
   _visitedNodes = NULL;
   _aliasesOfAllocNode = NULL;
   _aliasesOfOtherAllocNode = NULL;
   _notOptimizableLocalObjectsValueNumbers = NULL;
   _notOptimizableLocalStringObjectsValueNumbers = NULL;
   _initializedHeapifiedTemps = NULL;

   // Walk the trees and find the "new" nodes.
   // Any that are candidates for local allocation or desynchronization are
   // added to the list of candidates.
   //
   findCandidates();
   cost++;

   if (!_candidates.isEmpty())
      {
      _useDefInfo = optimizer()->getUseDefInfo();
      _blocksWithFlushOnEntry = new (trStackMemory()) TR_BitVector(comp()->getFlowGraph()->getNextNodeNumber(), trMemory(), stackAlloc);
      _visitedNodes = new (trStackMemory()) TR_BitVector(comp()->getNodeCount(), trMemory(), stackAlloc, growable);
      _aliasesOfAllocNode = new (trStackMemory()) TR_BitVector(0, trMemory(), stackAlloc, growable);
      _aliasesOfOtherAllocNode = new (trStackMemory()) TR_BitVector(0, trMemory(), stackAlloc, growable);

      if (!_useDefInfo)
         {
         if (trace())
            traceMsg(comp(), "Can't do Escape Analysis, no use/def information\n");
         _candidates.setFirst(NULL);
         }

      _valueNumberInfo = optimizer()->getValueNumberInfo();
      if (!_valueNumberInfo)
         {
         if (trace())
            traceMsg(comp(), "Can't do Escape Analysis, no value number information\n");
         _candidates.setFirst(NULL);
         }
      else
         {
         _ignorableUses = new (trStackMemory()) TR_BitVector(0, trMemory(), stackAlloc);
         _nonColdLocalObjectsValueNumbers = new (trStackMemory()) TR_BitVector(_valueNumberInfo->getNumberOfValues(), trMemory(), stackAlloc);
         _allLocalObjectsValueNumbers = new (trStackMemory()) TR_BitVector(_valueNumberInfo->getNumberOfValues(), trMemory(), stackAlloc);
         _notOptimizableLocalObjectsValueNumbers = new (trStackMemory()) TR_BitVector(_valueNumberInfo->getNumberOfValues(), trMemory(), stackAlloc);
          _notOptimizableLocalStringObjectsValueNumbers = new (trStackMemory()) TR_BitVector(_valueNumberInfo->getNumberOfValues(), trMemory(), stackAlloc);
         }
      }

   if ( !_candidates.isEmpty())
      {
      findLocalObjectsValueNumbers();
      findIgnorableUses();
      }

   // Complete the candidate info by finding all uses and defs that are reached
   // from each candidate.
   //
   if (!_candidates.isEmpty())
      {
      checkDefsAndUses();
      cost++;
      }

   if (trace())
      printCandidates("Initial candidates");

   // Look through the trees to see which candidates escape the method. This
   // may involve sniffing into called methods.
   //
   _sniffDepth = 0;
   _parms      = NULL;
   if (!_candidates.isEmpty())
      {
      //if (comp()->getMethodSymbol()->mayContainMonitors())
      if (cg()->getEnforceStoreOrder())
         {
         TR_FlowSensitiveEscapeAnalysis flowSensitiveAnalysis(comp(), optimizer(), comp()->getFlowGraph()->getStructure(), this);
         }

      bool ignoreRecursion = false;
      checkEscape(comp()->getStartTree(), false, ignoreRecursion);
      cost++;
      }

   //fixup those who have virtual calls
   for (candidate = _candidates.getFirst(); candidate; candidate = next)
      {
      next = candidate->getNext();

      if (!candidate->isLocalAllocation())
         continue;

      if (!candidate->hasVirtualCallsToBeFixed())
         continue;

      dumpOptDetails(comp(), "Fixup indirect calls sniffed for candidate =%p\n",candidate->_node);
      TR::TreeTop *callSite, *callSiteNext = NULL;

      ListIterator<TR::TreeTop> it(candidate->getVirtualCallSitesToBeFixed());
      for (callSite = it.getFirst(); callSite; callSite = callSiteNext)
         {
         //TR::TreeTop *directCallTree = findCallSiteFixed(callSite);
         bool found = findCallSiteFixed(callSite);
         callSiteNext = it.getNext();
         if (!found)
            {
            if (!_devirtualizedCallSites.find(callSite))
               _devirtualizedCallSites.add(callSite);

            _fixedVirtualCallSites.add(new (trStackMemory()) TR_EscapeAnalysis::TR_CallSitesFixedMapper(callSite, NULL));
            dumpOptDetails(comp(), "adding Map:vCall = %p direct = %p\n",callSite, NULL);
            _repeatAnalysis = true;
            _somethingChanged = true;

            candidate->getCallSites()->remove(callSite);
            //candidate->getCallSites()->add(directCallTree);
            }
         else
            {
            dumpOptDetails(comp(), "found MAp for %p\n",callSite);
            //fixup the callSite list
            candidate->getCallSites()->remove(callSite);
            //candidate->getCallSites()->add(directCallTree);
            }
         }

      candidate->setLocalAllocation(false);
      if (trace())
         traceMsg(comp(), "   Make [%p] non-local because we'll try it again in another pass\n", candidate->_node);

      }

   //fixup those callSite which were devirtualize
   //fixup the coldBlockInfo too
   for (candidate = _candidates.getFirst(); candidate; candidate = next)
      {
      next = candidate->getNext();
      if (!candidate->isLocalAllocation())
         continue;

      TR::TreeTop *callSite, *callSiteNext = NULL;

      ListIterator<TR::TreeTop> it(candidate->getCallSites());
      for (callSite = it.getFirst(); callSite; callSite = callSiteNext)
         {
         callSiteNext = it.getNext();
         //TR::TreeTop *directCallTree = findCallSiteFixed(callSite);
         bool found = findCallSiteFixed(callSite);
         if (found)
            {
            if (trace())
               traceMsg(comp(), "replacing callsite %p for candidate %p with it's direct call\n",callSite,candidate->_node);
            candidate->getCallSites()->remove(callSite);
            candidate->setLocalAllocation(false);
            //candidate->getCallSites()->add(directCallTree);
            }
         }

      ListIterator<TR_ColdBlockEscapeInfo> coldBlockInfoIt(candidate->getColdBlockEscapeInfo());
      for (TR_ColdBlockEscapeInfo *info = coldBlockInfoIt.getFirst(); info != NULL; info = coldBlockInfoIt.getNext())
         {
         ListIterator<TR::TreeTop> treesIt(info->getTrees());
         for (TR::TreeTop *escapeTree = treesIt.getFirst(); escapeTree != NULL; escapeTree = treesIt.getNext())
            {
            if (findCallSiteFixed(escapeTree))
               {
               candidate->setLocalAllocation(false);
               break;
               }
            }
         if (!candidate->isLocalAllocation())
            break;
         }
      }

   // Check whether tentative dememoization can proceed
   //
   bool shouldRepeatDueToDememoization = false;
   for (candidate = _candidates.getFirst(); candidate; candidate = next)
      {
      next = candidate->getNext();

      if (candidate->_dememoizedConstructorCall)
         {
         if (  candidate->isLocalAllocation()
            && !candidate->mustBeContiguousAllocation()
            && candidate->getCallSites()->isSingleton()
            && candidate->getCallSites()->find(candidate->_dememoizedConstructorCall)
            && performTransformation(comp(), "%sDememoizing [%p]\n", OPT_DETAILS, candidate->_node))
            {
            // Dememoization worked!
            // Inline the constructor and catch this candidate on the next pass
            candidate->setLocalAllocation(false);

            if (trace())
                 traceMsg(comp(), "2 setting local alloc %p to false\n", candidate->_node);

            _inlineCallSites.add(candidate->_dememoizedConstructorCall);
            _repeatAnalysis = true;
            }
         else
            {
            // Dememoization failed on this pass; must re-memoize instead

            bool mayDememoizeNextTime = true;

            // allow the call to be inlined at least in the last pass
            // and prevent from dememoizing the call again
            //
            if (candidate->isLocalAllocation())
               _repeatAnalysis = true;

            if (_repeatAnalysis)
               {
               if (manager()->numPassesCompleted() == _maxPassNumber-1)
                  mayDememoizeNextTime = false;
               else
                  shouldRepeatDueToDememoization = true;
               }
            else
               mayDememoizeNextTime = false;

            if (trace())
               {
               traceMsg(comp(), "   Fail [%p] because dememoization failed; will%s attempt again on next EA pass\n", candidate->_node, mayDememoizeNextTime? "":" NOT");
               traceMsg(comp(), "   Fail [%p] because dememoization failed; will%s attempt dememoization again on next EA pass\n", candidate->_node, mayDememoizeNextTime? "":" NOT");
               traceMsg(comp(), " 4 booleans are %d %d %d %d\n", candidate->isLocalAllocation(), candidate->mustBeContiguousAllocation(), candidate->getCallSites()->isSingleton(), candidate->getCallSites()->find(candidate->_dememoizedConstructorCall));
               }

            // if mayDememoizeNextTime is false, then the following call to
            // rememoize will add valueOf to the list of calls to be inlined
            //
            rememoize(candidate, mayDememoizeNextTime);
            if (trace())
               traceMsg(comp(), "8 removing cand %p to false\n", candidate->_node);
            }
         _candidates.remove(candidate);
         }
      }

   // Decide whether or not another pass of escape analysis is appropriate.
   // If we are allowed to do another pass and there are candidates which are
   // contiguous only because they are arguments to calls and those calls can
   // be inlined, then inline the calls and mark the candidates so that they
   // are not replaced in this pass.
   // This should result in the candidates being found to be non-contiguous
   // candidates in a later pass.
   //
   if (manager()->numPassesCompleted() < _maxPassNumber)
      {
      for (candidate = _candidates.getFirst(); candidate; candidate = next)
         {
         next = candidate->getNext();
         if (!candidate->isLocalAllocation())
            continue;

         if (trace())
             traceMsg(comp(), "   0 Look at [%p] must be %d\n", candidate->_node, candidate->mustBeContiguousAllocation());

         if (candidate->mustBeContiguousAllocation() || !candidate->hasCallSites() ||
             (candidate->_stringCopyNode && (candidate->_stringCopyNode != candidate->_node) &&
              !candidate->escapesInColdBlocks() &&
              !candidate->isLockedObject() &&
              !candidate->_seenSelfStore &&
              !candidate->_seenStoreToLocalObject))
            continue;


         if (trace())
            traceMsg(comp(), "   0.5 Look at [%p]\n", candidate->_node);

         // If any of the call sites for this parm is a guarded virtual call - there would be nothing
         // gained by inlining any of them - we will still end up with a call and will have to make
         // it contiguous
         //
         TR::TreeTop *callSite;
         bool seenGuardedCall = false;
         ListIterator<TR::TreeTop> it(candidate->getCallSites());
         for (callSite = it.getFirst(); callSite; callSite = it.getNext())
            {
            TR::Node *callNode = callSite->getNode();
            if (callNode->isTheVirtualCallNodeForAGuardedInlinedCall())
               {
               seenGuardedCall = true;
               break;
               }
            }

         if (trace())
             traceMsg(comp(), "   1 Look at [%p]\n", candidate->_node);

         // If any of the calls is a guarded virtual call or
         // If the depth of inlining required is greater than the number of
         // passes left, or if the number of bytecodes needed to be inlined
         // will exceed the maximum, enough inlining can't be done.
         // In this case force the candidate to be contiguous.
         //
         if (seenGuardedCall ||
             candidate->_maxInlineDepth >= (_maxPassNumber-manager()->numPassesCompleted()) ||
             candidate->_inlineBytecodeSize > (_maxInlinedBytecodeSize-getOptData()->_totalInlinedBytecodeSize))
            {
            candidate->setMustBeContiguousAllocation();
            if (trace())
               traceMsg(comp(), "   Make [%p] contiguous because we can't inline enough\n", candidate->_node);
            continue;
            }

         // Take each call site that needs to be inlined and add it to the
         // list of inlined call sites
         //
         while ((callSite = candidate->getCallSites()->popHead()))
            {
            TR::Node *node = callSite->getNode();
            if (node->getOpCode().isTreeTop())
               node = node->getFirstChild();

            //traceMsg(comp(), "For alloc node %p call site %p\n", candidate->_node, node);
            //if (node->isTheVirtualCallNodeForAGuardedInlinedCall())
            if (!_inlineCallSites.find(callSite))
               {
               if (comp()->getMethodHotness() <= warm)
                  {
                  // Up to warm, inlining at this point can interfere with existing
                  // profiling and compilation heuristics, causing us to miss even
                  // better inlining opportunities in subsequent hot and scorching
                  // compiles.  Only inline selected methods where the benefit of
                  // profiling heuristics is outweighed by the cost of not inlining
                  // at warm.
                  //
                  // TODO: There must be a similar heuristic in the inliner for this
                  // sort of thing?  They ought to share code.
                  //
                  switch (node->getSymbol()->castToMethodSymbol()->getRecognizedMethod())
                     {
                     case TR::java_lang_Object_init:
                        break;
                     default:
                        candidate->setMustBeContiguousAllocation();
                        if (trace())
                           traceMsg(comp(), "   Make [%p] contiguous because we can't inline it at %s\n", candidate->_node, comp()->getHotnessName());
                        continue;
                     }
                  }

               _inlineCallSites.add(callSite);
               }
            }

         _repeatAnalysis = true;
         candidate->setLocalAllocation(false);
         if (trace())
            traceMsg(comp(), "   Make [%p] non-local because we'll try it again in another pass\n", candidate->_node);
         }
      }

   // Apply filters to candidates
   //
   for (candidate = _candidates.getFirst(); candidate; candidate = next)
      {
      next = candidate->getNext();

      if (candidate->_kind == TR::New || candidate->_kind == TR::newvalue)
         {
         static bool doEAOpt = feGetEnv("TR_DisableEAOpt") ? false : true;
         if (!doEAOpt &&
             comp()->useCompressedPointers())
            {
            if (candidate->_seenSelfStore || candidate->_seenStoreToLocalObject)
               {
               candidate->setLocalAllocation(false);
               if (trace())
                  traceMsg(comp(), "   Make [%p] non-local because self store seen in compressed pointers mode\n", candidate->_node);
               }
            }

         if (  CANT_CREATE_BCD_TEMPS
            && candidate->isLocalAllocation()
            && !candidate->isContiguousAllocation()
            && candidate->_fields)
            {
            for (int32_t i = candidate->_fields->size()-1; i >= 0; i--)
               {
               TR::SymbolReference *field = candidate->_fields->element(i).fieldSymRef();
               if (field && field->getSymbol()->getDataType().isBCD())
                  {
                  candidate->setMustBeContiguousAllocation();
                  if (trace())
                     traceMsg(comp(), "   Make [%p] contiguous because we can't create temp for BCD field #%d\n", candidate->_node, field->getReferenceNumber());
                  break;
                  }
               }
            }

         if (candidate->isLocalAllocation() && candidate->isContiguousAllocation())
            {
            if (!_createLocalObjects)
               {
               candidate->setLocalAllocation(false);
               if (trace())
                  traceMsg(comp(), "   Make [%p] non-local because we can't create local objects\n", candidate->_node);
               }
            }


         if (candidate->isLocalAllocation() &&
             candidate->escapesInColdBlocks() &&
             (candidate->isLockedObject() ||
              candidate->_seenSelfStore ||
              candidate->_seenStoreToLocalObject))
            {
            candidate->setLocalAllocation(false);
            if (trace())
               traceMsg(comp(), "   Make [%p] non-local because we can't have locking when candidate escapes in cold blocks\n", candidate->_node);
            }

         // Primitive value type fields of objects created with a NEW bytecode must be initialized
         // with their default values.  EA is not yet set up to perform such iniitialization
         // if the value type's own fields have not been inlined into the class that
         // has a field of that type, so remove the candidate from consideration.
         if (candidate->_kind == TR::New)
            {
            TR_OpaqueClassBlock *clazz = (TR_OpaqueClassBlock *)candidate->_node->getFirstChild()->getSymbol()->getStaticSymbol()->getStaticAddress();

            if (!TR::Compiler->cls.isZeroInitializable(clazz))
               {
               if (trace())
                  traceMsg(comp(), "   Fail [%p] because the candidate is not zero initializable (that is, it has a field of a primitive value type whose fields have not been inlined into this candidate's class)\n", candidate->_node);
               rememoize(candidate);
               _candidates.remove(candidate);
               continue;
               }
            }

         // If a contiguous candidate has reference slots, then stack-allocating it means putting
         // stores in the first block of the method.  If the first block is really hot, those stores
         // are expensive, and stack-allocation is probably not worthwhile.
         //
         bool objectHasReferenceFields = false;
#if LOCAL_OBJECTS_COLLECTABLE
         switch (candidate->_kind)
            {
            case TR::New:
            case TR::newvalue:
               if (comp()->fej9()->getReferenceSlotsInClass(comp(), (TR_OpaqueClassBlock *)candidate->_node->getFirstChild()->getSymbol()->getStaticSymbol()->getStaticAddress()))
                  {
                  objectHasReferenceFields = true;
                  }
               break;
            case TR::anewarray:
               objectHasReferenceFields = true;
               break;
            default:
               break;
            }
#endif
         if (candidate->isLocalAllocation() &&
             (candidate->isInAColdBlock() ||
               (  objectHasReferenceFields
               && candidate->isContiguousAllocation()
               && (comp()->getStartBlock()->getFrequency() > 4*candidate->_block->getFrequency())))
             && !candidate->usedInNonColdBlock())
            //((candidate->isContiguousAllocation() && !candidate->lockedInNonColdBlock()) ||
            //  (!candidate->isContiguousAllocation() && !candidate->usedInNonColdBlock())))
            {
            candidate->setLocalAllocation(false);
             if (trace())
               traceMsg(comp(), "   Make [%p] non-local because the uses are not in hot enough blocks\n", candidate->_node);
            }

         // If the candidate has more than one value number, and a suspicious
         // field, reject the candidate to preserve r13 behaviour.  For
         // candidates with one value number, we can reach definite conclusions
         // about what to do with them because there's only one possibility.
         // (They're usually non-contiguous.)
         //
         if (candidate->_valueNumbers->size()> 1 && candidate->_fields)
            {
            for (int32_t i = candidate->_fields->size()-1; i >= 0; i--)
               {
               if (candidate->_fields->element(i).hasBadFieldSymRef())
                  {
                  if (trace())
                     traceMsg(comp(), "   Fail [%p] because candidate is dereferenced via a field that does not belong to allocated class\n", candidate->_node);
                  rememoize(candidate);
                  _candidates.remove(candidate);
                  break;
                  }
               }
            }

         if (candidate->_stringCopyNode && (candidate->_stringCopyNode != candidate->_node))
            {
            if (!candidate->escapesInColdBlocks() &&
                !candidate->isLockedObject() &&
                !candidate->_seenSelfStore &&
                !candidate->_seenStoreToLocalObject)
               candidate->setMustBeContiguousAllocation();
            else
               candidate->_stringCopyNode = NULL;
            }

         if (candidate->_dememoizedMethodSymRef && candidate->isContiguousAllocation())
            {
            if (trace())
               traceMsg(comp(), "   Fail [%p] because dememoized allocations must be non-contiguous\n", candidate->_node);
            rememoize(candidate);
            _candidates.remove(candidate);
            }

         continue;
         }

      if (candidate->_kind == TR::anewarray)
         {
         // Array Candidates for contiguous allocation that have unresolved
         // base classes must be rejected, since we cannot initialize the array
         // header.  If the component type is a primitive value type, reject the array
         // as we can't initialize the elements to the default value yet.
         //
         if (candidate->isContiguousAllocation())
            {
            TR::Node *classNode = candidate->_node->getSecondChild();
            if (classNode->getOpCodeValue() != TR::loadaddr ||
                classNode->getSymbolReference()->isUnresolved())
               {
               if (trace())
                  traceMsg(comp(), "   Fail [%p] because base class is unresolved\n", candidate->_node);
               rememoize(candidate);
               _candidates.remove(candidate);
               }
            else
               {
               TR_OpaqueClassBlock *clazz = (TR_OpaqueClassBlock*)classNode->getSymbol()->castToStaticSymbol()->getStaticAddress();

               if (TR::Compiler->cls.isPrimitiveValueTypeClass(clazz))
                  {
                  if (trace())
                     traceMsg(comp(), "   Fail [%p] because array has primitive value type elements\n", candidate->_node);
                  rememoize(candidate);
                  _candidates.remove(candidate);
                  }
               }
            }
         }

      if (candidate->isProfileOnly() && candidate->isLocalAllocation())
         {
         candidate->setLocalAllocation(false);

         if (trace())
            traceMsg(comp(), "3 setting local alloc %p to false\n", candidate->_node);

         if (performTransformation(comp(), "%sInitiate value profiling for length of %s [%p]\n",OPT_DETAILS,
                                     candidate->_node->getOpCode().getName(),
                                     candidate->_node))
            {
            if (optimizer()->switchToProfiling())
               {
               TR::Recompilation *recomp          = comp()->getRecompilationInfo();
               TR_ValueProfiler *valueProfiler   = recomp? recomp->getValueProfiler() : NULL;
               TR::Node          *numElementsNode = candidate->_node->getFirstChild();

               TR_ByteCodeInfo originalBcInfo = TR_ProfiledNodeVersioning::temporarilySetProfilingBcInfoOnNewArrayLengthChild(candidate->_node, comp());
               valueProfiler->addProfilingTrees(numElementsNode, candidate->_treeTop, 5);
               numElementsNode->setByteCodeInfo(originalBcInfo);
               }
            else if (trace())
               {
               traceMsg(comp(), "  Unable to switch to profiling mode; no profiling trees added for [%p]\n", candidate->_node);
               }
            }
         }

      // Remove all array candidates that are not locally allocatable
      //
      if (!candidate->isLocalAllocation())
         {
         if (trace())
            traceMsg(comp(), "   Fail [%p] array candidate is not locally allocatable\n", candidate->_node);
         rememoize(candidate);
         _candidates.remove(candidate);
         continue;
         }
      }

   // Suppress stack allocation for any candidates that match the regular
   // expression specified with the suppressEA option.
   TR::SimpleRegex * suppressAtRegex = comp()->getOptions()->getSuppressEARegex();
   if (suppressAtRegex != NULL && !_candidates.isEmpty())
      {
      for (candidate = _candidates.getFirst(); candidate; candidate = next)
         {
         next = candidate->getNext();

         if (!candidate->isLocalAllocation())
            {
            continue;
            }

         TR_ByteCodeInfo &bcInfo = candidate->_node->getByteCodeInfo();
         if (TR::SimpleRegex::match(suppressAtRegex, bcInfo))
            {
            candidate->setLocalAllocation(false);

            if (trace())
               {
               traceMsg(comp(), "  Suppressing stack allocation of candidate node [%p] - matched suppressEA option\n", candidate->_node);
               }
            }
         }
      }

   // Check for size limits on total object allocation size.
   //
   if (!_candidates.isEmpty())
      {
      checkObjectSizes();
      cost++;
      }

   if (trace())
      printCandidates("Final candidates");

   // When we do stack allocation we generate number of stores
   // in the first block of the method, so that we can initialize the
   // stack allocated object correctly. However, if the first block ends up
   // being in a loop, those stores end up resetting the stack allocated object
   // even though the new might be under an if later on.
   if (comp()->getStartBlock() && !_candidates.isEmpty())
      {
      TR::Block *block = comp()->getStartBlock();

      if (blockIsInLoop(block))
         {
         comp()->getFlowGraph()->setStructure(NULL);
         TR::Block *firstBlockReplacement = toBlock(comp()->getFlowGraph()->addNode(
         TR::Block::createEmptyBlock(block->getEntry()->getNode(), comp(), std::max(MAX_COLD_BLOCK_COUNT+1, block->getFrequency()/10))));
         firstBlockReplacement->getExit()->join(block->getEntry());
         comp()->setStartTree(firstBlockReplacement->getEntry());

         TR::CFGEdge *edgeToRemove = comp()->getFlowGraph()->getStart()->asBlock()->getSuccessors().front();

         comp()->getFlowGraph()->addEdge(TR::CFGEdge::createEdge(comp()->getFlowGraph()->getStart()->asBlock(),  firstBlockReplacement, trMemory()));
         comp()->getFlowGraph()->addEdge(TR::CFGEdge::createEdge(firstBlockReplacement,  block, trMemory()));

         comp()->getFlowGraph()->removeEdge(edgeToRemove);
         }
      }

   // Now each remaining candidate is known not to escape the method.
   // All synchronizations on the objects can be removed, and those
   // marked for local allocation can be locally allocated.
   // Go through the trees one more time, fixing up loads and stores for
   // the object.
   //
   if (!_candidates.isEmpty())
      {
      fixupTrees();
      cost++;
      }

   int32_t nonContiguousAllocations = 0;
   int32_t tempsCreatedForColdEscapePoints = 0;

   // Now fix up the new nodes themselves and insert any initialization code
   // that is necessary.
   //
   for (candidate = _candidates.getFirst(); candidate; candidate = candidate->getNext())
      {
      if (candidate->isLocalAllocation())
         {
         if (performTransformation(comp(), "%sStack allocating candidate [%p]\n",OPT_DETAILS, candidate->_node))
            {
            //printf("stack allocation in %s %s\n",comp()->signature(),comp()->getHotnessName(comp()->getMethodHotness()));fflush(stdout);

            if (candidate->isContiguousAllocation())
               {
               if (candidate->_stringCopyNode && (candidate->_stringCopyNode != candidate->_node))
                  avoidStringCopyAllocation(candidate);
               else
                  makeContiguousLocalAllocation(candidate);
               }
            else
               {
               makeNonContiguousLocalAllocation(candidate);
               ++nonContiguousAllocations;
               }

            if (candidate->escapesInColdBlocks())
               {
               // _initializedHeapifiedTemps will contain any autos that are initialized in the entry block of
               // the method.  When the first candidate that escapes in a cold block is encountered, sweep
               // through the entry block looking for autos that are null initialized up until any potential
               // GC point or point at which an exception might be thrown, and record their sym refs in
               // _initializedHeapifiedTemps.  Then any autos that are associated with candidates that need to
               // be heapified will be explicitly null initialized in the entry block by heapifyForColdBlocks
               // if they have not already been found to be initialized there (i.e., not already listed in
               // _initializedHeapifiedTemps).  heapifyForColdBlocks will also add a new entry to
               // _initializedHeapifiedTemps for each sym ref it is obliged to explicitly null initialize.
               //
               if (_initializedHeapifiedTemps == NULL)
                  {
                  _initializedHeapifiedTemps = new(trStackMemory()) TR_BitVector(0, trMemory(), stackAlloc, growable);

                  TR::Block *entryBlock = comp()->getStartBlock();
                  const bool entryHasExceptionSuccessors = entryBlock->hasExceptionSuccessors();

                  // Anything that might hold a reference to a potentially heapified object must be initialized
                  // on method entry.  Keep track of what is already null initialized in the first block on
                  // method entry to avoid redundant initializations that might occur in a large method that
                  // has many points at which heapification might occur.
                  //
                  for (TR::TreeTop *tt = comp()->getStartTree();
                       tt != NULL && tt->getNode()->getOpCodeValue() != TR::BBEnd;
                       tt = tt->getNextTreeTop())
                     {
                     TR::Node *node = tt->getNode();

                     // If the entry block has exception successors, any null initializations that follow
                     // a node that might raise an exception is not guaranteed to be executed, so stop
                     // recording entries in _initializedHeapifiedTemps.  Similarly, we need to ensure that
                     // all local initializations of autos that might hold a reference to a potentially
                     // heapified object are initialized before any GC might happen, so stop considering
                     // local initializations that follow a potential GC point.
                     //
                     if (node->canCauseGC() || entryHasExceptionSuccessors && node->exceptionsRaised())
                        {
                        break;
                        }

                     if (node->getOpCode().isStoreDirect()
                         && (node->getFirstChild()->getOpCodeValue() == TR::aconst)
                         && (node->getFirstChild()->getConstValue() == 0))
                        {
                        TR::SymbolReference *storeSymRef = node->getSymbolReference();

                        if (storeSymRef->getSymbol()->isAuto()
                            && !_initializedHeapifiedTemps->get(storeSymRef->getReferenceNumber()))
                           {
                           _initializedHeapifiedTemps->set(storeSymRef->getReferenceNumber());
                           }
                        }
                     }
                  }

               heapifyForColdBlocks(candidate);
               if (candidate->_fields)
                  {
                  int32_t i;
                  for (i = candidate->_fields->size()-1; i >= 0; i--)
                     {
                     if (((*candidate->_fields)[i]._symRef == NULL) &&
                         !(*candidate->_fields)[i].hasBadFieldSymRef())
                        {
                        //printf("Conservative aliasing reqd in %s\n", comp()->signature()); fflush(stdout);
                        comp()->getSymRefTab()->aliasBuilder.setConservativeGenericIntShadowAliasing(true);
                        }
                     }
                  }
               else
                  comp()->getSymRefTab()->aliasBuilder.setConservativeGenericIntShadowAliasing(true);

               tempsCreatedForColdEscapePoints++;
               }

            if (candidate->_seenFieldStore)
               _repeatAnalysis = true;


            _somethingChanged = true;
            }
         }
      }

   _somethingChanged |= devirtualizeCallSites();

   // If there are any call sites to be inlined, do it now
   //
   _somethingChanged |= inlineCallSites();

   // Use/def and value number information must be recalculated for later
   // optimization passes.
   //
   if (_somethingChanged || _invalidateUseDefInfo)
      {
      optimizer()->setUseDefInfo(NULL);
      _useDefInfo = NULL;
      }
   if (_somethingChanged)
      {
      optimizer()->setValueNumberInfo(NULL);
      requestOpt(OMR::treeSimplification);
      requestOpt(OMR::globalValuePropagation);
      }
   else
      {
      if (!shouldRepeatDueToDememoization)
         _repeatAnalysis = false;
      else
         {
         // fast forward the current pass to the n-2th pass because
         // in performAnalysisOnce, _currentPass is inc'ed before
         // calling EA again
         // (we really want to inline in the n-1th pass)
         manager()->setNumPassesCompleted(_maxPassNumber-2);
         _repeatAnalysis = true; // should already be true, just being paranoid
         }
      }

   // If we created non-contiguous allocations, and the method contains
   // catch blocks, the alias sets must be marked as non-valid.
   //
   if ((nonContiguousAllocations > 0) ||
       (tempsCreatedForColdEscapePoints > 0))
      {
      bool containsCatchBlocks = false;
      for (TR::CFGNode *node = comp()->getFlowGraph()->getFirstNode(); !containsCatchBlocks && node; node = node->getNext())
        if (!((TR::Block *)node)->getExceptionPredecessors().empty())
           containsCatchBlocks = true;

      if (containsCatchBlocks)
        optimizer()->setAliasSetsAreValid(false);
      }


   if (trace())
      {
      comp()->dumpMethodTrees("Trees after Escape Analysis");
      traceMsg(comp(), "Ending Escape Analysis");
      }

   return cost; // actual cost
   }

void TR_EscapeAnalysis::findIgnorableUses()
   {
   if (comp()->getOSRMode() != TR::voluntaryOSR)
      return;

   TR::NodeChecklist visited(comp());
   bool inOSRCodeBlock = false;

   // Gather all uses under fake prepareForOSR calls - they will be tracked as ignorable
   for (TR::TreeTop *treeTop = comp()->getStartTree(); treeTop; treeTop = treeTop->getNextTreeTop())
       {
       if (treeTop->getNode()->getOpCodeValue() == TR::BBStart)
           inOSRCodeBlock = treeTop->getNode()->getBlock()->isOSRCodeBlock();
       else if (inOSRCodeBlock
                && treeTop->getNode()->getNumChildren() > 0
                && treeTop->getNode()->getFirstChild()->getOpCodeValue() == TR::call
                && treeTop->getNode()->getFirstChild()->getSymbolReference()->getReferenceNumber() == TR_prepareForOSR)
          {
          TR::Node *callNode = treeTop->getNode()->getFirstChild();
          for (int i = 0; i < callNode->getNumChildren(); ++i)
             {
             markUsesAsIgnorable(callNode->getChild(i), visited);
             }
          }
       }
   }

void TR_EscapeAnalysis::markUsesAsIgnorable(TR::Node *node, TR::NodeChecklist &visited)
   {
   if (visited.contains(node))
      return;
   visited.add(node);
   if (trace())
      traceMsg(comp(), "Marking n%dn as an ignorable use\n", node->getGlobalIndex());
   _ignorableUses->set(node->getGlobalIndex());

   int32_t i;
   for (i = 0; i < node->getNumChildren(); i++)
      {
      TR::Node *child = node->getChild(i);
      markUsesAsIgnorable(child, visited);
      }
   }

void TR_EscapeAnalysis::findLocalObjectsValueNumbers()
   {
   TR::NodeChecklist visited(comp());
   TR::TreeTop *treeTop;

   for (treeTop = comp()->getStartTree(); treeTop; treeTop = treeTop->getNextTreeTop())
      {
      TR::Node    *node = treeTop->getNode();
      findLocalObjectsValueNumbers(node, visited);
      }
   }

void TR_EscapeAnalysis::findLocalObjectsValueNumbers(TR::Node *node, TR::NodeChecklist& visited)
   {
   if (visited.contains(node))
      return;
   visited.add(node);

   if (node->getOpCode().hasSymbolReference() &&
       node->getSymbolReference()->getSymbol()->isLocalObject())
      {
      _allLocalObjectsValueNumbers->set(_valueNumberInfo->getValueNumber(node));
      if (!node->escapesInColdBlock())
         {
         _nonColdLocalObjectsValueNumbers->set(_valueNumberInfo->getValueNumber(node));
         if (node->cannotTrackLocalUses())
            {
            if (!_notOptimizableLocalObjectsValueNumbers->get(_valueNumberInfo->getValueNumber(node)))
               {
               //dumpOptDetails(comp(), "Local object %p value number %d detected\n", node, _valueNumberInfo->getValueNumber(node));

               _notOptimizableLocalObjectsValueNumbers->set(_valueNumberInfo->getValueNumber(node));
               }

            if (node->cannotTrackLocalStringUses())
               {
               if (!_notOptimizableLocalStringObjectsValueNumbers->get(_valueNumberInfo->getValueNumber(node)))
                  {
                  //dumpOptDetails(comp(), "Local object %p value number %d detected\n", node, _valueNumberInfo->getValueNumber(node));

                  _notOptimizableLocalStringObjectsValueNumbers->set(_valueNumberInfo->getValueNumber(node));
                  }
               }
            }
         }
      }

   int32_t i;
   for (i = 0; i < node->getNumChildren(); i++)
      {
      TR::Node *child = node->getChild(i);
      findLocalObjectsValueNumbers(child, visited);
      }
   }


void TR_EscapeAnalysis::findCandidates()
   {
   TR::NodeChecklist visited (comp());
   int32_t     i;
   bool foundUserAnnotation=false;
   const char *className = NULL;
   for (_curTree = comp()->getStartTree(); _curTree; _curTree = _curTree->getNextTreeTop())
      {
      TR::Node    *node = _curTree->getNode();

      if (visited.contains(node))
         continue;
      visited.add(node);

      if (node->getOpCodeValue() == TR::BBStart)
         {
         _curBlock = node->getBlock();
         continue;
         }

      if (!node->getNumChildren())
         continue;

      node = node->getFirstChild();

      if (visited.contains(node))
         continue;
      visited.add(node);

      if (node->getOpCode().isNew() && node->isHeapificationAlloc())
         {
         if (trace())
            traceMsg(comp(), "Reject candidate %s n%dn [%p] because it is for heapification\n", node->getOpCode().getName(), node->getGlobalIndex(), node);
         continue;
         }

      // TODO-VALUETYPE:  If java.lang.Integer is ever made into a value type class, will
      //                  need to do TR::newvalue for dememoization instead
      //
      TR::SymbolReference *dememoizedMethodSymRef = NULL;
      TR::TreeTop         *dememoizedConstructorCall = NULL;
      if (!comp()->fej9()->callTargetsNeedRelocations() && node->getOpCodeValue() == TR::acall
         && node->getSymbol()->getMethodSymbol()->getRecognizedMethod() == TR::java_lang_Integer_valueOf
         && !node->isTheVirtualCallNodeForAGuardedInlinedCall()
         && manager()->numPassesCompleted() < _maxPassNumber)
         {
         // Dememoization: Let's look for a constructor call we could use instead
         //
         _dememoizationSymRef = node->getSymbolReference();

         if (trace()) traceMsg(comp(), "Attempt dememoize on %p\n", node);
         TR_OpaqueMethodBlock *constructor = comp()->getOption(TR_DisableDememoization)? NULL : comp()->fej9()->getMethodFromName("java/lang/Integer", "<init>", "(I)V");
         if (  constructor
            && performTransformation(comp(), "%sTry dememoizing %p\n", OPT_DETAILS, node))
            {
            // Replace this call with a allocation+constructor and hope for the best.
            //
            // NOTE!  This is not actually correct unless subsequent analysis
            // can prove it's correct; if it's not, we must rememoize this.
            //
            dememoizedMethodSymRef = node->getSymbolReference();
            TR::SymbolReference *constructorSymRef = comp()->getSymRefTab()->findOrCreateMethodSymbol(JITTED_METHOD_INDEX, -1,
               comp()->fej9()->createResolvedMethod(trMemory(), constructor), TR::MethodSymbol::Special);
            dememoizedConstructorCall = TR::TreeTop::create(comp(), _curTree,
               TR::Node::create(TR::treetop, 1,
                  TR::Node::createWithSymRef(TR::call, 2, 2,
                     node,
                     node->getFirstChild(),
                     constructorSymRef)));
            node->getFirstChild()->decReferenceCount();
            node->setAndIncChild(0,
               TR::Node::createWithSymRef(node, TR::loadaddr, 0,
                  comp()->getSymRefTab()->findOrCreateClassSymbol(comp()->getMethodSymbol(), -1,
                     comp()->fej9()->getClassFromSignature("java/lang/Integer", 17, comp()->getCurrentMethod(), true))));
            TR::Node::recreate(node, TR::New);
            if (!_dememoizedAllocs.find(node))
               _dememoizedAllocs.add(node);
            node->setSymbolReference(comp()->getSymRefTab()->findOrCreateNewObjectSymbolRef(comp()->getMethodSymbol()));
            }
         }


      if (node->getOpCodeValue() != TR::New &&
          node->getOpCodeValue() != TR::newvalue &&
          node->getOpCodeValue() != TR::newarray &&
          node->getOpCodeValue() != TR::anewarray)
         {
         continue;
         }

      if (_disableValueTypeStackAllocation && (node->getOpCodeValue() == TR::newvalue))
         {
         if (trace())
            {
            traceMsg(comp(), "Reject candidate %s n%dn [%p] because value type stack allocation is disabled\n", node->getOpCode().getName(), node->getGlobalIndex(), node);
            }
         continue;
         }

      static char *noEscapeArrays = feGetEnv("TR_NOESCAPEARRAY");
      if (noEscapeArrays)
         {
         if (node->getOpCodeValue() != TR::New && node->getOpCodeValue() != TR::newvalue)
            continue;
         }


      // Found a "new" opcode. See if it is a candidate for local allocation.
      //
      //
      bool inAColdBlock = false;
      if (_curBlock->isCold() ||
          _curBlock->isCatchBlock() ||
         (_curBlock->getFrequency() == (MAX_COLD_BLOCK_COUNT+1)))
         inAColdBlock = true;

      if (trace())
         {
         if (node->getOpCodeValue() == TR::New)
            {
            const char *className = getClassName(node->getFirstChild());
            traceMsg(comp(), "Found [%p] new %s\n", node,
                     className ? className : "<Missing class name>");
            }
         else if (node->getOpCodeValue() == TR::newvalue)
            {
            const char *className = getClassName(node->getFirstChild());
            traceMsg(comp(), "Found [%p] newvalue of type %s\n", node, className ? className : "<Missing value type class name>");
            }
         else if (node->getOpCodeValue() == TR::newarray)
            {
            traceMsg(comp(), "Found [%p] newarray of type %d\n", node, node->getSecondChild()->getInt());
            }
         else
            {
            const char *className = getClassName(node->getSecondChild());
            traceMsg(comp(), "Found [%p] anewarray %s\n", node,
                     className ? className : "<Missing class name>");
            }
         }

      foundUserAnnotation=false;

      // Make this a candidate for local allocation and/or desynchronization.
      // Checks for escape are done after the candidates have been collected.
      //
      TR_OpaqueClassBlock *classInfo = 0;
      Candidate *candidate = createCandidateIfValid(node, classInfo,foundUserAnnotation);
      if (!candidate)
         continue;
      if (dememoizedConstructorCall)
         {
         candidate->_dememoizedMethodSymRef    = dememoizedMethodSymRef;
         candidate->_dememoizedConstructorCall = dememoizedConstructorCall;
         //candidate->setObjectIsReferenced();
         candidate->getCallSites()->add(dememoizedConstructorCall);
         }

      // candidate->_size is:
      //     -1 if it is not a valid candidate.
      //     0 if it is a valid candidate for desynchronizing only.
      //     allocation size otherwise.
      //
      candidate->setLocalAllocation(_createStackAllocations && (candidate->_size > 0));
      if (trace())
         traceMsg(comp(), "4 setting local alloc %p to %s\n", candidate->_node, candidate->isLocalAllocation()? "true":"false");

      if(foundUserAnnotation)
         {
         candidate->setForceLocalAllocation(true);
         candidate->setObjectIsReferenced();
        if (trace())
           traceMsg(comp(), "   Force [%p] to be locally allocated due to annotation of %s\n", node, className);
         }

      if (candidate->isLocalAllocation())
         {
         if (node->getSymbolReference() == _newObjectNoZeroInitSymRef ||
             node->getSymbolReference() == _newValueSymRef ||
             node->getSymbolReference() == _newArrayNoZeroInitSymRef ||
             node->getSymbolReference() == _aNewArrayNoZeroInitSymRef)
            {
            candidate->setExplicitlyInitialized();
            }

         if (blockIsInLoop(_curBlock))
            candidate->setInsideALoop();

         if (inAColdBlock)
            candidate->setInAColdBlock(true);
         }


      _candidates.add(candidate);
      }

   if (trace())
      {
      comp()->dumpMethodTrees("Trees after finding candidates");
      }
   }


Candidate *TR_EscapeAnalysis::createCandidateIfValid(TR::Node *node, TR_OpaqueClassBlock *&classInfo,bool foundUserAnnotation)
   {
   // If user has annotated this objects class, force it to be on the stack
   if(!foundUserAnnotation)
      {
      // The only case where an object allocation can automatically escape is when
      // it implements the "Runnable" interface. Check for that first and dismiss
      // it immediately. If the class is unresolved, we don't know so we have to
      // assume the worst.
      //
      if (node->getOpCodeValue() == TR::New || node->getOpCodeValue() == TR::newvalue)
         {
         TR::Node *classNode = node->getFirstChild();
         if (classNode->getOpCodeValue() != TR::loadaddr)
            {
            if (trace())
               traceMsg(comp(), "   Node [%p] failed: child is not TR::loadaddr\n", node);
            return NULL;
            }

         if (classNode->getSymbolReference()->isUnresolved())
            {
            if (trace())
               traceMsg(comp(), "   Node [%p] failed: class is unresolved\n", node);
            return NULL;
            }

         TR::StaticSymbol *classSym = classNode->getSymbol()->castToStaticSymbol();

         // Removed assume, does not make sense when doing aot -- ALI
         // TR_ASSERT(comp()->getRunnableClassPointer(), "Need access to java/lang/Runnable");
         if (comp()->getRunnableClassPointer() &&
             comp()->fej9()->isInstanceOf((TR_OpaqueClassBlock *)classSym->getStaticAddress(), comp()->getRunnableClassPointer(), true) == TR_yes)
            {
            if (trace())
               {
               const char *className = getClassName(classNode);
               traceMsg(comp(), "secs Class %s implements Runnable in %s\n",
                  className ? className : "<Missing class name>",
                  comp()->signature());
               traceMsg(comp(), "   Node [%p] failed: class implements the Runnable interface\n", node);
               }
            return NULL;
            }
         }
      // Don't convert double-word arrays if platform does not have double-word aligned stacks
      // will handle stack alignment later
      else if (!comp()->cg()->getHasDoubleWordAlignedStack() &&
                node->getOpCodeValue() == TR::newarray && !comp()->getOption(TR_EnableSIMDLibrary))
         {
         TR::Node *typeNode = node->getSecondChild();
         if (typeNode->getInt() == 7 || typeNode->getInt() == 11)
            {
            if (trace())
               traceMsg(comp(), "   Node [%p] failed: double-size array\n", node);
            return NULL;
            }
         }
      }


   if (comp()->cg()->getSupportsStackAllocationOfArraylets())
      {
      if (node->getOpCodeValue() != TR::New && node->getOpCodeValue() != TR::newvalue)
         {
         if (trace())
            traceMsg(comp(), "   Node [%p] failed: arraylet\n", node);

         return NULL;
         }
      }

   bool profileOnly = false;

   // See if the VM thinks it is valid to eliminate this allocation node. If not
   // the allocation can't be made into a stack allocation. If it is an object
   // allocation we can still look for desynchronization opportunities.
   //
   int32_t size = comp()->canAllocateInlineOnStack(node, classInfo);

   if (((node->getOpCodeValue() == TR::newarray) || (node->getOpCodeValue() == TR::anewarray)) &&
       (node->getFirstChild()->getOpCodeValue() == TR::iconst))
      {
      if (node->getFirstChild()->getInt() == 0)
         return NULL;
      }

   if (classInfo &&
       !TR::Compiler->cls.sameClassLoaders(comp(), classInfo, comp()->getJittedMethodSymbol()->getResolvedMethod()->containingClass()) &&
       !comp()->fej9()->isClassLoadedBySystemClassLoader(classInfo))
      return NULL;

   if (size <= 0)
      {
      if (trace())
         traceMsg(comp(), "   Node [%p] failed: VM can't skip allocation (code %d, class %p)\n", node, size, classInfo);

      if (  size == 0
         && classInfo
         && (manager()->numPassesCompleted() == 0)
         && optimizer()->isEnabled(OMR::profiledNodeVersioning)
         && !_curBlock->isCold())
         {
         TR::Node *numElementsNode = NULL;
         switch (node->getOpCodeValue())
            {
            case TR::newarray:
            case TR::anewarray:
               numElementsNode = node->getFirstChild();
               break;
            case TR::New:
            case TR::newvalue:
            case TR::multianewarray:
               // Can't do anything with these yet
               break;
            default:
                break;
            }

         TR::Recompilation *recomp        = comp()->getRecompilationInfo();
         TR_ValueProfiler *valueProfiler = recomp? recomp->getValueProfiler() : NULL;

         if (  numElementsNode
            && valueProfiler
            && performTransformation(comp(), "%sContinue analyzing %s node %s for size-profiling opportunity\n", OPT_DETAILS,
                                       node->getOpCode().getName(),
                                       comp()->getDebug()->getName(node)))
            {
            profileOnly = true;
            size = TR::Compiler->om.contiguousArrayHeaderSizeInBytes(); // Must be at least this big
            }
         else
            {
            return NULL;
            }
         }
      else if ((node->getOpCodeValue() == TR::New || node->getOpCodeValue() == TR::newvalue)
               && classInfo)
         size = 0;
      else
         return NULL;
      }
   else
      {
      // j/l/Reference objects are no longer enqueued by a native call in the constructor.
      // This native was preventing j/l/Reference objects from being stack allocated, but
      // we now need to explicitly prevent j/l/Reference (and its subclasses) from being
      // stack allocated because the GC can't discover them during scanning (this is non-
      // trivial to do apparently).
      //
      TR_OpaqueClassBlock *jlReference = comp()->getReferenceClassPointer();
      TR_OpaqueClassBlock *jlObject = comp()->getObjectClassPointer();
      TR_OpaqueClassBlock *currentClass = classInfo;

      while (currentClass && currentClass != jlObject)
         {
         if (currentClass == jlReference)
            {
            if (trace())
               traceMsg(comp(), "   Node [%p] failed: class %p is subclass of j/l/r/Reference\n", node, classInfo);

            return NULL;
            }
         else
            {
            currentClass = comp()->fej9()->getSuperClass(currentClass);
            }
         }
      }

   Candidate *result = NULL;
   result = new (trStackMemory()) Candidate(node, _curTree, _curBlock, size, classInfo, comp());

   result->setProfileOnly(profileOnly);
   return result;
   }



bool TR_EscapeAnalysis::isEscapePointCold(Candidate *candidate, TR::Node *node)
   {
   static const char *disableColdEsc = feGetEnv("TR_DisableColdEscape");
   if (!disableColdEsc &&
       (_inColdBlock ||
        (candidate->isInsideALoop() &&
         (candidate->_block->getFrequency() > 4*_curBlock->getFrequency()))) &&
       (candidate->_origKind == TR::New || candidate->_origKind == TR::newvalue))
      return true;

   return false;
   }


void TR_EscapeAnalysis::checkDefsAndUses()
   {
   Candidate *candidate, *next;

   gatherUsesThroughAselect();

   for (candidate = _candidates.getFirst(); candidate; candidate = next)
      {
      next = candidate->getNext();
      TR::Node   *node          = candidate->_node;
      int32_t    newVN         = _valueNumberInfo->getValueNumber(node);
      candidate->_valueNumbers = new (trStackMemory()) TR_Array<int32_t>(trMemory(), 8, false, stackAlloc);
      candidate->_valueNumbers->add(newVN);

      // Accumulate the set of value numbers that can be reached by this
      // allocation. This also checks that it is valid to allocate on the stack.
      //
      if (candidate->isInsideALoop())
         {
         if (_otherDefsForLoopAllocation)
            _otherDefsForLoopAllocation->empty();
         else
            _otherDefsForLoopAllocation= new (trStackMemory()) TR_BitVector(_useDefInfo->getNumDefNodes(), trMemory(), stackAlloc);
         }

      if (comp()->getOptions()->realTimeGC() &&
          comp()->compilationShouldBeInterrupted(ESC_CHECK_DEFSUSES_CONTEXT))
         {
         comp()->failCompilation<TR::CompilationInterrupted>("interrupted in Escape Analysis");
         }

      if (checkDefsAndUses(node, candidate))
         {
         if (candidate->_valueNumbers->size() > 1)
            {
            candidate->setMustBeContiguousAllocation();
            if (trace())
               traceMsg(comp(), "   Make [%p] contiguous because its uses can be reached from other defs\n", candidate->_node);
            }
         }
      else
         {
         candidate->setLocalAllocation(false);
         if (trace())
            traceMsg(comp(), "5 setting local alloc %p to false\n", candidate->_node);
         }
      }

   _vnTemp = new (trStackMemory()) TR_BitVector( optimizer()->getValueNumberInfo()->getNumberOfNodes(), trMemory(), stackAlloc, notGrowable);
   _vnTemp2 = new (trStackMemory()) TR_BitVector(optimizer()->getValueNumberInfo()->getNumberOfNodes(), trMemory(), stackAlloc, notGrowable);

   TR::TreeTop *tt = comp()->getStartTree();
   for (; tt; tt = tt->getNextTreeTop())
      {
      bool storeOfObjectIntoField = false;
      TR::Node *node = tt->getNode();
      if (!node->getOpCode().isStore())
         {
         if (node->getNumChildren() > 0)
            node = node->getFirstChild();
         }

      bool storeIntoOtherLocalObject = false;
      int32_t baseChildVN = -1;
      if (node->getOpCode().isStoreIndirect() ||
          (node->getOpCodeValue() == TR::arraycopy))
         {
         TR::Node *baseObject = node;

         if (node->getSymbol()->isArrayShadowSymbol() &&
             node->getFirstChild()->getOpCode().isArrayRef())
            baseObject = node->getFirstChild();
         else if (node->getOpCodeValue() == TR::arraycopy)
            {
            if (node->getNumChildren() == 5)
               baseObject = node->getChild(3);
            else if (node->getFirstChild()->getOpCode().isArrayRef())
               baseObject = node->getFirstChild();
            }

         if (node->getOpCode().isStoreIndirect() &&
             (baseObject->getFirstChild() == node->getSecondChild()))
            storeOfObjectIntoField = true;
         else
            {
            TR::Node *baseChild = baseObject;

            if ((node->getOpCodeValue() != TR::arraycopy) ||
                (node->getNumChildren() != 5))
                baseChild = baseObject->getFirstChild();

            baseChild = resolveSniffedNode(baseChild);

            if ((baseChild && (baseChild->getOpCodeValue() == TR::loadaddr) &&
                baseChild->getSymbolReference()->getSymbol()->isAuto() &&
                baseChild->getSymbolReference()->getSymbol()->isLocalObject())
               )
               {
               baseChildVN = _valueNumberInfo->getValueNumber(baseChild);
               if (node->getOpCodeValue() == TR::arraycopy)
                  {
                  _notOptimizableLocalObjectsValueNumbers->set(baseChildVN);
                  _notOptimizableLocalStringObjectsValueNumbers->set(baseChildVN);
                  storeOfObjectIntoField = false;
                  if (trace())
                     traceMsg(comp(), "Reached 0 with baseChild %p VN %d\n", baseChild, baseChildVN);
                  }
               else
                  {
                  if (!baseChild->cannotTrackLocalUses())
                     {
                     storeOfObjectIntoField = true;
                     storeIntoOtherLocalObject = true;
                     if (trace())
                        traceMsg(comp(), "Reached 1 with baseChild %p VN %d\n", baseChild, baseChildVN);
                     }
                  else
                     {
                     _notOptimizableLocalObjectsValueNumbers->set(baseChildVN);
                     _notOptimizableLocalStringObjectsValueNumbers->set(baseChildVN);
                     storeOfObjectIntoField = false;
                     }
                  }
               }
            else if (baseChild && _useDefInfo)
               {
               uint16_t baseIndex = baseChild->getUseDefIndex();
               if (_useDefInfo->isUseIndex(baseIndex))
                  {
                  TR_UseDefInfo::BitVector defs(comp()->allocator());
                  _useDefInfo->getUseDef(defs, baseIndex);
                  if (!defs.IsZero())
                     {
                     TR_UseDefInfo::BitVector::Cursor cursor(defs);
                     for (cursor.SetToFirstOne(); cursor.Valid(); cursor.SetToNextOne())
                        {
                        int32_t defIndex = cursor;

                        if (defIndex < _useDefInfo->getFirstRealDefIndex())
                           {
                           storeOfObjectIntoField = false;
                           break;
                           }

                        TR::TreeTop *defTree = _useDefInfo->getTreeTop(defIndex);
                        TR::Node *defNode = defTree->getNode();

                        if (defNode &&
                            (defNode->getOpCodeValue() == TR::astore) &&
                            (defNode->getNumChildren() > 0))
                           {
                           TR::Node *defChild = defNode->getFirstChild();

                           if (defChild && (defChild->getOpCodeValue() == TR::loadaddr) &&
                               defChild->getSymbolReference()->getSymbol()->isAuto() &&
                               defChild->getSymbolReference()->getSymbol()->isLocalObject() &&
                               !defChild->cannotTrackLocalUses())
                              {
                              if (node->getOpCode().isStoreIndirect() &&
                                  (_valueNumberInfo->getValueNumber(defChild) == _valueNumberInfo->getValueNumber(baseChild)))
                                 {
                                 baseChildVN = _valueNumberInfo->getValueNumber(baseChild);
                                 storeOfObjectIntoField = true;
                                 storeIntoOtherLocalObject = true;
                                 }
                              else
                                 {
                                 _notOptimizableLocalObjectsValueNumbers->set(_valueNumberInfo->getValueNumber(baseChild));
                                 _notOptimizableLocalObjectsValueNumbers->set(_valueNumberInfo->getValueNumber(defChild));
                                 _notOptimizableLocalStringObjectsValueNumbers->set(_valueNumberInfo->getValueNumber(baseChild));
                                 _notOptimizableLocalStringObjectsValueNumbers->set(_valueNumberInfo->getValueNumber(defChild));
                                 storeOfObjectIntoField = false;
                                 break;
                                 }
                              }
                           else
                              {
                              _notOptimizableLocalObjectsValueNumbers->set(_valueNumberInfo->getValueNumber(baseChild));
                              _notOptimizableLocalObjectsValueNumbers->set(_valueNumberInfo->getValueNumber(defChild));
                              _notOptimizableLocalStringObjectsValueNumbers->set(_valueNumberInfo->getValueNumber(baseChild));
                              _notOptimizableLocalStringObjectsValueNumbers->set(_valueNumberInfo->getValueNumber(defChild));
                              storeOfObjectIntoField = false;
                              break;
                              }
                           }
                        }
                     }
                  }
               }
            }
         }

      if (storeOfObjectIntoField)
        {
            int32_t valueNumber = _valueNumberInfo->getValueNumber(node->getSecondChild());
            Candidate *candidate, *next;
            bool foundAccess = false;
            for (candidate = _candidates.getFirst(); candidate; candidate = next)
               {
               next = candidate->getNext();
               if (usesValueNumber(candidate, valueNumber))
                  {
                  TR::NodeChecklist visited (comp());
                  TR::TreeTop *cursorTree = comp()->getStartTree();
                  for (; cursorTree; cursorTree = cursorTree->getNextTreeTop())
                     {
                     TR::Node *cursorNode = cursorTree->getNode();
                     if (!storeIntoOtherLocalObject)
                        {
                        if (collectValueNumbersOfIndirectAccessesToObject(cursorNode, candidate, node, visited))
                           foundAccess = true;
                        }
                     else
                        {
                        if (collectValueNumbersOfIndirectAccessesToObject(cursorNode, candidate, node, visited, baseChildVN))
                           foundAccess = true;
                        }
                     }
                  }
               }
        }


      if (node->getOpCode().isCall() &&
          (node->getSymbol()->getResolvedMethodSymbol()) &&
          (node->getReferenceCount() > 1) &&
          (node->getNumChildren() > 0))
         {
         TR::ResolvedMethodSymbol *methodSymbol = node->getSymbol()->getResolvedMethodSymbol();
         switch (methodSymbol->getRecognizedMethod())
            {
            case TR::java_lang_Throwable_fillInStackTrace:
            case TR::java_math_BigDecimal_possibleClone:
               {
               int32_t firstArgIndex = node->getFirstArgumentIndex();
               int32_t nodeVN = _valueNumberInfo->getValueNumber(node->getChild(firstArgIndex));
               for (Candidate *candidate = _candidates.getFirst(); candidate; candidate = candidate->getNext())
                  {
                  if (usesValueNumber(candidate, nodeVN))
                     {
                     // Remember the value number of the fillInStackTrace call itself
                     // It's return value can be assigned to a local and the local can be used
                     // which would mean we cannot eliminate the fillInStackTrace.
                     //
                     if (methodSymbol && (!methodSymbol->getResolvedMethod()->virtualMethodIsOverridden() || !node->getOpCode().isIndirect()))
                        {
                        candidate->_valueNumbers->add(_valueNumberInfo->getValueNumber(node));
                        }
                     }
                  }
               }
            default:
                break;
            }
         }
      }
   }

void TR_EscapeAnalysis::printUsesThroughAselect(void)
   {
   if (trace())
      {
      if (_nodeUsesThroughAselect)
         {
         traceMsg(comp(), "\nNodes used through aselect operations\n");

         for (auto mi = _nodeUsesThroughAselect->begin(); mi != _nodeUsesThroughAselect->end(); mi++)
            {
            TR::Node *key = mi->first;
            int32_t nodeIdx = key->getGlobalIndex();

            traceMsg(comp(), "   node [%p] n%dn is used by {", key, nodeIdx);

            bool first = true;

            for (auto di = mi->second->begin(), end = mi->second->end(); di != end; di++)
               {
               TR::Node *aselectNode = *di;
               traceMsg(comp(), "%s[%p] n%dn", (first ? "" : ", "), aselectNode,
                        aselectNode->getGlobalIndex());
               first = false;
               }

            traceMsg(comp(), "}\n");
            }
         }
      else
         {
         traceMsg(comp(), "\nNo nodes used through aselect operations\n");
         }
      }
   }

void TR_EscapeAnalysis::gatherUsesThroughAselect(void)
   {
   TR::NodeChecklist visited(comp());
   TR::TreeTop *tt = comp()->getStartTree();

   for (; tt; tt = tt->getNextTreeTop())
      {
      TR::Node *node = tt->getNode();
      gatherUsesThroughAselectImpl(node, visited);
      }

   if (trace())
      {
      printUsesThroughAselect();
      }
   }

void TR_EscapeAnalysis::gatherUsesThroughAselectImpl(TR::Node *node, TR::NodeChecklist& visited)
   {
   if (visited.contains(node))
      {
      return;
      }
   visited.add(node);

   for (int32_t i=0; i<node->getNumChildren(); i++)
      {
      gatherUsesThroughAselectImpl(node->getChild(i), visited);
      }

   // If this is an aselect operation, for each of its child operands (other than
   // the condition) add the aselect node to the array of nodes that use that child
   if (node->getOpCode().isSelect() && node->getDataType() == TR::Address)
      {
      associateAselectWithChild(node, 1);
      associateAselectWithChild(node, 2);
      }
   }

void TR_EscapeAnalysis::associateAselectWithChild(TR::Node *aselectNode, int32_t idx)
   {
   TR::Region &stackMemoryRegion = trMemory()->currentStackRegion();
   TR::Node *child = aselectNode->getChild(idx);

   NodeDeque *currChildUses;

   if (NULL == _nodeUsesThroughAselect)
      {
      _nodeUsesThroughAselect =
            new (trStackMemory()) NodeToNodeDequeMap((NodeComparator()),
                                                     NodeToNodeDequeMapAllocator(stackMemoryRegion));
      }

   auto search = _nodeUsesThroughAselect->find(child);
   bool nodeAlreadyMapsToAselect = false;

   if (_nodeUsesThroughAselect->end() != search)
      {
      currChildUses = search->second;

      // Does NodeDeque already contain this aselect node?
      nodeAlreadyMapsToAselect =
            (std::find(search->second->begin(), search->second->end(),
                       aselectNode) != search->second->end());
      }
   else
      {
      currChildUses = new (trStackMemory()) NodeDeque(stackMemoryRegion);
      (*_nodeUsesThroughAselect)[child] = currChildUses;
      }

   if (!nodeAlreadyMapsToAselect)
      {
      currChildUses->push_back(aselectNode);
      }
   }

bool TR_EscapeAnalysis::collectValueNumbersOfIndirectAccessesToObject(TR::Node *node, Candidate *candidate, TR::Node *indirectStore, TR::NodeChecklist& visited, int32_t baseChildVN)
   {
   if (visited.contains(node))
      return false;
   visited.add(node);

   bool foundAccess = false;

   if (node->getOpCode().isLoadIndirect())
      {
      bool sameSymbol = false;
      if (node->getSymbolReference()->getReferenceNumber() == indirectStore->getSymbolReference()->getReferenceNumber())
         sameSymbol = true;
      else if (indirectStore->getSymbolReference()->sharesSymbol())
         {
         if (indirectStore->getSymbolReference()->getUseDefAliases().contains(node->getSymbolReference(), comp()))
            sameSymbol = true;
         }

      if (trace())
         traceMsg(comp(), "store node %p load node %p candidate %p baseChildVN %d\n", indirectStore, node, candidate->_node, baseChildVN);

      if (sameSymbol)
         {
         TR::Node *base = node->getFirstChild();

         if (/* node->getSymbol()->isArrayShadowSymbol() && */
             base->getOpCode().isArrayRef())
            base = base->getFirstChild();

         int32_t baseVN = _valueNumberInfo->getValueNumber(base);

         //traceMsg(comp(), "store node %p load node %p candidate %p baseChildVN %d baseVN %d\n", indirectStore, node, candidate->_node, baseChildVN, baseVN);

         if (candidate->_valueNumbers)
            {
            if ((baseChildVN == -1) && usesValueNumber(candidate, baseVN))
               {
               candidate->_valueNumbers->add(_valueNumberInfo->getValueNumber(node));
               if (checkDefsAndUses(node, candidate))
                  foundAccess = true;
               else
                  {
                  TR::Node *resolvedBaseObject = resolveSniffedNode(indirectStore->getFirstChild());
                  if (resolvedBaseObject)
                     {
                     _notOptimizableLocalObjectsValueNumbers->set(_valueNumberInfo->getValueNumber(resolvedBaseObject));
                     _notOptimizableLocalStringObjectsValueNumbers->set(_valueNumberInfo->getValueNumber(resolvedBaseObject));
                     }
                  }
               }
            else if (baseChildVN != -1)
               {
               if (baseChildVN == baseVN)
                  {
                  candidate->_valueNumbers->add(_valueNumberInfo->getValueNumber(node));
                  if (checkDefsAndUses(node, candidate))
                     foundAccess = true;
                  else
                     {
                     _notOptimizableLocalObjectsValueNumbers->set(baseChildVN);
                     _notOptimizableLocalStringObjectsValueNumbers->set(baseChildVN);
                     }
                  }
               else
                  {
                  TR::Node *storeBase = indirectStore->getFirstChild();
                  if (/* indirectStore->getSymbol()->isArrayShadowSymbol() && */
                      storeBase->getOpCode().isArrayRef())
                     storeBase = storeBase->getFirstChild();


                  if (base->getOpCode().hasSymbolReference() &&  base->getSymbolReference()->getSymbol()->isAuto())
                     {
                     if (_useDefInfo)
                        {
                        uint16_t baseIndex = base->getUseDefIndex();
                        //uint16_t storeBaseIndex = storeBase->getUseDefIndex();
                        TR_UseDefInfo::BitVector baseDefs(comp()->allocator());
                        _useDefInfo->getUseDef(baseDefs, baseIndex);
                        //TR_UseDefInfo::BitVector storeBaseDefs(comp()->allocator());
                        //_useDefInfo->getUseDef(storeBaseDefs, storeBaseIndex);
                        //traceMsg(comp(), "store base index %d store base %p base index %p base %p\n", storeBaseIndex, storeBase, baseIndex, base);

                        _vnTemp->set(_valueNumberInfo->getValueNumber(storeBase));
                        while (*_vnTemp2 != *_vnTemp)
                           {
                           _vnTemp->print(comp());
                           *_vnTemp2 = *_vnTemp;
                           int32_t i;
                           for (i = _useDefInfo->getNumDefOnlyNodes()-1; i >= 0; --i)
                              {
                              int32_t useDefIndex = i + _useDefInfo->getFirstDefIndex();
                              TR::Node *defNode = _useDefInfo->getNode(useDefIndex);
                              //traceMsg(comp(), "def node %p\n", defNode);

                              if (defNode && defNode->getOpCode().isStore())
                                 {
                                 if (_vnTemp->get(_valueNumberInfo->getValueNumber(defNode)))
                                    {
                                    TR_UseDefInfo::BitVector usesOfThisDef(comp()->allocator());
                                    _useDefInfo->getUsesFromDef(usesOfThisDef, defNode->getUseDefIndex()+_useDefInfo->getFirstDefIndex());
                                    if (!usesOfThisDef.IsZero())
                                       {
                                       TR_UseDefInfo::BitVector::Cursor cursor(usesOfThisDef);
                                       for (cursor.SetToFirstOne(); cursor.Valid(); cursor.SetToNextOne())
                                          {
                                          int32_t useIndex = cursor;
                                          TR::Node *useNode = _useDefInfo->getNode(useIndex+_useDefInfo->getFirstUseIndex());
                                          int32_t useNodeVN = _valueNumberInfo->getValueNumber(useNode);
                                          //traceMsg(comp(), "use node %p vn %d\n", useNode, useNodeVN);

                                          _vnTemp->set(useNodeVN);
                                          }
                                       }
                                    }
                                 }
                              }
                           }

                        TR_UseDefInfo::BitVector::Cursor cursor(baseDefs);
                        for (cursor.SetToFirstOne(); cursor.Valid(); cursor.SetToNextOne())
                           {
                           int32_t defIndex = _useDefInfo->getFirstDefIndex() + (int32_t) cursor;
                           //TODO: Temporary fix to overcome case when defIndex = 0
                           if (defIndex < _useDefInfo->getFirstRealDefIndex())
                              continue;

                           TR::Node *defNode = _useDefInfo->getNode(defIndex);
                           if (_vnTemp->get(_valueNumberInfo->getValueNumber(defNode)))
                              {
                              candidate->_valueNumbers->add(_valueNumberInfo->getValueNumber(node));
                              break;
                              }
                           }
                        }
                     }

                  _notOptimizableLocalObjectsValueNumbers->set(baseChildVN);
                  _notOptimizableLocalStringObjectsValueNumbers->set(baseChildVN);
                  }
               }
            }
         }
      }


   int32_t i;
   for (i=0;i<node->getNumChildren(); i++)
      {
      if (collectValueNumbersOfIndirectAccessesToObject(node->getChild(i), candidate, indirectStore, visited, baseChildVN))
         foundAccess = true;
      }
   return foundAccess;
   }


bool TR_EscapeAnalysis::checkUsesThroughAselect(TR::Node *node, Candidate *candidate)
   {
   bool returnValue = true;

   if (_nodeUsesThroughAselect)
      {
      auto search = _nodeUsesThroughAselect->find(node);

      // Is this node referenced directly by any aselect nodes?
      if (_nodeUsesThroughAselect->end() != search)
         {
         for (auto di = search->second->begin(), end = search->second->end(); di != end; di++)
            {
            TR::Node* aselectNode = *di;
            int32_t aselectVN = _valueNumberInfo->getValueNumber(aselectNode);
            int32_t i;

            // Check whether this aselect has already been accounted for with this candidate
            for (i = candidate->_valueNumbers->size()-1; i >= 0; i--)
               {
               if (candidate->_valueNumbers->element(i) == aselectVN)
                  {
                  break;
                  }
               }

            // If this aselect has not been accounted for with this candidate, check for its uses
            if (i < 0)
               {
               candidate->_valueNumbers->add(aselectVN);

               if (trace())
                  {
                  traceMsg(comp(), "   Checking uses of node %p through aselect operation %p for candidate %p\n", node, aselectNode, candidate->_node);
                  }

               if (!checkDefsAndUses(aselectNode, candidate))
                  {
                  returnValue = false;
                  }
               }
            }
         }
      }

   return returnValue;
   }


bool TR_EscapeAnalysis::checkDefsAndUses(TR::Node *node, Candidate *candidate)
   {
   TR::Node *next;
   _useDefInfo->buildDefUseInfo();
   bool returnValue = true;

   if (_nodeUsesThroughAselect && !checkUsesThroughAselect(node, candidate))
      {
      returnValue = false;
      }

   for (next = _valueNumberInfo->getNext(node); next != node; next = _valueNumberInfo->getNext(next))
      {
      int32_t udIndex = next->getUseDefIndex();

      if (_useDefInfo->isDefIndex(udIndex))
         {
         if (next->getOpCode().isStore() && next->getSymbol()->isAutoOrParm())
            {
            TR::SymbolReference *symRef = next->getSymbolReference();
            if (!candidate->getSymRefs()->find(symRef))
               candidate->addSymRef(symRef);

            // Find all uses of this def and see if their value numbers are
            // already known in the array of value numbers.
            // If not, add the new value number and recurse to find value
            // numbers of nodes reachable from this use.
            //

            TR_UseDefInfo::BitVector defUse(comp()->allocator());
            _useDefInfo->getUsesFromDef(defUse, udIndex-_useDefInfo->getFirstDefIndex());
            if (!defUse.IsZero())
               {
               TR_UseDefInfo::BitVector::Cursor cursor(defUse);
               for (cursor.SetToFirstOne(); cursor.Valid(); cursor.SetToNextOne())
                  {
                  int32_t useIndex = cursor;
                  TR::Node *useNode = _useDefInfo->getNode(useIndex+_useDefInfo->getFirstUseIndex());

                  // Only add this value number if it's not to be ignored
                  if (_ignorableUses->get(useNode->getGlobalIndex()))
                     {
                     continue;
                     }

                  int32_t useNodeVN = _valueNumberInfo->getValueNumber(useNode);
                  int32_t i;

                  for (i = candidate->_valueNumbers->size()-1; i >= 0; i--)
                     {
                     if (candidate->_valueNumbers->element(i) == useNodeVN)
                        {
                        break;
                        }
                     }

                  if (i < 0)
                     {
                     candidate->_valueNumbers->add(useNodeVN);

                     if (candidate->isInsideALoop())
                        {
                        static char *p = feGetEnv("TR_NoLoopAlloc");
                        if (!p)
                           {
                           // For an allocation inside a loop we must make sure
                           // that two generations of the allocation can't
                           // co-exist.
                           // There are 2 ways this can happen - check them.
                           //
                           if (trace())
                              traceMsg(comp(), "   Look at other defs for use node %p of candidate %p\n", useNode, candidate->_node);
                           //_otherDefsForLoopAllocation->set(udIndex);

                           if (!checkOverlappingLoopAllocation(useNode, candidate))
                              {
                              if (trace())
                                 traceMsg(comp(), "   Make [%p] non-local because it overlaps with use [%p]\n", candidate->_node, useNode);
                              //printf("secs Overlapping loop allocation in %s\n", comp()->signature());
                              returnValue = false;
                              }
                           if (!checkOtherDefsOfLoopAllocation(useNode, candidate, (next->getFirstChild() == candidate->_node)))
                              {
                              if (trace())
                                 traceMsg(comp(), "   Make [%p] non-local because multiple defs to node [%p]\n", candidate->_node, useNode);
                              returnValue = false;
                              }
                           }
                        else
                           returnValue = false;
                        }
                     if (!checkDefsAndUses(useNode, candidate))
                        returnValue = false;
                     }
                  }
               }
            }
         }

      if (_useDefInfo->isUseIndex(udIndex))
         {
         if (_nodeUsesThroughAselect && !checkUsesThroughAselect(next, candidate))
            {
            returnValue = false;
            }
         }
      }
   return returnValue;
   }

bool TR_EscapeAnalysis::checkOtherDefsOfLoopAllocation(TR::Node *useNode, Candidate *candidate, bool isImmediateUse)
   {
   // The allocation is inside a loop and a use has been found that has other
   // defs too. Find all the possible defs for this use and make sure none of
   // them lead back to the allocation. If they do, it means that generations
   // of the allocation from different loop iterations may be alive at the same
   // time, so the allocation must be done from the heap and not the stack.
   //
   // In some limited cases, we can be sure that an object from a prior loop iteration
   // was not live at the same time as an object from the next loop iteration without expensive analysis.
   // One such "special" case is when all defs for uses reached by our candidate for stack allocation
   // were fed by allocations; in this case it's easy to see that it was not an object from a prior iteration
   // since it is a fresh allocation being done at that program point.
   //
   // There is one other special case dealt with in the code below related to a java/lang/Integer cache
   // where again it's trivial to prove that the value cannot be a candidate allocation from a prior loop iteration
   //
   // There may be other such examples that can be added in the future, e.g. if the value is an already stack allocated
   // object from a prior pass of escape analysis, it obviously cannot be a candidate for stack allocation in this pass.
   //
   int32_t useIndex = useNode->getUseDefIndex();
   if (useIndex <= 0)
      return true;

   TR_UseDefInfo::BitVector defs(comp()->allocator());
   _useDefInfo->getUseDef(defs, useIndex);
   TR_UseDefInfo::BitVector::Cursor cursor(defs);
   for (cursor.SetToFirstOne(); cursor.Valid(); cursor.SetToNextOne())
      {
      int32_t defIndex = cursor;
      if (defIndex < _useDefInfo->getFirstRealDefIndex() /* || _otherDefsForLoopAllocation->get(defIndex) */)
         {
         continue;
         }

      bool seenOtherDef = false;
      if (_otherDefsForLoopAllocation->get(defIndex))
         seenOtherDef = true;

      // Ignore the def that is the one that caused us to look at this use in
      // the first place
      //
      TR::Node *defNode = _useDefInfo->getNode(defIndex);
      if (!seenOtherDef &&
          isImmediateUse &&
          _valueNumberInfo->getValueNumber(defNode) == _valueNumberInfo->getValueNumber(candidate->_node))
         //_valueNumberInfo->getValueNumber(defNode) == _valueNumberInfo->getValueNumber(useNode))
         {
         if (trace())
            traceMsg(comp(), "      Ignoring def node [%p] for use node [%p]\n", defNode, useNode);
         continue;
         }

      _otherDefsForLoopAllocation->set(defIndex);

      if (trace())
         traceMsg(comp(), "      Look at def node [%p] for use node [%p]\n", defNode, useNode);

      bool allnewsonrhs = checkAllNewsOnRHSInLoopWithAliasing(defIndex, useNode, candidate);


      if (!allnewsonrhs &&
          !(defNode->getOpCode().isStoreDirect() &&
            ((defNode->getFirstChild()->getOpCodeValue() == TR::aconst) ||
             (defNode->getFirstChild()->getOpCode().isLoadVar() && // load from a static or array shadow or shadow (field) based off a non local object are fine since such memory locations would imply that the object being pointed at escaped already (meaning there would be another escape point anyway)
             (defNode->getFirstChild()->getSymbol()->isStatic() ||
             (defNode->getFirstChild()->getSymbol()->isShadow() &&
             (defNode->getFirstChild()->getSymbol()->isArrayShadowSymbol() ||
              !_nonColdLocalObjectsValueNumbers->get(_valueNumberInfo->getValueNumber(defNode->getFirstChild()->getFirstChild())))))))))
         {
         if (_valueNumberInfo->getValueNumber(defNode) != _valueNumberInfo->getValueNumber(useNode))
            {
            // If the use is outside the loop, make sure that there are stores to temp t on all possible
            // paths from the allocation to the use (load of temp t). This will ensure that a prior iteration's
            // allocation is not what is pointed at by temp t when we reach the use of temp t.
            //
            if (checkIfUseIsInSameLoopAsDef(_useDefInfo->getTreeTop(defIndex), useNode) ||
                checkIfUseIsInLoopAndOverlapping(candidate, _useDefInfo->getTreeTop(defIndex), useNode))
               {
               if (trace())
                  traceMsg(comp(), "         Def node [%p] same as candidate [%p]\n", defNode, candidate->_node);
               return false;
               }
            }
         }

      if (!seenOtherDef && defNode->getOpCode().isStore() && defNode->getSymbol()->isAutoOrParm())
         {
         if (!checkOtherDefsOfLoopAllocation(defNode->getFirstChild(), candidate, false))
            return false;
         }

      if (trace())
         traceMsg(comp(), "         Def node [%p] not the same as candidate [%p]\n", defNode, candidate->_node);
      }
   return true;
   }

bool TR_EscapeAnalysis::checkAllNewsOnRHSInLoopWithAliasing(int32_t defIndex, TR::Node *useNode, Candidate *candidate)
   {
   // _aliasesOfAllocNode contains sym refs that are just aliases for a fresh allocation
   // i.e. it is just a simple attempt at tracking allocations in cases such as :
   // ...
   // a = new A()
   // ...
   // b = a
   // ...
   // c = b
   //
   // In this case a, b and c will all be considered aliases of an alloc node and so a load of
   // any of those sym refs will be treated akin to how the fresh allocation would have been in the below logic
   //

   TR::Node *defNode = _useDefInfo->getNode(defIndex);
   int32_t useIndex = useNode->getUseDefIndex();
   bool allnewsonrhs = false;

   if ((defNode->getFirstChild() == candidate->_node) &&
       (_valueNumberInfo->getValueNumber(defNode) == _valueNumberInfo->getValueNumber(useNode)))
      {
      if (trace())
         {
         traceMsg(comp(), "      Value numbers match for def node [%p] with use node [%p]\n", defNode, useNode);
         }
      allnewsonrhs = true;
      }
   else if ((_valueNumberInfo->getValueNumber(defNode) == _valueNumberInfo->getValueNumber(candidate->_node)) &&
            (_useDefInfo->getTreeTop(defIndex)->getEnclosingBlock() == candidate->_block) &&
            _aliasesOfAllocNode->get(defNode->getSymbolReference()->getReferenceNumber()))
      {
      if (trace())
         {
         traceMsg(comp(), "      Value numbers match for def node [%p] with candidate node [%p], and def node's symref is alias of candidate allocation\n", defNode, candidate->_node);
         }
      allnewsonrhs = true;
      }
   else
      {
      allnewsonrhs = true;
      TR_UseDefInfo::BitVector defs2(comp()->allocator());
      _useDefInfo->getUseDef(defs2, useIndex);
      TR_UseDefInfo::BitVector::Cursor cursor2(defs2);

      // Loop over definitions for this use and over all the candidate
      // allocations.  If the definition comes directly from a candidate
      // for stack allocation, it's harmless; if it's copied from a
      // variable that's aliased with a candidate for stack allocation
      // that was allocated in the same block, it's harmless
      for (cursor2.SetToFirstOne(); cursor2.Valid(); cursor2.SetToNextOne())
         {
         int32_t defIndex2 = cursor2;
         if (defIndex2 == 0)
            {
            allnewsonrhs = false;
            break;
            }

         TR::Node *defNode2 = _useDefInfo->getNode(defIndex2);
         TR::Node *firstChild = defNode2->getFirstChild();

         // Is RHS for this reaching definition harmless?  I.e., not a
         // definition that can escape the loop.  It is considered harmless if
         // it is a candidate for stack allocation, an alias of a candidate
         // or it is an entry in the cache for java.lang.Integer, et al.
         bool rhsIsHarmless = false;

         for (Candidate *otherAllocNode = _candidates.getFirst(); otherAllocNode; otherAllocNode = otherAllocNode->getNext())
            {
            // A reaching definition that is an allocation node for a candidate
            // for stack allocation is harmless.  Also, a reaching definition
            // that has the value number of a candidate allocation, other than the
            // current candidate, is harmless.  The added restriction in the
            // second case avoids allowing the current candidate through from a
            // a previous loop iteration.
            if (otherAllocNode->_node == firstChild
                   || (candidate->_node != otherAllocNode->_node
                       && _valueNumberInfo->getValueNumber(otherAllocNode->_node)
                            == _valueNumberInfo->getValueNumber(firstChild)))
               {
               rhsIsHarmless = true;
               break;
               }

            if (trace())
               {
               traceMsg(comp(), "         Look at defNode2 [%p] with otherAllocNode [%p]\n", defNode2, otherAllocNode->_node);
               }

            if (!rhsIsHarmless &&
                (_valueNumberInfo->getValueNumber(defNode2) == _valueNumberInfo->getValueNumber(otherAllocNode->_node)))
               {
               TR::TreeTop *treeTop;
               bool collectAliases = false;
               _aliasesOfOtherAllocNode->empty();
               _visitedNodes->empty();
               for (treeTop = otherAllocNode->_treeTop->getEnclosingBlock()->getEntry(); treeTop; treeTop = treeTop->getNextTreeTop())
                  {
                  TR::Node *node = treeTop->getNode();
                  if (node->getOpCodeValue() == TR::BBEnd)
                     break;

                  // Until we reach otherAllocNode, call visitTree to
                  // ignore nodes in those trees.  After we've reached
                  // otherAllocNode, call collectAliasesOfAllocations to
                  // track its aliases in _aliasesOfOtherAllocNode
                  if (!collectAliases)
                     {
                     visitTree(treeTop->getNode());
                     }
                  else
                     {
                     collectAliasesOfAllocations(treeTop->getNode(), otherAllocNode->_node);
                     }

                  if (treeTop == otherAllocNode->_treeTop)
                     {
                     collectAliases = true;
                     }
                  }

               if ((_useDefInfo->getTreeTop(defIndex2)->getEnclosingBlock() == otherAllocNode->_block) &&
                   _aliasesOfOtherAllocNode->get(defNode2->getSymbolReference()->getReferenceNumber()))
                  {
                  if (trace())
                     {
                     traceMsg(comp(), "      rhs is harmless for defNode2 [%p] with otherAllocNode [%p]\n", defNode2, otherAllocNode->_node);
                     }
                  rhsIsHarmless = true;
                  break;
                  }
               }
            }

         if (!rhsIsHarmless)
            {
            if (trace())
               {
               traceMsg(comp(), "   defNode2 vn=%d is local %d\n", _valueNumberInfo->getValueNumber(defNode2), _allLocalObjectsValueNumbers->get(_valueNumberInfo->getValueNumber(defNode2)));
               }

            // References to objects that were previously made local are also harmless
            if (_allLocalObjectsValueNumbers->get(_valueNumberInfo->getValueNumber(defNode2)))
               {
               rhsIsHarmless = true;
               }
            }

         if (!rhsIsHarmless)
            {
            // Another special case when it is certain that the rhs of the def is not a candidate allocation from a prior iteration
            // In this case we are loading a value from an Integer cache anyway and that should be an allocation that has already escaped
            // that has nothing to do with the candidate allocation
            //
            if (firstChild->getOpCode().hasSymbolReference() &&
                firstChild->getSymbol()->isArrayShadowSymbol())
               {
               TR::Node *addr = firstChild->getFirstChild();
               if (addr->getOpCode().isArrayRef())
                  {
                  TR::Node *underlyingArray = addr->getFirstChild();

                  int32_t fieldNameLen = -1;
                  char *fieldName = NULL;
                  if (underlyingArray && underlyingArray->getOpCode().hasSymbolReference() &&
                      underlyingArray->getSymbolReference()->getSymbol()->isStaticField())
                     {
                     fieldName = underlyingArray->getSymbolReference()->getOwningMethod(comp())->staticName(underlyingArray->getSymbolReference()->getCPIndex(), fieldNameLen, comp()->trMemory());
                     }

                  if (fieldName && (fieldNameLen > 10) &&
                        !strncmp("java/lang/", fieldName, 10) &&
                          (!strncmp("Integer$IntegerCache.cache", &fieldName[10], 26) ||
                           !strncmp("Long$LongCache.cache", &fieldName[10], 20) ||
                           !strncmp("Short$ShortCache.cache", &fieldName[10], 22) ||
                           !strncmp("Byte$ByteCache.cache", &fieldName[10], 20) ||
                           !strncmp("Character$CharacterCache.cache", &fieldName[10], 30)))

                     {
                     if (trace())
                        {
                        traceMsg(comp(), "         rhs is harmless for defNode2 [%p] access of Integer cache\n", defNode2);
                        }

                     rhsIsHarmless = true;
                     }
                  }
               }
            // Another special case when it is certain that the rhs of the def is not a candidate allocation from a prior iteration
            // In this case we are loading a value through a call to jitLoadFlattenableArrayElement.  Such a value must be something
            // that has already escaped and has nothing to do with the candidate allocation
            //
            else if (firstChild->getOpCode().isCall()
                     && ((firstChild->getSymbolReference()->getReferenceNumber() == TR_ldFlattenableArrayElement)
                         || comp()->getSymRefTab()->isNonHelper(firstChild->getSymbolReference(),
                                                                TR::SymbolReferenceTable::loadFlattenableArrayElementNonHelperSymbol)))
               {
               if (trace())
                  {
                  traceMsg(comp(), "         rhs is harmless for defNode2 [%p] - call to jitLoadFlattenableArrayElement\n", defNode2);
                  }
               rhsIsHarmless = true;
               }
            }

         if (!rhsIsHarmless)
            {
            if (trace())
               {
               traceMsg(comp(), "      rhs not harmless for defNode2 [%p]\n", defNode2);
               }

            allnewsonrhs = false;
            break;
            }
         }
      }

   return allnewsonrhs;
   }

bool TR_EscapeAnalysis::checkOverlappingLoopAllocation(TR::Node *useNode, Candidate *candidate)
   {
   // The allocation is inside a loop and a use has been found that has other
   // defs too. If the allocation can be used directly while the use node
   // holds a previous generation, the allocation cannot be made local.
   // To check this, walk forward from the candidate allocation to find the use
   // node. If it is found in the same extended block before the last use of the
   // allocation node the two can co-exist so the allocation cannot be local.
   //
   TR::TreeTop *treeTop;
   _visitedNodes->empty();
   _aliasesOfAllocNode->empty();
   rcount_t     numReferences = 0; //candidate->_node->getReferenceCount()-1;
   for (treeTop = candidate->_treeTop->getEnclosingBlock()->getEntry(); treeTop; treeTop = treeTop->getNextTreeTop())
      {
      TR::Node *node = treeTop->getNode();
      if (node->getOpCodeValue() == TR::BBEnd)
         break;
      if (!checkOverlappingLoopAllocation(treeTop->getNode(), useNode, candidate->_node, numReferences))
         return false;
     if (treeTop == candidate->_treeTop)
       numReferences = candidate->_node->getReferenceCount();

      //if (numReferences == 0)
      //   break;
      }
   return true;
   }

bool TR_EscapeAnalysis::checkOverlappingLoopAllocation(TR::Node *node, TR::Node *useNode, TR::Node *allocNode, rcount_t &numReferences)
   {
   if (_visitedNodes->get(node->getGlobalIndex()))
      {
      return true;
      }

   _visitedNodes->set(node->getGlobalIndex());

   if (node->getOpCode().isStore() && node->getSymbol()->isAutoOrParm())
      {
      if (node->getFirstChild() == allocNode)
         {
         _aliasesOfAllocNode->set(node->getSymbolReference()->getReferenceNumber());
         }
      else if (!_visitedNodes->get(node->getFirstChild()->getGlobalIndex())
                  && node->getFirstChild()->getOpCode().isLoadVarDirect()
                  && node->getFirstChild()->getSymbol()->isAutoOrParm()
                  && _aliasesOfAllocNode->get(node->getFirstChild()->getSymbolReference()->getReferenceNumber()))
         {
         _aliasesOfAllocNode->set(node->getSymbolReference()->getReferenceNumber());
         }
      else
         {
         _aliasesOfAllocNode->reset(node->getSymbolReference()->getReferenceNumber());
         }
      }

   if ((node != allocNode)
          && (_valueNumberInfo->getValueNumber(node) == _valueNumberInfo->getValueNumber(useNode)))
      {
      if (!(node->getOpCode().isLoadVarDirect()
            && _aliasesOfAllocNode->get(node->getSymbolReference()->getReferenceNumber()))
          && (numReferences > 0))
         {
         return false;
         }
      }
   //if (node == allocNode)
   //   {
   //   if (--numReferences == 0)
   //      return true;
   //   }
   for (int32_t i = 0; /* numReferences > 0 && */ i < node->getNumChildren(); i++)
      {
      if (!checkOverlappingLoopAllocation(node->getChild(i), useNode, allocNode, numReferences))
         return false;
      }
   return true;
   }


void TR_EscapeAnalysis::visitTree(TR::Node *node)
   {
   if (_visitedNodes->get(node->getGlobalIndex()))
      {
      return;
      }

   _visitedNodes->set(node->getGlobalIndex());

   for (int32_t i = 0; i < node->getNumChildren(); i++)
      {
      visitTree(node->getChild(i));
      }
   }

void TR_EscapeAnalysis::collectAliasesOfAllocations(TR::Node *node, TR::Node *allocNode)
   {
   if (_visitedNodes->get(node->getGlobalIndex()))
      {
      return;
      }

   _visitedNodes->set(node->getGlobalIndex());

   if (node->getOpCode().isStore() && node->getSymbol()->isAutoOrParm())
      {
      if (node->getFirstChild() == allocNode)
         {
         _aliasesOfOtherAllocNode->set(node->getSymbolReference()->getReferenceNumber());
         }
      else if (!_visitedNodes->get(node->getFirstChild()->getGlobalIndex())
                  && node->getFirstChild()->getOpCode().isLoadVarDirect()
                  && node->getFirstChild()->getSymbol()->isAutoOrParm()
                  && _aliasesOfOtherAllocNode->get(node->getFirstChild()->getSymbolReference()->getReferenceNumber()))
         {
         _aliasesOfOtherAllocNode->set(node->getSymbolReference()->getReferenceNumber());
         }
      else
         {
         _aliasesOfOtherAllocNode->reset(node->getSymbolReference()->getReferenceNumber());
         }
      }

   for (int32_t i = 0; i < node->getNumChildren(); i++)
      {
      collectAliasesOfAllocations(node->getChild(i), allocNode);
      }
   }


bool TR_EscapeAnalysis::checkIfUseIsInSameLoopAsDef(TR::TreeTop *defTree, TR::Node *useNode)
   {
   TR::Block *block = defTree->getEnclosingBlock();
   TR_RegionStructure *highestCyclicStructure = NULL;
   TR_Structure *structure = block->getStructureOf()->getParent();
   while (structure)
      {
      if (!structure->asRegion()->isAcyclic())
         highestCyclicStructure = structure->asRegion();
      structure = structure->getParent();
      }

   if (highestCyclicStructure)
      {
      TR::NodeChecklist visited (comp());
      TR_ScratchList<TR::Block> blocksInRegion(trMemory());
      highestCyclicStructure->getBlocks(&blocksInRegion);

      ListIterator<TR::Block> blocksIt(&blocksInRegion);
      TR::Block *nextBlock;
      for (nextBlock = blocksIt.getCurrent(); nextBlock; nextBlock=blocksIt.getNext())
         {
         TR::TreeTop *currentTree = nextBlock->getEntry();
         TR::TreeTop *exitTree = nextBlock->getExit();
         while (currentTree &&
                (currentTree != exitTree))
            {
            if (checkUse(currentTree->getNode(), useNode, visited))
                return true;

            currentTree = currentTree->getNextTreeTop();
            }
         }

      return false;
      }
   else
      return true;

   return true;
   }


bool TR_EscapeAnalysis::checkIfUseIsInLoopAndOverlapping(Candidate *candidate, TR::TreeTop *defTree, TR::Node *useNode)
   {
   TR::NodeChecklist visited (comp());
   TR::BlockChecklist vBlocks (comp());
   TR::TreeTop *allocTree = candidate->_treeTop;
   if (trace())
      traceMsg(comp(), "Started checking for candidate %p\n", candidate->_node);
   bool decisionMade = false;
   bool b = checkIfUseIsInLoopAndOverlapping(allocTree->getNextTreeTop(), candidate->_block->getExit(), defTree, useNode, visited, vBlocks, decisionMade);
   if (trace())
      traceMsg(comp(), "Finished checking for candidate %p\n", candidate->_node);
   return b;
   }


bool TR_EscapeAnalysis::checkIfUseIsInLoopAndOverlapping(TR::TreeTop *start, TR::TreeTop *end, TR::TreeTop *defTree, TR::Node *useNode, TR::NodeChecklist& visited, TR::BlockChecklist& vBlocks, bool & decisionMade)
   {
   TR::TreeTop *currentTree = start;
   while (currentTree && (currentTree != end))
      {
      if (checkUse(currentTree->getNode(), useNode, visited))
         {
         decisionMade = true;
         if (trace())
            traceMsg(comp(), "Returning TRUE at %p\n", currentTree->getNode());
         return true;
         }

      if (currentTree == defTree)
         {
         if (trace())
            traceMsg(comp(), "Returning FALSE at %p\n", currentTree->getNode());
         decisionMade = true;
         return false;
         }

      if (currentTree->getNode()->getOpCode().isStore() &&
          (currentTree->getNode()->getSymbolReference() == useNode->getSymbolReference()))
         {
         if (trace())
            traceMsg(comp(), "Returning FALSE at %p\n", currentTree->getNode());
         decisionMade = true;
         return false;
         }

      if ((currentTree->getNode()->getNumChildren() > 0) &&
          currentTree->getNode()->getFirstChild()->getOpCode().isStore() &&
          (currentTree->getNode()->getFirstChild()->getSymbolReference() == useNode->getSymbolReference()))
         {
         if (trace())
            traceMsg(comp(), "Returning FALSE at %p\n", currentTree->getNode());
         decisionMade = true;
         return false;
         }

      currentTree = currentTree->getNextTreeTop();
      }

   TR::Block *block = end->getEnclosingBlock();
   vBlocks.add(block);
   TR::CFG *cfg = comp()->getFlowGraph();

   for (auto nextEdge = block->getSuccessors().begin(); nextEdge != block->getSuccessors().end(); ++nextEdge)
      {
      TR::Block *next = toBlock((*nextEdge)->getTo());
      decisionMade = false;
      if (!vBlocks.contains(next) && (next != cfg->getEnd()))
         {
         if (trace())
            traceMsg(comp(), "Looking at block_%d\n", next->getNumber());
         bool b = checkIfUseIsInLoopAndOverlapping(next->getEntry(), next->getExit(), defTree, useNode, visited, vBlocks, decisionMade);
         if (decisionMade)
            {
            if (b)
               return true;
            }
         }
      else
         decisionMade = true;
      }

   for (auto nextEdge = block->getExceptionSuccessors().begin(); nextEdge != block->getExceptionSuccessors().end(); ++nextEdge)
      {
      TR::Block *next = toBlock((*nextEdge)->getTo());
      decisionMade = false;
      if (!vBlocks.contains(next) && (next != cfg->getEnd()))
         {
         if (trace())
            traceMsg(comp(), "Looking at block_%d\n", next->getNumber());
         bool b = checkIfUseIsInLoopAndOverlapping(next->getEntry(), next->getExit(), defTree, useNode, visited, vBlocks, decisionMade);
         if (decisionMade)
            {
            if (b)
               return true;
            }
         }
      else
         decisionMade = true;
      }

   if (trace())
      traceMsg(comp(), "Returning FALSE at block_%d\n", block->getNumber());
   return false;
   }


bool TR_EscapeAnalysis::checkUse(TR::Node *node, TR::Node *useNode, TR::NodeChecklist& visited)
   {
   if (visited.contains(node))
      return false;
   visited.add(node);

   if (node == useNode)
      return true;

   int32_t i;
   for (i = 0; i < node->getNumChildren(); ++i)
      {
      if (checkUse(node->getChild(i), useNode, visited))
         return true;
      }

   return false;
   }


Candidate *TR_EscapeAnalysis::findCandidate(int32_t valueNumber)
   {
   for (Candidate *candidate = _candidates.getFirst(); candidate; candidate = candidate->getNext())
      {
      if (candidate->_valueNumbers->element(0) == valueNumber)
         return candidate;
      }
   return NULL;
   }

bool TR_EscapeAnalysis::usesValueNumber(Candidate *candidate, int32_t valueNumber)
   {
   for (int32_t i = candidate->_valueNumbers->size()-1; i >= 0; i--)
      {
      if (candidate->_valueNumbers->element(i) == valueNumber)
         return true;
      }
   return false;
   }

// Remove any candidates that match the given value number
//
void TR_EscapeAnalysis::forceEscape(TR::Node *node, TR::Node *reason, bool forceFail)
   {
   TR::Node *resolvedNode = resolveSniffedNode(node);
   if (!resolvedNode)
      return;

   int32_t valueNumber = _valueNumberInfo->getValueNumber(resolvedNode);
   Candidate *candidate, *next;
   for (candidate = _candidates.getFirst(); candidate; candidate = next)
      {
      next = candidate->getNext();
      if (usesValueNumber(candidate, valueNumber))
         {
         if (!forceFail && checkIfEscapePointIsCold(candidate, reason))
            {
            if (!isImmutableObject(candidate))
               {
               if (trace())
                  traceMsg(comp(), "   Make [%p] contiguous because of node [%p]\n", candidate->_node, reason);
               candidate->setMustBeContiguousAllocation();
               //candidate->setLocalAllocation(false);
               }
            else
               {
               if (trace())
                  traceMsg(comp(), "  Marking immutable candidate [%p] as referenced in forceEscape to allow for non-contiguous allocation, but compensating for escape at [%p]\n", candidate->_node, reason);
               candidate->setObjectIsReferenced();
               }
            }
         else
            {
            if(candidate->forceLocalAllocation())
               {
               if(trace())
                  traceMsg(comp(), "   Normally would fail [%p] because it escapes via node [%p] (cold %d), but user forces it to be local\n",
                          candidate->_node, reason, _inColdBlock);
               continue;
               }

            if (trace())
               traceMsg(comp(), "   Fail [%p] because it escapes via node [%p] (cold %d)\n", candidate->_node, reason, _inColdBlock);

            rememoize(candidate);
            _candidates.remove(candidate);
            }
         }
      }
   }


void TR_EscapeAnalysis::markCandidatesUsedInNonColdBlock(TR::Node *node)
   {
   TR::Node *resolvedNode = resolveSniffedNode(node);
   if (!resolvedNode)
      return;

   int32_t valueNumber = _valueNumberInfo->getValueNumber(resolvedNode);
   Candidate *candidate, *next;
   for (candidate = _candidates.getFirst(); candidate; candidate = next)
      {
      next = candidate->getNext();
      if (!candidate->usedInNonColdBlock() && usesValueNumber(candidate, valueNumber))
         {
         candidate->setUsedInNonColdBlock();
         if (trace())
            traceMsg(comp(), "   Mark [%p] used in non-cold block because of node [%p]\n", candidate->_node, node);
         }
      }
   }



bool TR_EscapeAnalysis::detectStringCopy(TR::Node *node)
   {
   TR::Node *baseNode = node->getFirstChild();
   TR::Node *valueNode = node->getSecondChild();

   Candidate *candidate, *next;
   for (candidate = _candidates.getFirst(); candidate; candidate = next)
      {
      next = candidate->getNext();
      if ((baseNode == candidate->_node) &&
          (baseNode->getOpCodeValue() == TR::New) &&
          node->getOpCode().isIndirect() &&
          (baseNode->getFirstChild()->getSymbolReference()->getSymbol()->getStaticSymbol()->getStaticAddress() == comp()->getStringClassPointer()))
         {
         if (valueNode->getOpCode().isIndirect() &&
             (valueNode->getSymbolReference() == node->getSymbolReference()) &&
             (valueNode->getFirstChild()->getOpCode().isLoadVar() && !valueNode->getFirstChild()->getSymbolReference()->isUnresolved()) &&
             ((valueNode->getFirstChild() == candidate->_stringCopyNode) ||
              (candidate->_stringCopyNode == NULL)))
            {
            bool fitsPattern = true;
            if (!candidate->_stringCopyNode)
               {
               TR::TreeTop *cursorTree = candidate->_treeTop->getNextTreeTop();
               while (cursorTree)
                  {
                  TR::Node *cursorNode = cursorTree->getNode();
                  if ((cursorNode == node) ||
                        (cursorNode->getOpCode().isAnchor() && (cursorNode->getFirstChild() == node)) ||
                       (cursorNode->getOpCodeValue() == TR::BBEnd))
                     break;

                  if (cursorNode->getOpCodeValue() == TR::treetop)
                     {
                     if (cursorNode->getFirstChild()->getOpCode().isCall() ||
                         cursorNode->getFirstChild()->getOpCode().isStore())
                        fitsPattern = false;
                     }
                  else if (cursorNode->getOpCodeValue() == TR::astore)
                     {
                     if ((cursorNode->getFirstChild() != baseNode) &&
                         (cursorNode->getFirstChild() != valueNode->getFirstChild()))
                        fitsPattern = false;
                     }
                  else if (cursorNode->getOpCodeValue() == TR::NULLCHK)
                     {
                     if (cursorNode->getFirstChild() != valueNode)
                        fitsPattern = false;
                     }
                  else if (cursorNode->getOpCode().isAnchor())
                     {
                     // do nothing;
                     }
                  else
                     fitsPattern = false;

                  if (!fitsPattern)
                     break;

                  cursorTree = cursorTree->getNextTreeTop();
                  }
               }

            if (fitsPattern)
               {
               candidate->_stringCopyNode = valueNode->getFirstChild();
               return true;
               }
            else
               candidate->_stringCopyNode = baseNode;
            }
         else
            candidate->_stringCopyNode = baseNode;
         }
      }

   return false;
   }






// Restrict any candidates that match the given value number.
// The restriction can be to prevent the local allocation or just to make it
// a contiguous local allocation. Desynchronization is not affected.
// Return "true" if any candidates were restricted.
//
bool TR_EscapeAnalysis::restrictCandidates(TR::Node *node, TR::Node *reason, restrictionType type)
   {
   TR::Node *resolvedNode = resolveSniffedNode(node);
   if (!resolvedNode)
      return false;

   bool locked = false;
   if (reason &&
       ((reason->getOpCodeValue() == TR::monent) ||
        (reason->getOpCodeValue() == TR::monexit)))
      locked = true;

   int32_t    valueNumber = _valueNumberInfo->getValueNumber(resolvedNode);
   Candidate *candidate;
   bool       wasRestricted = false;
   for (candidate = _candidates.getFirst(); candidate; candidate = candidate->getNext())
      {
      if (candidate->isLocalAllocation() && usesValueNumber(candidate, valueNumber))
         {
         if (reason->getOpCodeValue() == TR::arraycopy)
            candidate->_seenArrayCopy = true;

         if (locked)
            {
            if (!_inColdBlock)
               {
               candidate->setLockedInNonColdBlock(true);
               candidate->setUsedInNonColdBlock(true);
               if (trace())
                  traceMsg(comp(), "   Mark [%p] used and locked in non-cold block because of node [%p]\n", candidate->_node, node);
               }

            candidate->setLockedObject(true);
            int32_t lockedObjectValueNumber = _valueNumberInfo->getValueNumber(reason->getFirstChild());
            Candidate *lockedCandidate = findCandidate(lockedObjectValueNumber);
            if (!lockedCandidate)
               {
               if (trace())
                  traceMsg(comp(), "   Make [%p] non-local because of node [%p]\n", candidate->_node, reason);
               wasRestricted = true;
               //candidate->setLocalAllocation(false);
               forceEscape(reason->getFirstChild(), reason);
               continue;
               }

            TR_J9VMBase *fej9 = (TR_J9VMBase *)(fe());
            if (_parms && fej9->hasTwoWordObjectHeader())
               {
               TR_ScratchList<TR_ResolvedMethod> resolvedMethodsInClass(trMemory());
               fej9->getResolvedMethods(trMemory(), (TR_OpaqueClassBlock *) candidate->_class, &resolvedMethodsInClass);
               bool containsSyncMethod = false;
               ListIterator<TR_ResolvedMethod> resolvedIt(&resolvedMethodsInClass);
               TR_ResolvedMethod *resolvedMethod;
               for (resolvedMethod = resolvedIt.getFirst(); resolvedMethod; resolvedMethod = resolvedIt.getNext())
                  {
                  if (resolvedMethod->isSynchronized())
                     {
                     containsSyncMethod = true;
                     break;
                     }
                  }
               if (!containsSyncMethod)
                  {
                  if (trace())
                     traceMsg(comp(), "   Make [%p] non-local because of node [%p]\n", candidate->_node, reason);
                  wasRestricted = true;
                  candidate->setLocalAllocation(false);
                  continue;
                  }
               }
            }

         if (type == MakeNonLocal)
            {
            if (checkIfEscapePointIsCold(candidate, reason))
               {
                 //candidate->setObjectIsReferenced();
               if (trace())
                  traceMsg(comp(), "   Do not make [%p] non-local because of cold node [%p]\n", candidate->_node, reason);
               }
            else
               {
               if (trace())
                  traceMsg(comp(), "   Make [%p] non-local because of node [%p]\n", candidate->_node, reason);
               candidate->setLocalAllocation(false);
               }

            if (!isImmutableObject(candidate))
               wasRestricted = true;
            }
         else
            {
            if (type == MakeContiguous)
               {
               // make contiguous
               //
              if (checkIfEscapePointIsCold(candidate, reason))
                 {
                   //candidate->setObjectIsReferenced();
                 if (trace())
                     traceMsg(comp(), "   Do not make [%p] contiguous because of cold node [%p]\n", candidate->_node, reason);
                 }
              else
                 {
                 if (trace())
                     traceMsg(comp(), "   Make [%p] contiguous because of node [%p]\n", candidate->_node, reason);
                 candidate->setMustBeContiguousAllocation();
                 }

               if (!isImmutableObject(candidate))
                  wasRestricted = true;
               }
            else if (!candidate->objectIsReferenced() &&
                     !candidate->mustBeContiguousAllocation())
               {
               if (trace())
                  traceMsg(comp(), "   Make [%p] object-referenced because of node [%p]\n", candidate->_node, reason);
               candidate->setObjectIsReferenced();
               wasRestricted = true;
               }
            }
         }
      }
   return wasRestricted;
   }




bool TR_EscapeAnalysis::checkIfEscapePointIsCold(Candidate *candidate, TR::Node *node)
   {
   if (_curBlock->isOSRCodeBlock() ||
       _curBlock->isOSRCatchBlock())
      return false;

   if (isEscapePointCold(candidate, node))
      {
      int32_t j;
      bool canStoreToHeap = true;
      for(j=0;j<node->getNumChildren();j++)
         {
         TR::Node *child = node->getChild(j);
         TR::Node *resolvedChildAtTopLevel = resolveSniffedNode(child);
         if (!resolvedChildAtTopLevel)
            continue;

         if (usesValueNumber(candidate, _valueNumberInfo->getValueNumber(resolvedChildAtTopLevel)))
            {
            if (resolvedChildAtTopLevel->getOpCode().isLoadVarDirect() &&
                (_curBlock != candidate->_block) &&
                (_curBlock != comp()->getStartBlock()))
               {
               bool recognizedCatch = true;
               if (_curBlock->isCatchBlock())
                  {
                  TR::Node *firstTree = _curBlock->getEntry()->getNextTreeTop()->getNode();
                  if (!firstTree->getOpCode().isStoreDirect() ||
                      !firstTree->getSymbol()->isAuto() ||
                      !firstTree->getFirstChild()->getOpCode().hasSymbolReference() ||
                      (firstTree->getFirstChild()->getSymbolReference() != comp()->getSymRefTab()->findOrCreateExcpSymbolRef()))
                     recognizedCatch = false;
                  }
               if (recognizedCatch)
                  {
                  if (trace())
                     traceMsg(comp(), "Adding cold block info for child %p value number %d candidate %p\n", child, _valueNumberInfo->getValueNumber(resolvedChildAtTopLevel), candidate->_node);

                  candidate->addColdBlockEscapeInfo(_curBlock, resolvedChildAtTopLevel, _curTree);
                  }
               else
                  {
                  if (trace())
                     traceMsg(comp(), "   For candidate [%p], seen an unexpected opcode in child [%p] of call [%p]\n", candidate->_node, child, node);

                  canStoreToHeap = false;
                  }
               }
            else
               {
               if (trace())
                  traceMsg(comp(), "   For candidate [%p], seen an unexpected opcode in child [%p] of call [%p]\n", candidate->_node, child, node);

               canStoreToHeap = false;
               }
            }
         }

      if (canStoreToHeap)
         {
         candidate->setObjectIsReferenced();
         if (trace())
            traceMsg(comp(), "  Marking candidate [%p] as referenced in checkIfEscapePointIsCold - escape point [%p]\n", candidate->_node, node);

         if (!isImmutableObject(candidate) && (_parms || !node->getOpCode().isReturn()))
            {
            //candidate->setObjectIsReferenced();
            if (trace())
               traceMsg(comp(), "   Make candidate [%p] contiguous to allow heapification\n", candidate->_node);
            candidate->setMustBeContiguousAllocation();
            }

         return true;
         }
      }
   return false;
   }




static void checkForDifferentSymRefs(Candidate *candidate, int32_t i, TR::SymbolReference *symRef, TR_EscapeAnalysis *ea, bool peeking)
   {
   static char *dontCheckForDifferentSymRefsInEA = feGetEnv("TR_dontCheckForDifferentSymRefsInEA");
   if (dontCheckForDifferentSymRefsInEA)
      {
      // We don't need this logic anymore generally.  Leaving it in place for
      // Java8 release to reduce disruption and risk.
      //
      return;
      }

   TR::Compilation *comp = TR::comp();
   TR::SymbolReference *memorizedSymRef = candidate->_fields->element(i).fieldSymRef();
   TR_J9VMBase *fej9 = (TR_J9VMBase *)(comp->fe());

   if (memorizedSymRef &&
       (memorizedSymRef != symRef) &&
       (symRef->isUnresolved() ||
        memorizedSymRef->isUnresolved() ||
        ((symRef->getOffset() >= (int32_t) fej9->getObjectHeaderSizeInBytes()) &&
         (memorizedSymRef->getOffset() >= (int32_t) fej9->getObjectHeaderSizeInBytes()))))
      {
      if (  memorizedSymRef->getCPIndex() == -1
         || symRef->getCPIndex() == -1
         || !TR::Compiler->cls.jitFieldsAreSame(comp, memorizedSymRef->getOwningMethod(comp), memorizedSymRef->getCPIndex(), symRef->getOwningMethod(comp), symRef->getCPIndex(), symRef->getSymbol()->isStatic()))
         {
         bool aliasingIsSafe = false;
         if (peeking)
            {
            // Aliasing queries don't even work on peeked nodes because their
            // symRef numbers refer to a different symRef table, so aliasing
            // info can't possibly be required for correctness.
            //
            // Having said that, we'll use "false" here to be conservative.
            //
            aliasingIsSafe = false;
            }
         else
            {
            aliasingIsSafe = symRef->getUseDefAliases(false).contains(memorizedSymRef, comp);
            }
         if (!aliasingIsSafe)
            {
            if (ea->trace())
               {
               traceMsg(comp, "candidate n%dn %p excluded coz of ambiguous field symrefs #%d [%s] and [%s]\n",
                  candidate->_node->getGlobalIndex(), candidate->_node,
                  memorizedSymRef->getReferenceNumber(), memorizedSymRef->getName(comp->getDebug()),
                  symRef->getName(comp->getDebug()));
               }
            candidate->setLocalAllocation(false);
            }
         }
      }
   }


TR::SymbolReference *FieldInfo::fieldSymRef()
   {
   return _goodFieldSymrefs->getHeadData();
   }

bool FieldInfo::symRefIsForFieldInAllocatedClass(TR::SymbolReference *symRef)
   {
   if (_goodFieldSymrefs->find(symRef))
      return true;

   if (_badFieldSymrefs->find(symRef))
      return false;

   TR_ASSERT(0, "symRefIsForFieldInAllocatedClass expects symref #%d to have been remembered", symRef->getReferenceNumber());
   return true;
   }

bool FieldInfo::hasBadFieldSymRef()
   {
   return !_badFieldSymrefs->isEmpty();
   }

void FieldInfo::rememberFieldSymRef(TR::Node *fieldNode, Candidate *candidate, TR_EscapeAnalysis *ea)
   {
   TR_ASSERT(!ea->_parms, "rememberFieldSymRef: cannot remember peeked field SymRefs");

   TR::SymbolReference *symRef = fieldNode->getSymbolReference();
   if (!_goodFieldSymrefs->find(symRef) && !_badFieldSymrefs->find(symRef))
      {
      bool isGood = false;
      switch (candidateHasField(candidate, fieldNode, _offset, ea))
         {
         case TR_yes:
            isGood = true;
            break;
         case TR_no:
            isGood = false;
            break;
         default:
            // Older (questionable) r11-era logic based on object size bound
            isGood = (_offset + _size <= candidate->_size);
            break;
         }

      if (isGood)
         {
         int32_t fieldSize = fieldNode->getSize();
         if (ea->comp()->useCompressedPointers() && fieldNode->getDataType() == TR::Address)
            fieldSize = TR::Compiler->om.sizeofReferenceField();
         _size = fieldSize;
         _goodFieldSymrefs->add(symRef);
         }
      else
         {
         _badFieldSymrefs->add(symRef);
         }
      }
   }

void FieldInfo::rememberFieldSymRef(TR::SymbolReference *symRef, TR_EscapeAnalysis *ea)
   {
   TR_ASSERT(!ea->_parms, "rememberFieldSymRef: cannot remember peeked field SymRefs");

   if (!_goodFieldSymrefs->find(symRef) && !_badFieldSymrefs->find(symRef))
      {
      int32_t fieldSize = symRef->getSymbol()->getSize();
      if (ea->comp()->useCompressedPointers() && symRef->getSymbol()->getDataType() == TR::Address)
         fieldSize = TR::Compiler->om.sizeofReferenceField();

      _size = fieldSize;
      _goodFieldSymrefs->add(symRef);
      }
   }


// Remember the use of a field in any candidates that can match the given node.
//
void TR_EscapeAnalysis::referencedField(TR::Node *base, TR::Node *field, bool isStore, bool seenSelfStore, bool seenStoreToLocalObject)
   {
   TR::Node *resolvedNode = resolveSniffedNode(base);
   if (!resolvedNode)
      return;

   TR::SymbolReference *symRef = field->getSymbolReference();
   if (symRef->isUnresolved())
      {
      forceEscape(base, field, true);
      return;
      }

   bool usesStackTrace = false;
   if (!isStore)
      {
      if (symRef->getSymbol()->getRecognizedField() == TR::Symbol::Java_lang_Throwable_stackTrace)
         usesStackTrace = true;
      }
   int32_t    valueNumber = _valueNumberInfo->getValueNumber(resolvedNode);
   int32_t    storedValueNumber = -1;
   if (seenStoreToLocalObject)
      {
      TR::Node *resolvedStoredValueNode = resolveSniffedNode(field->getSecondChild());
      if (resolvedStoredValueNode)
         storedValueNumber = _valueNumberInfo->getValueNumber(resolvedStoredValueNode);
      else
         seenStoreToLocalObject = false;
      }

   Candidate *candidate;
   for (candidate = _candidates.getFirst(); candidate; candidate = candidate->getNext())
      {
      if (seenStoreToLocalObject)
         {
         if (candidate->isLocalAllocation() && usesValueNumber(candidate, storedValueNumber))
            {
            if (candidate->isInsideALoop())
               {
               candidate->setLocalAllocation(false);
               if (trace())
                  traceMsg(comp(), "7 setting local alloc %p to false\n", candidate->_node);
               }
            else
               candidate->_seenStoreToLocalObject = true;
            }
         }

      if (candidate->isLocalAllocation() && usesValueNumber(candidate, valueNumber))
         {
         if (usesStackTrace)
            {
            candidate->setUsesStackTrace();
            candidate->setMustBeContiguousAllocation();
            if (trace())
               traceMsg(comp(), "   Make [%p] contiguous because of setUsesStackTrace\n", candidate->_node);
            }

         // Only remember fields that are actually present in the allocated
         // object. It is possible to reach uses which (via downcasting) are
         // referencing a derived class, or even an unrelated class.  At run
         // time the local allocation would never reach these program points,
         // but they are still "reachable" from a dataflow perspective, so we
         // must be aware of them.
         //
         if (isStore)
            {
            candidate->_seenFieldStore = true;
            if (seenSelfStore)
               candidate->_seenSelfStore = true;
            }

         int32_t fieldOffset = symRef->getOffset();
         if (candidate->_origKind == TR::New || candidate->_origKind == TR::newvalue)
            {
            fieldOffset = symRef->getOffset();
            }
         else
            {
            TR::Node *offsetNode = NULL;
            if (field->getFirstChild()->getOpCode().isArrayRef())
               offsetNode = field->getFirstChild()->getSecondChild();

            if (offsetNode && offsetNode->getOpCode().isLoadConst())
               {
               if (offsetNode->getType().isInt64())
                  fieldOffset = (int32_t) offsetNode->getLongInt();
               else
                  fieldOffset = offsetNode->getInt();
               }
            }

         candidate->findOrSetFieldInfo(field, symRef, fieldOffset, field->getSize(), field->getDataType(), this);
         }
      }
   }


// Resolve the node if it is a parameter reference
//
TR::Node *TR_EscapeAnalysis::resolveSniffedNode(TR::Node *node)
   {
   if (_parms == NULL)
      return node;
   if (!node->getOpCode().isLoadVarOrStore() &&
       (node->getOpCodeValue() != TR::loadaddr))
      return NULL;
   TR::Symbol *sym = node->getSymbol();
   if (!sym->isParm())
      return NULL;
   return _parms->element(sym->getParmSymbol()->getOrdinal());
   }

void TR_EscapeAnalysis::checkEscape(TR::TreeTop *firstTree, bool isCold, bool & ignoreRecursion)
   {
   TR::Node    *node;
   TR::TreeTop *treeTop;

   // Do string copy pattern matching first and fix value numbers accordingly
   for (treeTop = firstTree; treeTop && !_candidates.isEmpty(); treeTop = treeTop->getNextTreeTop())
      {
      node = treeTop->getNode();
      if (node->getOpCode().isStoreIndirect() && detectStringCopy(node))
         {
         TR::Node *baseNode = node->getFirstChild();
         int32_t baseNodeVN = _valueNumberInfo->getValueNumber(baseNode);
         TR::Node *copyNode = node->getSecondChild()->getFirstChild();
         int32_t copyNodeVN = _valueNumberInfo->getValueNumber(copyNode);
         Candidate *baseCandidate = findCandidate(baseNodeVN);
         Candidate *candidate = NULL;

         TR_ASSERT(baseCandidate, "There must be a candidate corresponding to the base node VN");
         if (trace())
            traceMsg(comp(), "Base candidate: [%p], base node VN: %d, copy node VN: %d\n",
                    baseCandidate->_node, baseNodeVN, copyNodeVN);

         for (candidate = _candidates.getFirst(); candidate; candidate = candidate->getNext())
            {
            if (usesValueNumber(candidate, copyNodeVN))
               {
               for (int32_t i = baseCandidate->_valueNumbers->size()-1; i >= 0; i--)
                  {
                  int32_t valueNumber = baseCandidate->_valueNumbers->element(i);
                  if (!candidate->_valueNumbers->contains(valueNumber))
                     candidate->_valueNumbers->add(valueNumber);
                  }
               }
            }
         }
      else if (0 && (node->getOpCodeValue() != TR::call) &&
               (node->getNumChildren() > 0))
         {
         node = node->getFirstChild();
         if ((node->getOpCodeValue() == TR::call) &&
             !node->getSymbolReference()->isUnresolved() &&
             !node->getSymbol()->castToMethodSymbol()->isHelper() &&
             (node->getSymbol()->castToResolvedMethodSymbol()->getResolvedMethod()->getRecognizedMethod() == TR::java_lang_String_init_String) &&
             (treeTop->getPrevTreeTop()->getNode()->getNumChildren() > 0) &&
             (node->getFirstChild()->getOpCodeValue() == TR::New) &&
             (node->getFirstChild() == treeTop->getPrevTreeTop()->getNode()->getFirstChild()))
            {
            TR::Node *baseNode = node->getFirstChild();
            Candidate *candidate, *next;
            for (candidate = _candidates.getFirst(); candidate; candidate = next)
               {
               next = candidate->getNext();

               if ((candidate->_stringCopyNode == NULL) ||
                   (candidate->_stringCopyNode == node->getSecondChild()))
                  {
                  if ((baseNode == candidate->_node) &&
                      (baseNode->getOpCodeValue() == TR::New) &&
                      (baseNode->getFirstChild()->getSymbolReference()->getSymbol()->getStaticSymbol()->getStaticAddress() == comp()->getStringClassPointer()) &&
                      (candidate->_treeTop->getNextTreeTop() == treeTop))
                     {
                     candidate->_stringCopyCallTree = treeTop;
                     candidate->_stringCopyNode = node->getSecondChild();
                     //traceMsg(comp(), "11cand node %p string copy node %p and node %p\n", candidate->_node, candidate->_stringCopyNode, node);
                     TR::Node *baseNode = node->getFirstChild();
                     int32_t baseNodeVN = _valueNumberInfo->getValueNumber(baseNode);
                     TR::Node *copyNode = node->getSecondChild();
                     int32_t copyNodeVN = _valueNumberInfo->getValueNumber(copyNode);
                     Candidate *baseCandidate = findCandidate(baseNodeVN);
                     Candidate *candidate = NULL;

                     TR_ASSERT(baseCandidate, "There must be a candidate corresponding to the base node VN");
                     if (trace())
                        traceMsg(comp(), "Base candidate: [%p], base node VN: %d, copy node VN: %d\n",
                              baseCandidate->_node, baseNodeVN, copyNodeVN);

                     for (candidate = _candidates.getFirst(); candidate; candidate = candidate->getNext())
                        {
                        if (usesValueNumber(candidate, copyNodeVN))
                           {
                           for (int32_t i = baseCandidate->_valueNumbers->size()-1; i >= 0; i--)
                              {
                              int32_t valueNumber = baseCandidate->_valueNumbers->element(i);
                              if (!candidate->_valueNumbers->contains(valueNumber))
                                 candidate->_valueNumbers->add(valueNumber);
                              }
                           }
                        }
                     }
                  else if (candidate->_node == node->getFirstChild())
                     {
                     candidate->_stringCopyNode = node->getFirstChild();
                     //traceMsg(comp(), "22cand node %p string copy node %p and node %p\n", candidate->_node, candidate->_stringCopyNode, node);
                     }
                  }
               }
            }
         }
      }

   // First eliminate all allocations that are not allowed because of nodes
   // other than calls, then go through again and eliminate the allocations
   // that are not allowed because of calls alone. This reduces the amount of
   // sniffing required into called methods.
   //
   _classObjectLoadForVirtualCall = false;
   TR::NodeChecklist vnsNoCall (comp());

   for (treeTop = firstTree; treeTop && !_candidates.isEmpty(); treeTop = treeTop->getNextTreeTop())
      {
      node = treeTop->getNode();
      if (!_parms)
         {
         _curTree = treeTop;
         //_curNode = node;
         }

      if (node->getOpCodeValue() == TR::BBStart)
         {
         if (!_parms || !_inColdBlock)
            {
            _inColdBlock = false;
            if (!_parms)
               _curBlock = node->getBlock();
            if (((_curBlock->isCold() ||
                  _curBlock->isCatchBlock() ||
                  //(_curBlock->getHotness(comp()->getFlowGraph()) == deadCold)) &&
                  (_curBlock->getFrequency() == (MAX_COLD_BLOCK_COUNT+1))) &&
                 !_parms) ||
                isCold)
               _inColdBlock = true;
            }
         }

      if (!vnsNoCall.contains(node))
         checkEscapeViaNonCall(node, vnsNoCall);
      }

   bool oldIgnoreRecursion = ignoreRecursion;
   TR::NodeChecklist vnsCall (comp());
   for (treeTop = firstTree; treeTop && !_candidates.isEmpty(); treeTop = treeTop->getNextTreeTop())
      {
      node = treeTop->getNode();
      if (!_parms)
         {
         _curTree = treeTop;
         //_curNode = node;
         }

     if (node->getOpCodeValue() == TR::BBStart)
         {
         if (!_parms || !_inColdBlock)
            {
            _inColdBlock = false;
            if (!_parms)
                _curBlock = node->getBlock();
            if ((_curBlock->isCold() ||
                 _curBlock->isCatchBlock() ||
                 //(_curBlock->getHotness(comp()->getFlowGraph()) == deadCold)) &&
                (_curBlock->getFrequency() == (MAX_COLD_BLOCK_COUNT+1))) &&
                !_parms)
                _inColdBlock = true;
            }
         }

      ignoreRecursion = oldIgnoreRecursion;
      if (node->getOpCode().isCheck() || node->getOpCodeValue() == TR::treetop)
         node = node->getFirstChild();
      if (node->getOpCode().isCall() && !vnsCall.contains(node))
         {
         if (node->getSymbolReference()->getReferenceNumber() != TR_prepareForOSR
             || comp()->getOSRMode() != TR::voluntaryOSR
             ||  _curBlock->isOSRInduceBlock())
            checkEscapeViaCall(node, vnsCall, ignoreRecursion);
         }
      }
   }

static bool isConstantClass(TR::Node *classNode, TR_EscapeAnalysis *ea)
   {
   bool result = false;
   TR::Compilation *comp = ea->comp();

   // New logic.
   // If classNode represents a class address, return that class.
   //
   if (  classNode->getOpCodeValue() == TR::loadaddr
      && classNode->getSymbol()->isStatic()
      && !classNode->getSymbolReference()->isUnresolved()
      ){
      result = true;
      }

   if (ea->trace())
      traceMsg(comp, "   isConstantClass(%p)=%s (supportsInliningOfIsInstance=%s)\n", classNode, result?"true":"false", comp->cg()->supportsInliningOfIsInstance()?"true":"false");
   return result;
   }

static bool isFinalizableInlineTest(TR::Compilation *comp, TR::Node *candidate, TR::Node *root, TR::Node *vftLoad)
   {
   TR_ASSERT(vftLoad->getOpCode().isLoadIndirect() &&
             vftLoad->getFirstChild() == candidate &&
             vftLoad->getSymbolReference()->getSymbol()->isClassObject() &&
             candidate->getOpCode().isRef(),
             "Expecting indirect load of class ptr off potential candidate reference");

   TR_J9VMBase *fej9 = (TR_J9VMBase *)(comp->fe());

   bool is64Bit = comp->target().is64Bit();

   // root
   //   r1      - first child of root
   //     r11   - first child of first child of root
   //     r12   - second child of first child of root
   //   r2      - second child of root
   TR::Node *r1 = (root->getNumChildren() > 0) ? root->getFirstChild() : NULL;
   TR::Node *r2 = (root->getNumChildren() > 1) ? root->getSecondChild() : NULL;
   TR::Node *r11 = (r1 && r1->getNumChildren() > 0) ? r1->getFirstChild() : NULL;
   TR::Node *r12 = (r1 && r1->getNumChildren() > 1) ? r1->getSecondChild() : NULL;

   bool castDownToInt = is64Bit && r11 && (r11->getOpCodeValue() == TR::l2i);
   bool usesLongOps = is64Bit && !castDownToInt;

   TR::ILOpCodes ifOp = usesLongOps ? TR::iflcmpne : TR::ificmpne;
   TR::ILOpCodes andOp = usesLongOps ? TR::land : TR::iand;
   TR::ILOpCodes loadOp = is64Bit ? TR::lloadi : TR::iloadi;
   TR::ILOpCodes constOp = usesLongOps ? TR::lconst : TR::iconst;

   TR::Node *loadNode = castDownToInt ? r11->getFirstChild() : r11;

   /*
      Looking for a pattern of:

      if[i/l]cmpne                                      <root>
         [i/l]and                                       <r1>
            [i/l]loadi <classAndDepthFlags>             <r11/loadNode>
               aloadi <vft-symbol>                      <vftLoad>
                  ...                                   <ref>
            [i/l]const <FlagValueForFinalizerCheck>     <r12>
         [i/l]const 0                                   <r2>

       or

      ificmpne                                          <root>
         iand                                           <r1>
            l2i                                         <r11>
               lloadi <classAndDepthFlags>              <loadNode>
                  aloadi <vft-symbol>                   <vftLoad>
                     ...                                <ref>
            iconst <FlagValueForFinalizerCheck>         <r12>
         iconst 0                                       <r2>
   */

   return root->getOpCodeValue() == ifOp &&
          r1->getOpCodeValue() == andOp &&
          r2->getOpCodeValue() == constOp &&
          (usesLongOps ? r2->getLongInt() : r2->getInt() ) == 0 &&
          loadNode->getOpCodeValue() == loadOp &&
          r12->getOpCodeValue() == constOp &&
          (usesLongOps ? r12->getLongInt() : r12->getInt())
                == fej9->getFlagValueForFinalizerCheck() &&
          loadNode->getFirstChild() == vftLoad /*&& (implied by the above assume)
          root->getFirstChild()->getFirstChild()->getFirstChild()->getFirstChild() == candidate*/;
   }

void TR_EscapeAnalysis::checkEscapeViaNonCall(TR::Node *node, TR::NodeChecklist& visited)
   {
   visited.add(node);

   int32_t    i;
   int32_t    valueNumber;
   Candidate *candidate;
   bool       wasRestricted = false;
   TR::Node   *child;

   // Handle cases that can validly perform an array calculation via TR::aiadd and
   // that don't force the base candidate to be contiguous.
   // Other uses of TR::aiadd to address fields or access array elements will
   // be found during normal processing of checkEscapeViaNonCall and force the
   // base candidate to be contiguous.
   //
   if (node->getOpCode().isLoadVarOrStore() &&
       node->getSymbol()->isArrayShadowSymbol() &&
       node->getOpCode().isIndirect())
      {
      child = node->getFirstChild();
      if (child->getOpCode().isArrayRef())
         {
         TR::Node *arrayOffset = child->getSecondChild();
         if (arrayOffset->getOpCodeValue() == TR::iconst || arrayOffset->getOpCodeValue() == TR::lconst)
            {
            valueNumber = _valueNumberInfo->getValueNumber(child->getFirstChild());
            if (findCandidate(valueNumber))
               visited.add(child);
            }
         }
      }

   if (node->getOpCode().isBooleanCompare() && node->getFirstChild()->getType().isAddress())
      {
      // If child is a candidate, prohibit dememoization
      //
      if (node->getSecondChild()->isNull())
         {
         // dememoization doesn't break compares with NULL
         }
      else
         {
         for (i = node->getNumChildren() - 1; i >= 0; i--)
            {
            child = node->getChild(i);
            candidate = findCandidate(_valueNumberInfo->getValueNumber(child));
            if (candidate && candidate->_dememoizedConstructorCall)
               {
               if (trace())
                  traceMsg(comp(), "Rememoize [%p] due to [%p] under address compare [%p]\n", candidate->_node, child, node);
               rememoize(candidate);
               _candidates.remove(candidate);
               }
            }
         }
      }

   bool classObjectLoadForVirtualCall = _classObjectLoadForVirtualCall;
   for (i = node->getNumChildren() - 1; i >= 0; i--)
      {
      child = node->getChild(i);
      if (!visited.contains(child))
         {
         if (node->getOpCode().isCallIndirect() &&
             (i < node->getFirstArgumentIndex()))
            _classObjectLoadForVirtualCall = true;
         else
            _classObjectLoadForVirtualCall = false;

         checkEscapeViaNonCall(child, visited);

         _classObjectLoadForVirtualCall = false;
         }
      }

   if (node->getOpCodeValue() == TR::areturn)
      {
      static const char *noChar = feGetEnv("TR_NoChar");

      if (_parms)
         {
         // In a called method, if we're returning an argument to the caller,
         // we can just add the call's value number to the bag of value numbers
         // for the candidate corresponding to the argument being returned.
         // If there is some reason to worry (eg. an assignment to the parm),
         // that will be rejected by other means.
         //
         // HOWEVER this logic has been disabled because at this stage it is
         // too late to add new value numbers to candidates.  Much analysis has
         // already occurred, and won't be repeated for the newly added VNs.
         //
         TR::Node *argument = resolveSniffedNode(node->getFirstChild());
         TR::Node *callNode = _curTree->getNode()->getFirstChild();

         bool doit = true;
          if (!_methodSymbol ||
              !_inBigDecimalAdd ||
             (_methodSymbol->getRecognizedMethod() != TR::java_math_BigDecimal_possibleClone))
              doit = false;
          else
             {
             if (trace())
                traceMsg(comp(), "seen bd possible clone at node %p\n", callNode);
             }

         if (  argument
            && doit
            && (callNode->getOpCodeValue() == TR::acall || callNode->getOpCodeValue() == TR::acalli)
            && _sniffDepth == 1 // Note: this only goes one level deep.  If a returns it to b which returns it to the caller, we'll call that an escape.
            && performTransformation(comp(), "%sPeeked method call [%p] returning argument [%p] NOT considered an escape\n", OPT_DETAILS, callNode, argument))
            {
            // Bingo.  Add the call node's value number to the bag for every
            // candidate for which argument is already in the bag.
            //
            if (trace())
               traceMsg(comp(), "call node is %p (depth %d) for which return opt was done\n", callNode, _sniffDepth);
#if 0
            //
            //Note : It's too late anyway for this here...see above comment...so it is disabled
            //
            int32_t argumentValueNumber = _valueNumberInfo->getValueNumber(argument);
            int32_t callValueNumber     = _valueNumberInfo->getValueNumber(callNode);

            if (trace())
               traceMsg(comp(), "   Adding call VN %d to all candidates that already have arg VN %d\n", callValueNumber, argumentValueNumber);

            for (Candidate *candidate = _candidates.getFirst(); candidate; candidate = candidate->getNext())
               {
               if (candidate->_valueNumbers->contains(argumentValueNumber))
                  {
                  if (trace())
                     traceMsg(comp(), "     %s\n", comp()->getDebug()->getName(candidate->_node));
                  candidate->_valueNumbers->add(callValueNumber);
                  }
               }
#endif
            }
         else
            {
            forceEscape(node->getFirstChild(), node, true);
            return;
            }
         }

      // If a return is the only way this object escapes, we cannot make
      // it a local allocation but we can desynchronize it.
      //
      if (!_methodSymbol /* ||
          noChar ||
          ( comp()->getJittedMethodSymbol()->getRecognizedMethod() == TR::java_math_BigDecimal_toString) ||
          (_methodSymbol->getRecognizedMethod() != TR::java_math_BigDecimal_longString1) */)
         restrictCandidates(node->getFirstChild(), node, MakeNonLocal);
      return;
      }

   if (node->getOpCodeValue() == TR::athrow)
      {
      forceEscape(node->getFirstChild(), node);
      return;
      }

   if (node->getOpCodeValue() == TR::newvalue)
      {
      // Except for the class address - child operand zero - the
      // operands of a TR::newvalue should be considered to escape
      // through that operation.
      //
      for (int i = 1; i < node->getNumChildren(); i++)
         {
         forceEscape(node->getChild(i), node);
         }
      return;
      }

   if (node->getOpCode().hasSymbolReference() &&
         (node->getSymbolReference()->getSymbol() == comp()->getSymRefTab()->findGenericIntShadowSymbol() ||
          node->getSymbol()->isUnsafeShadowSymbol() ||
          node->getDataType().isBCD() ||
          node->getSymbolReference()->getSymbol()->getDataType().isBCD()))
      {
      // PR 80372: Don't take any chances with low-level symbols like GIS and
      // Unsafe.  Reject the base object as a candidate, and continue processing
      // in case node is a store and we need to force the RHS to escape.
      //
      TR::Node *baseRef = node->getFirstChild();
      while (baseRef->getOpCode().isArrayRef())
         baseRef = baseRef->getFirstChild();

      forceEscape(baseRef, node, true);
      }

   if (node->getOpCode().isArrayRef())
      {
      // If the base of the address calculation is a candidate, it must be
      // contiguous
      //
      restrictCandidates(node->getFirstChild(), node, MakeContiguous);
      return;
      }

   // Handle loads and stores
   //
   if (node->getOpCode().isLoadVarOrStore())
      {
      if (!_inColdBlock)
         markCandidatesUsedInNonColdBlock(node);

      if (node->getOpCode().isIndirect())
         {
         bool seenSelfStore = false;
         bool seenStoreToLocalObject = false;

         // Handle escapes via indirect store of a candidate
         //
         if (node->getOpCode().isStore())
            {
            TR::Node *baseObject = node->getFirstChild();
            if (node->getSymbol()->isArrayShadowSymbol() &&
                baseObject->getOpCode().isArrayRef())
              baseObject = baseObject->getFirstChild();

            //detectStringCopy(node);

            // TODO : the code related to local object value numbers
            // can be turned back on if value numbering gives same value numbers
            // to 2 loads of fields of local objects. This is currently not done
            // in value numbering. As a result,
            // <local_object>.f = <new_that_may_be_stack_allocated>
            // <static> = <local_object>.f
            // is a problematic case. We won't track the above escape point and
            // wrongly stack allocate the new. If we are able to track a local
            // object field's value numbers we can hope to see if it 'really' escapes
            // or not.
            //
            //if (!baseObject->getOpCode().hasSymbolReference() ||
            //        (!(_nonColdlocalObjectsValueNumbers &&
            //        _nonColdlocalObjectsValueNumbers->get(_valueNumberInfo->getValueNumber(baseObject)))))

            // java/lang/Throwable.cause addition in SC1411, which disables fillInStackTrace opt in javac
            if ((node->getSecondChild() != baseObject) &&
                (!baseObject->getOpCode().hasSymbolReference() ||
                 !node->getSecondChild()->getOpCode().hasSymbolReference() ||
                 ((baseObject->getReferenceCount() != 1) &&
                  (!((baseObject->getReferenceCount() == 2) && (node->getOpCodeValue() == TR::awrtbari) && (node->getChild(2) == baseObject)))) ||
                 (node->getSecondChild()->getReferenceCount() != 1) ||
                 (baseObject->getSymbolReference() != node->getSecondChild()->getSymbolReference())))
               {
               TR::Node *resolvedBaseObject = resolveSniffedNode(baseObject);
               bool stringCopyOwningMethod = false;
               TR::ResolvedMethodSymbol *owningMeth = node->getSymbolReference()->getOwningMethodSymbol(comp());
               TR::RecognizedMethod methodId = owningMeth->getRecognizedMethod();
               if (methodId == TR::java_lang_String_init_String)
                  {
                  char *sig = owningMeth->getResolvedMethod()->signatureChars();
                  if (!strncmp(sig, "(Ljava/lang/String;)", 20))
                     {
                     stringCopyOwningMethod = true;
                     }
                  }

               if ((!_nonColdLocalObjectsValueNumbers ||
                    !_notOptimizableLocalObjectsValueNumbers ||
                    !resolvedBaseObject ||
                    (comp()->useCompressedPointers() && (TR::Compiler->om.compressedReferenceShift() > 3) && !cg()->supportsStackAllocations()) ||
                    !resolvedBaseObject->getOpCode().hasSymbolReference() ||
                    !_nonColdLocalObjectsValueNumbers->get(_valueNumberInfo->getValueNumber(resolvedBaseObject)) ||
                    (((node->getSymbolReference()->getSymbol()->getRecognizedField() != TR::Symbol::Java_lang_String_value) ||
                       stringCopyOwningMethod ||
                      _notOptimizableLocalStringObjectsValueNumbers->get(_valueNumberInfo->getValueNumber(resolvedBaseObject))) &&
                     _notOptimizableLocalObjectsValueNumbers->get(_valueNumberInfo->getValueNumber(resolvedBaseObject)))))
                  {
                  forceEscape(node->getSecondChild(), node);
                  }
               else
                  {
                  seenStoreToLocalObject = true;
                  restrictCandidates(node->getSecondChild(), node, MakeContiguous);
                  }
               }
            else
               {
               static char *allowSelfStoresToLocalObjects = feGetEnv("TR_allowSelfStoresToLocalObjects");
               if (allowSelfStoresToLocalObjects)
                  {
                  seenSelfStore = true;
                  if (baseObject->getOpCode().hasSymbolReference())
                     restrictCandidates(node->getSecondChild(), node, MakeContiguous);
                  }
               else
                  {
                  forceEscape(node->getSecondChild(), node);
                  }
               }
            }

         child = node->getFirstChild();
         if (node->getSymbol()->isArrayShadowSymbol() &&
             child->getOpCode().isArrayRef())
            child = child->getFirstChild();

         // Remember indirect loads or stores for fields of local allocations.
         //
         if (node->getOpCode().isStore())
            {
            //if (seenSelfStore)
            referencedField(child, node, true, seenSelfStore, seenStoreToLocalObject);
            //else
            //   referencedField(child, node, true);
            }
         else
            referencedField(child, node, false);

         // If the field is unresolved it must be left as a field reference, so
         // force the allocation to be contiguous.
         //
         if (node->getSymbolReference()->isUnresolved())
            restrictCandidates(child, node, MakeContiguous);
         // Similarly if the field is not a regular field make the allocation
         // contiguous (unless it's a class load for a vcall or inline finalizable test)
         // (If it's an inline finalizable test we have to clean the test up since the object will no longer exist)
         //
         else if (node->getSymbolReference()->getOffset() < (int32_t)comp()->fej9()->getObjectHeaderSizeInBytes() && !node->getSymbol()->isArrayShadowSymbol())
            {
            if (!node->getSymbolReference()->getSymbol()->isClassObject() || node->getOpCode().isStore() ||
                (!classObjectLoadForVirtualCall && !isFinalizableInlineTest(comp(), child, _curTree->getNode(), node)))
               {
               restrictCandidates(child, node, MakeContiguous);
               }
            }
         }

      else // Direct load or store
         {
         if (node->getOpCode().isStore() &&
             (comp()->getSymRefTab()->findThisRangeExtensionSymRef() != node->getSymbolReference()))
            {
            // Handle escapes via direct store of a candidate.
            // In a sniffed method even a store into a local may escape since
            // we can't keep track of the local stored into (we have no value
            // number information for it).
            //
            if ((_parms || !node->getSymbol()->isAutoOrParm()) &&
                (!_methodSymbol ||
                 (_parms && node->getSymbol()->isAutoOrParm() && !node->getFirstChild()->isThisPointer()) ||
                ((_methodSymbol->getRecognizedMethod() != TR::java_math_BigDecimal_add) &&
                 (_methodSymbol->getRecognizedMethod() != TR::java_math_BigDecimal_longAdd) &&
                 (_methodSymbol->getRecognizedMethod() != TR::java_math_BigDecimal_slAdd))))
               forceEscape(node->getFirstChild(), node);

            // PR 93460
            if (node->getSymbolReference()->getSymbol()->isAuto() &&
                node->getSymbol()->castToAutoSymbol()->isPinningArrayPointer())
                restrictCandidates(node->getFirstChild(), node, MakeContiguous);

            // Handle escapes via store into a parameter for a called method
            // (this is conservative, but hopefully it doesn't happen too often)
            //
            if (_parms)
               forceEscape(node, node);
            }
         }
      return;
      }

   // Handle arraycopy nodes.
   // Any candidates being used for arraycopy must be allocated contiguously.
   //
   if (node->getOpCodeValue() == TR::arraycopy)
      {
      if (node->getNumChildren() == 5)
         {
         restrictCandidates(node->getFirstChild(), node, MakeContiguous);
         restrictCandidates(node->getSecondChild(), node, MakeContiguous);
         }

      if (node->getNumChildren() == 3)
         {
         if (node->getFirstChild()->getOpCode().isArrayRef())
            restrictCandidates(node->getFirstChild()->getFirstChild(), node, MakeContiguous);
         if (node->getSecondChild()->getOpCode().isArrayRef())
            restrictCandidates(node->getSecondChild()->getFirstChild(), node, MakeContiguous);
         }

      return;
      }

   if (_sniffDepth > 0)
      return;

   // Look for some direct references to candidates, and decide if a separate
   // object must be created for them to handle the references.
   //
   if (node->getOpCode().isCheckCast() ||
       node->getOpCodeValue() == TR::instanceof)
      {
      valueNumber = _valueNumberInfo->getValueNumber(node->getFirstChild());
      candidate = findCandidate(valueNumber);
      if (candidate)
         {
         TR::Node *classNode  = node->getSecondChild();
         if (!isConstantClass(classNode, this))
            {
            // We don't know the class statically. The object must stay contiguous.
            //
            wasRestricted |= restrictCandidates(node->getFirstChild(), node, MakeContiguous);
            }
         else if (node->getOpCode().isCheckCast() &&
                  comp()->fej9()->isInstanceOf((TR_OpaqueClassBlock *) candidate->_class, (TR_OpaqueClassBlock*)classNode->getSymbol()->castToStaticSymbol()->getStaticAddress(), true) != TR_yes)
            {
            // We will be able to predict the result of the cast. For instanceof and
            // for a succeeding checkcast we will remove this candidate reference.
            // For a failing checkcast the candidate reference will remain, but can
            // become a separate "java/lang/Object" object.
            //
            wasRestricted |= restrictCandidates(node->getFirstChild(), node, MakeObjectReferenced);
            }
         }
      }

   else if (node->getOpCodeValue() == TR::ifacmpeq ||
             node->getOpCodeValue() == TR::ifacmpne)
      {
      // If one of the children is a candidate we may be able to determine if
      // the comparison will succeed or fail
      //
      int32_t firstValue  = _valueNumberInfo->getValueNumber(node->getFirstChild());
      int32_t secondValue = _valueNumberInfo->getValueNumber(node->getSecondChild());
      bool    predictResult = false;
      if (firstValue == secondValue)
         predictResult = true;
      else
         {
         candidate = findCandidate(firstValue);
         if (candidate && !usesValueNumber(candidate, secondValue))
            predictResult = true;
         else
            {
            candidate = findCandidate(secondValue);
            if (candidate && !usesValueNumber(candidate, firstValue))
               predictResult = true;
            }
         }

      if (!predictResult)
         {
         wasRestricted = restrictCandidates(node->getFirstChild(), node, MakeObjectReferenced);
         wasRestricted |= restrictCandidates(node->getSecondChild(), node, MakeObjectReferenced);
         }
      }

   else if (node->getOpCodeValue() != TR::treetop &&
            !node->getOpCode().isArrayRef() &&
            node->getOpCodeValue() != TR::PassThrough &&
            !node->getOpCode().isArrayLength() &&
            node->getOpCodeValue() != TR::NULLCHK &&
            node->getOpCodeValue() != TR::ResolveCHK &&
            node->getOpCodeValue() != TR::ResolveAndNULLCHK &&
            node->getOpCodeValue() != TR::instanceof &&
#if CHECK_MONITORS
            ((node->getOpCodeValue() != TR::monent && node->getOpCodeValue() != TR::monexit) || !_removeMonitors) &&
#endif
            !node->getOpCode().isCall())
      {
      // Any other direct reference to a candidate means that there must be a
      // local object even if the fields are allocated non-contiguously
      //
      for (i = node->getNumChildren()-1; i >= 0; i--)
         {
         child = node->getChild(i);
         wasRestricted |= restrictCandidates(child, node, MakeObjectReferenced);
         }
      }
   if (wasRestricted)
      {
      if (trace())
         {
         //printf("secs Object referenced via %s in %s\n", node->getOpCode().getName(), comp()->signature());
         traceMsg(comp(), "Object referenced via %s\n", node->getOpCode().getName());
         }
      }
   }


bool
SniffCallCache::isInCache(TR_LinkHead<SniffCallCache> *sniffCacheList, TR_ResolvedMethod *vmMethod, bool isCold, int32_t &bytecodeSize)
   {
   SniffCallCache *sniffCallCache;
   for (sniffCallCache = sniffCacheList->getFirst(); sniffCallCache; sniffCallCache = sniffCallCache->getNext())
      {
      if (vmMethod->isSameMethod(sniffCallCache->_vmMethod) &&
          isCold == sniffCallCache->_isCold)
         {
         bytecodeSize = sniffCallCache->_bytecodeSize;
         return true;
         }
      }
   return false;
   }

TR::SymbolReference*
SymRefCache::findSymRef(TR_LinkHead<SymRefCache> *symRefList, TR_ResolvedMethod *resolvedMethod)
   {
   SymRefCache *symRefCache;
   for (symRefCache = symRefList->getFirst(); symRefCache; symRefCache = symRefCache->getNext())
      {
       if (resolvedMethod->isSameMethod(symRefCache->getMethod()))
         {
          return symRefCache->getSymRef();
         }
      }
   return NULL;
   }

void TR_EscapeAnalysis::checkEscapeViaCall(TR::Node *node, TR::NodeChecklist& visited, bool & ignoreRecursion)
   {
   int32_t  nodeVN;
   TR::Node *value;

   visited.add(node);

   TR::ResolvedMethodSymbol *methodSymbol = node->getSymbol()->getResolvedMethodSymbol();
   Candidate               *candidate, *next;
   bool                     needToSniff = false;

   // In Java9 sun_misc_Unsafe_putInt might be the wrapper which could potentially be redefined,
   // so add a check for isNative to be conservative.
   if (methodSymbol && _methodSymbol &&
       (_methodSymbol->getRecognizedMethod() == TR::java_math_BigDecimal_longString1C) &&
       (methodSymbol->getRecognizedMethod() == TR::sun_misc_Unsafe_putInt_jlObjectII_V) &&
       (methodSymbol->isNative()))
      {
      if (trace())
         traceMsg(comp(), "Ignoring escapes via call [%p] \n", node);
      return;
      }

   for (candidate = _candidates.getFirst(); candidate; candidate = candidate->getNext())
      {
      if (  methodSymbol
         && methodSymbol->getRecognizedMethod() == TR::java_lang_Integer_init
         && candidate->_dememoizedConstructorCall
         && candidate->_dememoizedConstructorCall->getNode()->getFirstChild() == node)
         {
         if (trace())
            traceMsg(comp(), "Ignoring escapes via call [%p] that will either be inlined or rememoized\n", node);
         return;
         }
      }

   for (candidate = _candidates.getFirst(); candidate; candidate = candidate->getNext())
      {
      candidate->setArgToCall(_sniffDepth, false);
      candidate->setNonThisArgToCall(_sniffDepth, false);
      }

   int32_t thisVN = -1;
   int32_t firstArgIndex = node->getFirstArgumentIndex();
   for (int32_t arg = firstArgIndex; arg < node->getNumChildren() && !_candidates.isEmpty(); arg++)
      {
      checkEscapeViaNonCall(node->getChild(arg), visited);
      value = resolveSniffedNode(node->getChild(arg));
      if (!value)
         continue;

      // Method arguments are always escapes when method enter/exit hooks are enabled
      // because the agent can ask for method receivers and return values, and inspect them.
      // be conservative in checking for method exit hook: if an argument is returned by the callee exit hook would make it escape
      //
      if (TR::Compiler->vm.canMethodEnterEventBeHooked(comp()) || TR::Compiler->vm.canMethodExitEventBeHooked(comp()))
         {
         forceEscape(node->getChild(arg), node, true);
         continue;
         }

      nodeVN = _valueNumberInfo->getValueNumber(value);
      if (arg == firstArgIndex)
         thisVN = nodeVN;

      for (candidate = _candidates.getFirst(); candidate; candidate = candidate->getNext())
         {
         if (usesValueNumber(candidate, nodeVN))
            {
            // Remember calls to fillInStackTrace and printStackTrace. These
            // are methods of Throwable. The call to fillInStackTrace is very
            // expensive, and if it can be proved that the stack trace is not
            // used (via a call to printStackTrace) then the calls to
            // fillInStackTrace can be removed.
            //
            if (arg == firstArgIndex && methodSymbol && (!node->getOpCode().isIndirect() || !methodSymbol->getResolvedMethod()->virtualMethodIsOverridden()))
               {
               TR::RecognizedMethod methodId = methodSymbol->getRecognizedMethod();
               if (methodId == TR::java_lang_Throwable_fillInStackTrace)
                  {
                  // No escape via this method, and don't make this call the
                  // reason for making the object contiguous.
                  //
                  if (candidate->_valueNumbers->element(0) == nodeVN)
                     candidate->setFillsInStackTrace();
                  continue;
                  }

               if (methodId == TR::java_lang_Throwable_printStackTrace)
                  {
                  // Uses stack trace, so fillInStackTrace can't be avoided.
                  // Force the object to be contiguous and sniff this method to
                  // check for escape.
                  //
                  candidate->setUsesStackTrace();
                  candidate->setMustBeContiguousAllocation();
                  if (trace())
                     traceMsg(comp(), "   Make [%p] contiguous because of setUsesStackTrace\n", candidate->_node);
                  }
               }

            // Ignore calls to jitCheckIfFinalizeObject, the argument cannot escape via such calls
            //
            if (1)
               {
               TR::SymbolReference *finalizeSymRef = comp()->getSymRefTab()->findOrCreateRuntimeHelper(TR_jitCheckIfFinalizeObject, true, true, true);
               if (node->getSymbolReference() == finalizeSymRef)
                  {
                  if (trace())
                     traceMsg(comp(), "Candidate [%p] cannot escape because of node [%p]\n", candidate->_node, node);
                  continue;
                  }
               }


            // We can't sniff JNI methods.  Check if this is a JNI call, in which
            // case use the table of trusted methods to see if the argument can escape from
            // this call
            //
            if (!node->getOpCode().isIndirect() && methodSymbol && methodSymbol->getResolvedMethod()->isJNINative())
               {
               if (methodSymbol && !comp()->fej9()->argumentCanEscapeMethodCall(methodSymbol, arg-firstArgIndex))
                  {
                  // The candidate will have to be kept as a contiguous
                  // allocation, since it is passed to another method.
                  //
                  candidate->setMustBeContiguousAllocation();
                  if (trace())
                     traceMsg(comp(), "   Make [%p] contiguous because of node [%p]\n", candidate->_node, node);
                  continue;
                  }
               }

            // Otherwise we need to sniff the method. If we can't sniff it for
            // some reason then assume that this candidate can escape.
            //
            needToSniff = true;

            // Remember that this child is an affected candidate
            //
            candidate->setArgToCall(_sniffDepth);
            if (node->getOpCode().isIndirect())
               {
               if (arg != firstArgIndex)
                  candidate->setNonThisArgToCall(_sniffDepth);
               }

            if (arg == (firstArgIndex+1) && methodSymbol && !node->getOpCode().isIndirect())
               {
               TR::RecognizedMethod methodId = methodSymbol->getRecognizedMethod();
               if (methodId == TR::java_lang_String_init_String)
                  {
                  char *sig = methodSymbol->getResolvedMethod()->signatureChars();
                  if (!strncmp(sig, "(Ljava/lang/String;)", 20))
                     {
                     candidate->setCallsStringCopyConstructor();
                     }
                  }
               }
            }
         }
      }

   if (needToSniff)
      {
      if (methodSymbol)
         dumpOptDetails(comp(), "Sniff call %p called %s\n", node, methodSymbol->getMethod()->signature(trMemory()));
      TR_LinkHead<SniffCallCache> sniffCacheList;
      sniffCacheList.setFirst(NULL);
      bool sniffCallInCache;

      bool oldIgnoreRecursion = ignoreRecursion;
      int32_t bytecodeSize = sniffCall(node, methodSymbol, false, _inColdBlock, ignoreRecursion);
      int32_t originalBytecodeSize = bytecodeSize;
      for (candidate = _candidates.getFirst(); candidate; candidate = next)
         {
         bool refinedSniff = false;
         next = candidate->getNext();
         bytecodeSize = originalBytecodeSize;
         TR::SymbolReference *symRef = node->getSymbolReference();
         if (candidate->isArgToCall(_sniffDepth))
            {
            if (!candidate->isNonThisArgToCall(_sniffDepth) &&
                node->getOpCode().isIndirect() &&
                ((candidate->_node->getOpCodeValue() == TR::New)
                 || (candidate->_node->getOpCodeValue() == TR::newvalue)) &&
                (thisVN > -1) &&
                usesValueNumber(candidate, thisVN))
               {
               TR_ResolvedMethod *owningMethod = symRef->getOwningMethod(comp());
               TR_ResolvedMethod *resolvedMethod = NULL;
               TR::MethodSymbol *sym = symRef->getSymbol()->castToMethodSymbol();
               TR::Method * originalMethod = sym->getMethod();
               int32_t len = originalMethod->classNameLength();
               char *s = TR::Compiler->cls.classNameToSignature(originalMethod->classNameChars(), len, comp());
               TR_OpaqueClassBlock *originalMethodClass = comp()->fej9()->getClassFromSignature(s, len, owningMethod);
               TR_OpaqueClassBlock *thisType = (TR_OpaqueClassBlock *) candidate->_node->getFirstChild()->getSymbol()->castToStaticSymbol()->getStaticAddress();
               int32_t offset = -1;

               bool resolvedMethodMustExist = false;
               if (originalMethodClass &&
                   thisType)
                  {
                  if (comp()->fej9()->isInstanceOf(thisType, originalMethodClass, true) == TR_yes)
                     resolvedMethodMustExist = true;
                  }

               // The 2nd check below is to account for the rare case when we can
               // have a virtual (non interface) call that has an interface method
               // as the callee in the IL. This can happen in cases when an abstract class
               // implements an interface but doesn't even declare one of the methods in the
               // interface. In this case, the vft slot for the abstract class actually
               // has the interface method and this can lead to strange behaviour when we look
               // up the method (code guarded by below if). The strange case is if
               // there is some other class implementing the interface unrelated to the abstract class
               // and we try and look up the method in that class (because its an instance of
               // the interface) and get a completely unrelated method.
               //
               if (resolvedMethodMustExist &&
                   (sym->isInterface() || !TR::Compiler->cls.isInterfaceClass(comp(), originalMethodClass)))
                  {
                  if (sym->isInterface() &&
                      originalMethodClass)
                     {
                     int32_t cpIndex = symRef->getCPIndex();
                     resolvedMethod = owningMethod->getResolvedInterfaceMethod(comp(), thisType, cpIndex);
                     if (resolvedMethod)
                        offset = owningMethod->getResolvedInterfaceMethodOffset(thisType, cpIndex);
                     }
                  else if (sym->isVirtual()
                     && !symRef->isUnresolved()
                     && sym->getRecognizedMethod() != TR::java_lang_Object_newInstancePrototype) // 166813: Temporary fix
                     {
                     offset = symRef->getOffset();
                     resolvedMethod = owningMethod->getResolvedVirtualMethod(comp(), thisType, offset);
                     }
                  }

               if (resolvedMethod)
                  {
                 // try to use cached result (_curTree, bytecodeSize) before sniffing into the call
                  sniffCallInCache = SniffCallCache::isInCache(&sniffCacheList, resolvedMethod, _inColdBlock, bytecodeSize);
                  dumpOptDetails(comp(), "Refined sniff call %p called %s, cached=%s\n",
                                   node, resolvedMethod->signature(trMemory()), sniffCallInCache ? "true" : "false");
                  if (!sniffCallInCache)
                     {
                     TR::SymbolReference * newSymRef;
                     // we want to reuse the IL if we're sniffing the same method
                     newSymRef = SymRefCache::findSymRef(&(getOptData()->_symRefList), resolvedMethod);
                     if (!newSymRef)
                        {
                        newSymRef = getSymRefTab()->findOrCreateMethodSymbol(symRef->getOwningMethodIndex(), -1, resolvedMethod, TR::MethodSymbol::Virtual);
                        SymRefCache *symRefCache = new (trHeapMemory()) SymRefCache(newSymRef, resolvedMethod);
                        getOptData()->_symRefList.add(symRefCache);
                        newSymRef->copyAliasSets(symRef, getSymRefTab());
                        newSymRef->setOffset(offset);
                        }
                     TR::MethodSymbol *newMethodSymbol = newSymRef->getSymbol()->castToMethodSymbol();

                     ignoreRecursion = oldIgnoreRecursion;
                     bytecodeSize = sniffCall(node, newMethodSymbol->getResolvedMethodSymbol(), true, _inColdBlock, ignoreRecursion);
                     SniffCallCache *sniffCallCache = new (trStackMemory()) SniffCallCache(newMethodSymbol->getResolvedMethodSymbol()->getResolvedMethod(), _inColdBlock, bytecodeSize);
                     sniffCacheList.add(sniffCallCache);
                     }
                  refinedSniff = true;
                  //printf("bytecodeSize = %d original bytecodeSize = %d method %s\n", bytecodeSize, originalBytecodeSize, resolvedMethod->signature());
                  }
               }

            if ((bytecodeSize > 0) && (!node->getOpCode().isIndirect() || !node->isTheVirtualCallNodeForAGuardedInlinedCall()) &&
                (!symRef->isUnresolved() ||
                 !refinedSniff) )
               {
               // The sniff was successful.
               // If this is the top-level call site, remember that it
               // references the candidate. If we cannot inline the call site
               // then the candidate will have to be a contiguous allocation
               // in order for it to be passed to the callee.
               //
               candidate->setArgToCall(_sniffDepth, false);
               candidate->setNonThisArgToCall(_sniffDepth, false);

               if (!symRef->isUnresolved() ||
                   !refinedSniff)
                  {
                  // The sniff was successful.
                  // If this is the top-level call site, remember that it
                  // references the candidate. If we cannot inline the call site
                  // then the candidate will have to be a contiguous allocation
                  // in order for it to be passed to the callee.
                  //

                  if (_sniffDepth == 0)
                     {
                     candidate->addCallSite(_curTree);
                     if (!refinedSniff && node->getOpCode().isIndirect() && (methodSymbol && !methodSymbol->getResolvedMethod()->virtualMethodIsOverridden()))
                        candidate->addVirtualCallSiteToBeFixed(_curTree);
                     }

                  if (_sniffDepth > candidate->_maxInlineDepth)
                     candidate->_maxInlineDepth = _sniffDepth;
                  candidate->_inlineBytecodeSize += bytecodeSize;

                  }
               else
                  candidate->setMustBeContiguousAllocation();

               if (trace())
                  traceMsg(comp(), "   Make [%p] contiguous because of call node [%p]\n", candidate->_node, node);
               }
            else
               {
               // If the escape point is cold, this will not
               // prevent us from stack allocating it. We will compensate
               // for this later
               //
               if (checkIfEscapePointIsCold(candidate, node))
                  continue;

               // Force
               if(candidate->forceLocalAllocation())
                  {
                  if (trace())
                     traceMsg(comp(), "   Normally [%p] would fail because child of call [%p] to %s, but user wants it locally allocated\n",
                          candidate->_node, node,
                          node->getSymbol()->getMethodSymbol()->getMethod()
                             ? node->getSymbol()->getMethodSymbol()->getMethod()->signature(trMemory())
                             : "[Unknown method]");
                  continue;
                  }
               // The sniff could not be done. Remove this candidate.
               //

              if (trace())
                  traceMsg(comp(), "   Fail [%p] because child of call [%p]\n",
                          candidate->_node, node);

               rememoize(candidate);
               _candidates.remove(candidate);
               }
            }
         //else
         //  traceMsg(comp(), "NOT is arg to call at node %p\n", node);
         }
      }
   }

int32_t TR_EscapeAnalysis::sniffCall(TR::Node *callNode, TR::ResolvedMethodSymbol *methodSymbol, bool ignoreOpCode, bool isCold, bool & ignoreRecursion)
   {
   if (_sniffDepth >= _maxSniffDepth)
      return 0;
   if (!methodSymbol)
      return 0;
   if (!ignoreOpCode &&
       (callNode->getOpCode().isIndirect() &&
       (methodSymbol->getResolvedMethod()->virtualMethodIsOverridden() || isCold || (_sniffDepth !=0) || (manager()->numPassesCompleted() == _maxPassNumber))))
      return 0;

   // Avoid attempting to devirtualize a computed call
   if (methodSymbol->isComputed())
      return 0;

   TR_ResolvedMethod *method = methodSymbol->getResolvedMethod();
   if (!method)
      return 0;

   if (!method->isCompilable(trMemory()) || method->isJNINative())
      return 0;

    uint32_t bytecodeSize = method->maxBytecodeIndex();
    if (bytecodeSize > MAX_SNIFF_BYTECODE_SIZE)
      return 0;

    getOptData()->_totalPeekedBytecodeSize += bytecodeSize;
    if (getOptData()->_totalPeekedBytecodeSize > _maxPeekedBytecodeSize)
       return 0;

   TR::ResolvedMethodSymbol *owningMethodSymbol = callNode->getSymbolReference()->getOwningMethodSymbol(comp());
   TR_ResolvedMethod* owningMethod = owningMethodSymbol->getResolvedMethod();
   TR_ResolvedMethod* calleeMethod = methodSymbol->getResolvedMethod();

   if (owningMethod->isSameMethod(calleeMethod) &&
       (comp()->getJittedMethodSymbol() != owningMethodSymbol))
      {
      if (ignoreRecursion)
         return bytecodeSize;
      else
         ignoreRecursion = true;
      }

   if (trace())
      traceMsg(comp(), "\nDepth %d sniffing into call at [%p] to %s\n", _sniffDepth, callNode, method->signature(trMemory()));

   vcount_t visitCount = comp()->getVisitCount();
   if (!methodSymbol->getFirstTreeTop())
      {
      //comp()->setVisitCount(1);

      dumpOptDetails(comp(), "O^O ESCAPE ANALYSIS: Peeking into the IL to check for escaping objects \n");

      bool ilgenFailed = false;
      bool isPeekableCall = ((PersistentData *)manager()->getOptData())->_peekableCalls->get(callNode->getGlobalIndex());
      if (isPeekableCall)
         ilgenFailed = (NULL == methodSymbol->getResolvedMethod()->genMethodILForPeekingEvenUnderMethodRedefinition(methodSymbol, comp()));
      else
         ilgenFailed = (NULL == methodSymbol->getResolvedMethod()->genMethodILForPeeking(methodSymbol, comp()));
      //comp()->setVisitCount(visitCount);

      /*
       * Under HCR we cannot generally peek methods because the method could be
       * redefined and any assumptions we made about the contents of the method
       * would no longer hold. Peeking is only safe when we add a compensation
       * path that would handle potential escape of candidates if a method were
       * redefined.
       *
       * Under OSR we know the live locals from the OSR book keeping information
       * so can construct a helper call which appears to make those calls escape.
       * Such a call will force heapification of any candidates ahead of the
       * helper call.
       *
       * We, therefore, queue this call node to be protected if we are in a mode
       * where protection is possible (voluntary OSR, HCR on). The actual code
       * transformation is delayed to the end of EA since it will disrupt value
       * numbering. The transform will insert an HCR guard with an escape helper
       * call as follows:
       *
       * |   ...  |      |      ...      |
       * | call m |  =>  | hcr guard (m) |
       * |   ...  |      +---------------+
       *                         |        \
       *                         |         +-(cold)-------------------+
       *                         |         | call eaEscapeHelper      |
       *                         |         |   <loads of live locals> |
       *                         |         +--------------------------+
       *                         V        /
       *                 +---------------+
       *                 | call m        |
       *                 |      ...      |
       *
       * Once EA finishes the postEscapeAnalysis pass will clean-up all
       * eaEscapeHelper calls. Code will only remain in the taken side of the
       * guard if candidtes were stack allocated and required heapficiation.
       *
       * This code transformation is protected with a perform transformation at
       * the site of tree manipulation at the end of this pass of EA.
       * Protecting any call is considered a reason to enable another pass of
       * EA if we have not yet reached the enable limit.
       *
       * Note that the result of the call can continue to participate in
       * commoning with the above design. If we duplicated the call on both
       * sides of the guard the result could not participate in commoning.
       *
       */
      if (ilgenFailed)
         {
         if (trace())
            traceMsg(comp(), "   (IL generation failed)\n");
         static char *disableHCRCallPeeking = feGetEnv("TR_disableEAHCRCallPeeking");
         if (!isPeekableCall
             && disableHCRCallPeeking == NULL
             && comp()->getOSRMode() == TR::voluntaryOSR
             && comp()->getHCRMode() == TR::osr
             && !_candidates.isEmpty()
             && !((TR_EscapeAnalysis::PersistentData*)manager()->getOptData())->_processedCalls->get(callNode->getGlobalIndex()))
            {
            dumpOptDetails(comp(), "%sAdding call [%p] n%dn to list of calls to protect for peeking to increase opportunities for stack allocation\n", OPT_DETAILS, callNode, callNode->getGlobalIndex());
            TR_BitVector *candidateNodes = new (comp()->trStackMemory()) TR_BitVector(0, trMemory(), stackAlloc);
            TR_BitVector *symRefsToLoad = new (comp()->trStackMemory()) TR_BitVector(0, trMemory(), stackAlloc);

            for (int32_t arg = callNode->getFirstArgumentIndex(); arg < callNode->getNumChildren(); ++arg)
               {
               TR::Node *child = callNode->getChild(arg);
               int32_t valueNumber = _valueNumberInfo->getValueNumber(child);
               for (Candidate *candidate = _candidates.getFirst(); candidate; candidate = candidate->getNext())
                  {
                  if (usesValueNumber(candidate, valueNumber))
                     {
                     candidateNodes->set(candidate->_node->getGlobalIndex());
                     ListIterator<TR::SymbolReference> itr(candidate->getSymRefs());
                     for (TR::SymbolReference *symRef = itr.getFirst(); symRef; symRef = itr.getNext())
                        {
                        symRefsToLoad->set(symRef->getReferenceNumber());
                        }
                     }
                  }
               }

            (*_callsToProtect)[callNode] = std::make_pair(candidateNodes, symRefsToLoad);
            }
         return 0;
         }

      if (trace())
         {
    //comp()->setVisitCount(1);
         for (TR::TreeTop *tt = methodSymbol->getFirstTreeTop(); tt; tt = tt->getNextTreeTop())
            getDebug()->print(comp()->getOutFile(), tt);
         //comp()->setVisitCount(visitCount);
         }
      }
   else
      {
      if (trace())
         traceMsg(comp(), "   (trees already dumped)\n");
      }

   int32_t firstArgIndex = callNode->getFirstArgumentIndex();
   TR_Array<TR::Node*> *newParms =  new (trStackMemory()) TR_Array<TR::Node*>(trMemory(), callNode->getNumChildren() - firstArgIndex, false, stackAlloc);
   for (int32_t i = firstArgIndex; i < callNode->getNumChildren(); ++i)
      {
      newParms->add(resolveSniffedNode(callNode->getChild(i)));
      }

   TR_Array<TR::Node*> *oldParms = _parms;
   _parms = newParms;
   TR::TreeTop *curTree = _curTree;
   bool inColdBlock = _inColdBlock;
   //TR::Node *curNode = _curNode;
   ++_sniffDepth;

   TR::ResolvedMethodSymbol *oldMethodSymbol = _methodSymbol;

   bool oldInBigDecimalAdd = _inBigDecimalAdd;
   if (_methodSymbol && (_methodSymbol->getRecognizedMethod() == TR::java_math_BigDecimal_add))
      _inBigDecimalAdd = true;
   else
      _inBigDecimalAdd = false;

   _methodSymbol = methodSymbol;

   checkEscape(methodSymbol->getFirstTreeTop(), isCold, ignoreRecursion);

   _methodSymbol = oldMethodSymbol;
   _inBigDecimalAdd = oldInBigDecimalAdd;

   _curTree = curTree;
   _inColdBlock = inColdBlock;
   _parms = oldParms;
   --_sniffDepth;

#if CHECK_MONITORS
   /* monitors */
   if (_removeMonitors)
      {
      TR_MonitorStructureChecker inspector;
      if (inspector.checkMonitorStructure(methodSymbol->getFlowGraph()))
         {
         _removeMonitors = false;
         if (trace())
            traceMsg(comp(), "Disallowing monitor-removal because of strange monitor structure in sniffed method %s\n",
                        methodSymbol->getMethod()->signature(trMemory()));
         }
      }
#endif

   return bytecodeSize;
   }

// Check for size limits, both on individual object sizes and on total
// object allocation size.
// FIXME: need to modify this method to give priority to non-array objects
//
void TR_EscapeAnalysis::checkObjectSizes()
   {
   int32_t totalSize = 0;
   int32_t i;
   Candidate *candidate, *next;

   for (candidate = _candidates.getFirst(); candidate; candidate = next)
      {
      next = candidate->getNext();
      if (!candidate->isLocalAllocation())
         continue;

      // Make sure contiguous objects are not too big
      //
      if (candidate->isContiguousAllocation())
         {
         if (candidate->_size > MAX_SIZE_FOR_ONE_CONTIGUOUS_OBJECT)
            {
            if (trace())
               //printf("secs   Fail [%p] because object size is too big in %s\n", candidate->_node, comp()->signature());
               ;
            if (trace())
               traceMsg(comp(), "   Fail [%p] because object size %d is too big\n", candidate->_node, candidate->_size);

            candidate->setLocalAllocation(false);
            }
         else
            totalSize += candidate->_size;
         }
      else
         {
         if (candidate->_fields)
            {
            // Size of non-contiguous object is the sum of its referenced fields
            //
            for (i = candidate->_fields->size()-1; i >= 0; i--)
               candidate->_fieldSize += candidate->_fields->element(i)._size;
            totalSize += candidate->_fieldSize;
            }
         }
      }

   // If total size for local allocation is too big, remove candidates until the
   // total size becomes reasonable.
   //
   while (totalSize > MAX_SIZE_FOR_ALL_OBJECTS)
      {
      // Remove the largest contiguous allocation. If there is none, remove
      // the largest non-contiguous allocation.
      //
      int32_t    largestContiguousObjectSize    = -1;
      Candidate *largestContiguousObject        = NULL;
      int32_t    largestNonContiguousObjectSize = -1;
      Candidate *largestNonContiguousObject     = NULL;

      for (candidate = _candidates.getFirst(); candidate; candidate = candidate->getNext())
         {
         if (!candidate->isLocalAllocation())
            continue;

         if (candidate->isContiguousAllocation())
            {
            if (candidate->_size > largestContiguousObjectSize)
               {
               largestContiguousObjectSize = candidate->_size;
               largestContiguousObject = candidate;
               }
            }
         else
            {
            if (candidate->_fieldSize > largestNonContiguousObjectSize)
               {
               largestNonContiguousObjectSize = candidate->_fieldSize;
               largestNonContiguousObject = candidate;
               }
            }
         }
      if (largestContiguousObjectSize > 0)
         {
         candidate = largestContiguousObject;
         totalSize -= largestContiguousObjectSize;
         }
      else
         {
         candidate = largestNonContiguousObject;
         totalSize -= largestNonContiguousObjectSize;
         }

      if (trace())
         {
         //printf("secs   Fail [%p] because total object size is too big in %s\n", candidate->_node, comp()->signature());
         traceMsg(comp(), "   Fail [%p] because total object size is too big\n", candidate->_node);
         }

      // Mark the candidate as not available for local allocation
      //
      candidate->setLocalAllocation(false);
      }
   }

void TR_EscapeAnalysis::anchorCandidateReference(Candidate *candidate, TR::Node *reference)
   {
   // If this candidate reference (which is about to be removed) may be
   // referenced later in the block, insert an anchoring treetop for it after
   // the current treetop.
   //
   if (reference->getReferenceCount() > 1 &&
       _curTree->getNextTreeTop()->getNode()->getOpCodeValue() != TR::BBEnd &&
       (candidate->isContiguousAllocation() || candidate->objectIsReferenced()))
      {
      // Anchor the child
      //
      TR::TreeTop::create(comp(), _curTree, TR::Node::create(TR::treetop, 1, reference));
      }
   }

void TR_EscapeAnalysis::fixupTrees()
   {
   TR::NodeChecklist visited (comp());
   TR::TreeTop *treeTop, *nextTree;
   for (treeTop = comp()->getStartTree(); treeTop; treeTop = nextTree)
      {
      nextTree = treeTop->getNextTreeTop();
      _curTree = treeTop;
      TR::Node *node = treeTop->getNode();

      if (node->getOpCodeValue() == TR::BBStart)
         _curBlock = node->getBlock();
      else if (!visited.contains(node))
         {
         if (fixupNode(node, NULL, visited))
            {
            dumpOptDetails(comp(), "%sRemoving tree rooted at [%p]\n",OPT_DETAILS, node);
            _somethingChanged=true;
            TR::TransformUtil::removeTree(comp(), treeTop);
            }
         }
      }
   }

static bool shouldRemoveTree(Candidate *candidate, TR::Block *block)
   {
   ListIterator<TR_ColdBlockEscapeInfo> coldBlkInfoIt(candidate->getColdBlockEscapeInfo());
   TR_ColdBlockEscapeInfo *info;
   for (info = coldBlkInfoIt.getFirst(); info != NULL; info = coldBlkInfoIt.getNext())
      {
      TR::Block *coldBlk = info->getBlock();
      if (block == coldBlk)
         return false;
      }

   return true;
   }


// Fix up the node if it is a reference to a field of a local allocation.
// Return true if the node is to be removed.
//
bool TR_EscapeAnalysis::fixupNode(TR::Node *node, TR::Node *parent, TR::NodeChecklist& visited)
   {
   int32_t    i;
   int32_t    valueNumber;
   Candidate *candidate;
   TR::Node   *child;

   visited.add(node);

   bool                     removeThisNode = false;
   TR::ResolvedMethodSymbol *calledMethod = NULL;

   // Look for indirect loads or stores for fields of local allocations.
   //
   if (node->getOpCode().isIndirect() &&
       node->getOpCode().isLoadVarOrStore() &&
       !comp()->suppressAllocationInlining())
      {
      if (node->getSymbol()->isArrayShadowSymbol() &&
          node->getFirstChild()->getOpCode().isArrayRef())
         child = node->getFirstChild()->getFirstChild();
      else
         child = node->getFirstChild();

      valueNumber = _valueNumberInfo->getValueNumber(child);
      for (candidate = _candidates.getFirst(); candidate; candidate = candidate->getNext())
         {
         if (comp()->generateArraylets()
             && (candidate->_kind != TR::New)
             && (candidate->_kind != TR::newvalue))
            continue;

         bool usesValueNum = usesValueNumber(candidate, valueNumber);

         // Check if this is a class load for a finalizable test
         if (usesValueNum &&
             node->getSymbolReference()->getOffset() < (int32_t)comp()->fej9()->getObjectHeaderSizeInBytes() &&
             node->getSymbolReference()->getSymbol()->isClassObject() &&
             node->getOpCode().isLoadIndirect() &&
             isFinalizableInlineTest(comp(), node->getFirstChild(), _curTree->getNode(), node))
            {
            // This transformation is optional for candidates that can't be stack-allocated and contiguous allocations,
            // but required for discontiguous allocations because the class field will no longer exist
            if (!candidate->isLocalAllocation() || candidate->isContiguousAllocation())
               {
               if (performTransformation(comp(), "%sRemoving inline finalizable test [%p] for candidate [%p]\n", OPT_DETAILS, _curTree->getNode(), candidate->_node))
                  removeThisNode = true;
               }
            else
               {
               if (trace())
                  traceMsg(comp(), "Removing inline finalizable test [%p] for discontiguous candidate [%p]\n", _curTree->getNode(), candidate->_node);
               removeThisNode = true;
               }

            if (removeThisNode)
               {
               // The isFinalizable test results in zero because the candidate
               // has no finalizer, so we can turn it into a const 0.
               //
               // NOTE: Normally you'd want to anchor children here.  However,
               // one child is a const whose evaluation point doesn't matter.
               // The other is a dereference chain from the candidate.  If the
               // candidate is noncontiguously allocated, we must remove all
               // references, so it would be incorrect to anchor.  If the
               // candidate is contiguous, it will turn into a loadaddr, whose
               // evaluation point doesn't matter.  Since anchoring is
               // sometimes wrong and never necessary, we just don't do it.
               //
               TR::Node *andNode = _curTree->getNode()->getFirstChild();
               andNode->removeAllChildren();


               // In 64-bit mode the isFinalizable test will start out using
               // long operations, but subsequent optimization might reduce
               // them to int operations, so be prepared to replace the and
               // operation with a zero of the appropriate size
               if (andNode->getOpCodeValue() == TR::land)
                  {
                  TR::Node::recreate(andNode, TR::lconst);
                  andNode->setLongInt(0);
                  }
               else if (andNode->getOpCodeValue() == TR::iand)
                  {
                  TR::Node::recreate(andNode, TR::iconst);
                  andNode->setInt(0);
                  }
               else
                  {
                  TR_ASSERT_FATAL(false, "Expected iand or land in isFinalizable test");
                  }
               }

            return false;
            }

         if (candidate->isLocalAllocation() && usesValueNum)
            {
            int32_t fieldOffset = node->getSymbolReference()->getOffset();
            if (candidate->_origKind == TR::New || candidate->_origKind == TR::newvalue)
               {
               TR::SymbolReference *symRef = node->getSymbolReference();
               fieldOffset = symRef->getOffset();
               }
            else
               {
               TR::Node *offsetNode = NULL;
               if (node->getFirstChild()->getOpCode().isArrayRef())
                  offsetNode = node->getFirstChild()->getSecondChild();

               if (offsetNode && offsetNode->getOpCode().isLoadConst())
                  {
                  if (offsetNode->getType().isInt64())
                     fieldOffset = (int32_t) offsetNode->getLongInt();
                  else
                     fieldOffset = offsetNode->getInt();
                  }
               }

            // For a noncontiguous allocation, we can't leave behind any
            // dereferences of the candidate, so we must transform this
            // dereference.  If it's accessing a field that is not present in
            // the candidate, the code is already wrong (and presumably must
            // never run!), so we're ok to replace it with different code that
            // is also wrong.  Hence, we'll vandalize the tree into an iconst 0.
            //
            // NOTE: it would be cleaner to turn a field load into a const of
            // the right type, and a store into a treetop, rather than changing
            // the base pointer into an iconst 0.  However, we have done this
            // for years, so we'll leave it alone to reduce risk because we're
            // about to ship Java 8.
            //
            bool mustRemoveDereferences = !candidate->isContiguousAllocation();
            bool fieldIsPresentInObject = true;

            int32_t j;
            for (j = candidate->_fields->size()-1; j >= 0; j--)
               {
               if ((candidate->_fields->element(j)._offset == fieldOffset) &&
                   (!candidate->_fields->element(j).symRefIsForFieldInAllocatedClass(node->getSymbolReference())))
                  {
                  if (mustRemoveDereferences)
                     {
                     child->decReferenceCount();
                     child = TR::Node::create(child, TR::iconst, 0, 0);
                     if (trace())
                        {
                        traceMsg(comp(), "Change illegal deref %s [%p] to use dummy base %s [%p] in place of %s [%p]\n",
                           node->getOpCode().getName(), node,
                           child->getOpCode().getName(), child,
                           node->getChild(0)->getOpCode().getName(), node->getChild(0));
                        }
                     node->setAndIncChild(0, child);

                     // A wrtbari can also have the object as the last child.
                     // If we're vandalizing the wrtbari, it's because we've
                     // proven it's changing the candidate, and in that case,
                     // the third child must be a pointer to the candidate.  We
                     // can safely drop that child with no further checking.
                     //
                     static char *disableWrtbarFixing = feGetEnv("TR_disableWrtbarFixing");
                     if (node->getOpCode().isWrtBar() && !disableWrtbarFixing)
                        {
                        if (trace())
                           {
                           traceMsg(comp(), " -> Change %s [%p] into astorei, removing child %s [%p]\n",
                              node->getOpCode().getName(), node, node->getChild(2)->getOpCode().getName(), node->getChild(2));
                           }
                        node->getAndDecChild(2);
                        node->setNumChildren(2);
                        TR::Node::recreate(node, TR::astorei);
                        node->setFlags(0);

                        if (parent->getOpCode().isCheck() || parent->getOpCodeValue() == TR::compressedRefs)
                           {
                           if (trace())
                              traceMsg(comp(), " -> Eliminate %s [%p]\n", parent->getOpCode().getName(), parent);
                           TR::Node::recreate(parent, TR::treetop);
                           parent->setFlags(0);
                           }
                        }
                     }
                  fieldIsPresentInObject = false;
                  break;
                  }
               }

            if (fieldIsPresentInObject)
               {
               // For a candidate that is escaping in a cold block, keep track
               // of fields that are referenced so they can be initialized.
               // Otherwise, rewrite field references (in else branch_.
               // Special case handling of stores to fields of immutable objects
               // that are not contiguously allocated - their field references
               // are also rewritten (in else branch), but the original stores
               // still preserved.
               //
               if (candidate->escapesInColdBlock(_curBlock)
                      && (!isImmutableObject(candidate)
                             || candidate->isContiguousAllocation()
                             || node->getOpCode().isLoadVar()))
                  {
                  // Uh, why are we re-calculating the fieldOffset?  Didn't we just do that above?
                  //
                  int32_t fieldOffset = node->getSymbolReference()->getOffset();
                  if (candidate->_origKind == TR::New || candidate->_origKind == TR::newvalue)
                     {
                     TR::SymbolReference *symRef = node->getSymbolReference();
                     fieldOffset = symRef->getOffset();
                     }
                  else
                     {
                     TR::Node *offsetNode = NULL;
                     if (node->getFirstChild()->getOpCode().isArrayRef())
                        offsetNode = node->getFirstChild()->getSecondChild();

                     if (offsetNode && offsetNode->getOpCode().isLoadConst())
                        {
                        if (offsetNode->getType().isInt64())
                          fieldOffset = (int32_t) offsetNode->getLongInt();
                       else
                          fieldOffset = offsetNode->getInt();
                       }
                     }

                  if (TR_yes == candidateHasField(candidate, node, fieldOffset, this))
                     {
                     // Remember the symbol reference of this field so that it can be used to
                     // zero-initialize the object.
                     //
                     int32_t i;
                     TR::SymbolReference *symRef = node->getSymbolReference();

                     int32_t nodeSize = node->getSize();
                     if (comp()->useCompressedPointers() &&
                           (node->getDataType() == TR::Address))
                        nodeSize = TR::Compiler->om.sizeofReferenceField();

                     if (fieldOffset + nodeSize <= candidate->_size) // cmvc 200318: redundant but harmless -- leave in place to minimize disruption
                        {
                        for (i = candidate->_fields->size()-1; i >= 0; i--)
                           {
                           if (candidate->_fields->element(i)._offset == fieldOffset)
                              {
                              candidate->_fields->element(i).rememberFieldSymRef(node, candidate, this);
                              if (candidate->isContiguousAllocation())
                                 candidate->_fields->element(i)._symRef = symRef;
                              candidate->_fields->element(i)._vectorElem = 0;

                              break;
                              }
                          }
                        TR_ASSERT(i >= 0, "assertion failure");
                        }
                     }
                  }

               // For a candidate that is not escaping in a cold block, or that
               // is an immutable object that is non-contiguously allocated,
               // rewrite references
               //
               else // if (!candidate->escapesInColdBlock(_curBlock))
                    //        || (isImmutableObject(candidate)
                    //               && !candidate->isContiguousAllocation()))
                    //               && !node->getOpCode().isLoadVar()))
                  {
                  if (candidate->isContiguousAllocation())
                     removeThisNode |= fixupFieldAccessForContiguousAllocation(node, candidate);
                  else
                     {
                     removeThisNode |= fixupFieldAccessForNonContiguousAllocation(node, candidate, parent);
                     break; // Can only be one matching candidate
                     }
                  }
               }
            else   //There was a field outside the bound of an object
               if (!candidate->isContiguousAllocation())
                  break; // Can only be one matching candidate
            }
         }

      if (removeThisNode)
         return true;
      }

   // Look for call to Throwable::fillInStackTrace that can be removed
   // (Note this has to be done before processing the children, since the
   // children will go away with the call.
   //
   if (node->getOpCode().isCall())
      {
      calledMethod = node->getSymbol()->getResolvedMethodSymbol();
      if (calledMethod && (!calledMethod->getResolvedMethod()->virtualMethodIsOverridden() || !node->getOpCode().isIndirect()))
         {
         if (calledMethod->getRecognizedMethod() == TR::java_lang_Throwable_fillInStackTrace)
            {
            child = node->getChild(node->getFirstArgumentIndex());
            valueNumber= _valueNumberInfo->getValueNumber(child);
            candidate = findCandidate(valueNumber);
            if (candidate && candidate->fillsInStackTrace() && !candidate->usesStackTrace() &&
                candidate->isLocalAllocation() && !candidate->escapesInColdBlocks() && performTransformation(comp(), "%sRemoving call node [%p] to fillInStackTrace\n",OPT_DETAILS, node))
               {
                 //printf("Removing fillInStackTrace call in %s\n", comp()->signature());

               // If the result of the call is not used, just remove the tree.
               // Otherwise replace the call with aconst 0
               //
               anchorCandidateReference(candidate, child);
               if (optimizer()->prepareForNodeRemoval(node, /* deferInvalidatingUseDefInfo = */ true))
                  _invalidateUseDefInfo = true;
               if (node->getReferenceCount() == 1)
                  return true;
               node->removeAllChildren();
               TR::Node::recreate(node, TR::aconst);
               node->setInt(0);
               node->setIsNonNull(false);
               node->setIsNull(true);
               return false;
               }
            }
         }
      }

   // Handle some standard constant propagation cases that reference candidate
   // objects. Since we may be inlining and then doing another pass of escape
   // analysis without doing constant propagation in between, these cases may
   // appear even though constant propagation would have simplified them.
   // They are handled here so that extraneous references to the candidates are
   // removed.
   //
   else if (node->getOpCodeValue() == TR::NULLCHK)
      {
      // If the reference child of the NULLCHK is a candidate, replace the
      // NULLCHK node by a treetop.
      //
      child = node->getNullCheckReference();
      valueNumber = _valueNumberInfo->getValueNumber(child);
      candidate = findCandidate(valueNumber);
      if (candidate)
         {
         TR::Node::recreate(node, TR::treetop);
         }
      }

   else if (node->getOpCode().isArrayLength())
      {
      // If the child of the arraylength node is a candidate, replace the
      // arraylength node by the (constant) bound from the allocation node.
      //
      child = node->getFirstChild();
      valueNumber = _valueNumberInfo->getValueNumber(child);
      candidate = findCandidate(valueNumber);
      if (candidate &&
          performTransformation(comp(), "%sReplacing arraylength [%p] by constant %d\n", OPT_DETAILS, node, candidate->_node->getFirstChild()->getInt()))
         {
         //TR_ASSERT((candidate->_node->getOpCodeValue() != TR::New) && (candidate->_node->getOpCodeValue() != TR::newStructRef), "assertion failure");
         anchorCandidateReference(candidate, child);
         if (optimizer()->prepareForNodeRemoval(node, /* deferInvalidatingUseDefInfo = */ true))
            _invalidateUseDefInfo = true;
         node->removeAllChildren();
         TR::Node::recreate(node, TR::iconst);
         if (candidate->_node->getOpCodeValue() == TR::New
             || candidate->_node->getOpCodeValue() == TR::newvalue)
            {
            // Dead code: can't ever execute an arraylength on a TR::New or TR::newvalue
            //see ArrayLest.test_getLTR::java_lang_ObjectI for an example
            node->setInt(0xdeadc0de);
            }
         else
            {
            node->setInt(candidate->_node->getFirstChild()->getInt());
            }
         // No need to look at children
         //
         return false;
         }
      }

   else if (node->getOpCode().isCheckCast() ||
            node->getOpCodeValue() == TR::instanceof)
      {
      // If the first child is a candidate, decide if the test will succeed or
      // fail and change the node accordingly
      //
      child = node->getFirstChild();
      TR::Node *classNode  = node->getSecondChild();
      valueNumber = _valueNumberInfo->getValueNumber(child);
      candidate = findCandidate(valueNumber);
      if (candidate && isConstantClass(classNode, this))
         {
         anchorCandidateReference(candidate, child);
         if (optimizer()->prepareForNodeRemoval(node, /* deferInvalidatingUseDefInfo = */ true))
            _invalidateUseDefInfo = true;
         if (comp()->fej9()->isInstanceOf((TR_OpaqueClassBlock *) candidate->_class, (TR_OpaqueClassBlock*)classNode->getSymbol()->castToStaticSymbol()->getStaticAddress(), true) == TR_yes)
            {
            if (node->getOpCodeValue() == TR::instanceof)
               {
               if (performTransformation(comp(), "%sReplacing instanceof [%p] by constant 1\n", OPT_DETAILS, node))
                  {
                  node->removeAllChildren();
                  TR::Node::recreate(node, TR::iconst);
                  node->setInt(1);
                  }
               }
            else
               {
               if (performTransformation(comp(), "%sReplacing %s [%p] by TR::treetop\n", OPT_DETAILS, node->getOpCode().getName(), node))
                  {
                  optimizer()->getEliminatedCheckcastNodes().add(node);
                  optimizer()->getClassPointerNodes().add(classNode);
                  requestOpt(OMR::catchBlockRemoval);
                  removeThisNode = true;
                  }
               }
            }
         else
            {
            if (node->getOpCodeValue() == TR::instanceof)
               {
               if (performTransformation(comp(), "%sReplacing instanceof [%p] by constant 0\n", OPT_DETAILS, node))
                  {
                  node->removeAllChildren();
                  TR::Node::recreate(node, TR::iconst);
                  node->setInt(0);
                  }
               }
            else
               {
               // The checkcast is ok as-is, so long as we still have an object
               // around to do the checkcast on.
               //
               TR_ASSERT(!candidate->isLocalAllocation() || candidate->isContiguousAllocation() || candidate->objectIsReferenced(), "assertion failure");
               }
            }

         // No need to look at children
         //
         return removeThisNode;
         }
      }

   else if (node->getOpCodeValue() == TR::ifacmpeq || node->getOpCodeValue() == TR::ifacmpne)
      {
      // If one of the children is a candidate we may be able to determine if
      // the comparison will succeed or fail
      //
      int32_t firstValue  = _valueNumberInfo->getValueNumber(node->getFirstChild());
      int32_t secondValue = _valueNumberInfo->getValueNumber(node->getSecondChild());
      int32_t compareValue = -1;
      if (firstValue == secondValue)
         {
         compareValue = 0;

         createGuardSiteForRemovedGuard(comp(), node);
         }
      else
         {
         bool notEqual = false;
         candidate = findCandidate(firstValue);
         if (candidate && ((!candidate->_seenSelfStore && !candidate->_seenStoreToLocalObject && !candidate->escapesInColdBlocks() && !usesValueNumber(candidate, secondValue)) || (node->getSecondChild()->getOpCodeValue() == TR::aconst)))
            notEqual = true;
         else
            {
            candidate = findCandidate(secondValue);
            if (candidate && ((!candidate->_seenSelfStore && !candidate->_seenStoreToLocalObject && !candidate->escapesInColdBlocks() && !usesValueNumber(candidate, firstValue)) || (node->getSecondChild()->getOpCodeValue() == TR::aconst)))
               notEqual = true;
            }
         if (notEqual)
            compareValue = 1;
         }

      if (compareValue >= 0 &&
          performTransformation(comp(), "%sChanging compare node [%p] so that constant propagation can predict it\n", OPT_DETAILS, node))
         {
         // The comparison is bound to succeed or fail.
         // Since it is complicated to remove code at this point, we simply
         // change the arguments so that constant propagation can predict that
         // the comparison will succeed or fail, and change the code accordingly
         //
         node->removeAllChildren();
         node->setNumChildren(2);
         node->setAndIncChild(0, TR::Node::aconst(node, 0));
         node->setAndIncChild(1, TR::Node::aconst(node, compareValue));
         _somethingChanged = true;

         // No need to look at children
         //
         return false;
         }
      }
   // Get rid of compressed ref anchors for loads/stores to fields of objects that have been made non-contiguous
   else if (comp()->useCompressedPointers() &&
            node->getOpCodeValue() == TR::compressedRefs)
      {
      TR::Node *loadOrStore = node->getFirstChild();
      bool treeAsExpected = false;
      if (loadOrStore &&
     (loadOrStore->getOpCode().isLoadVarOrStore() || loadOrStore->getOpCode().isLoadConst()))
     treeAsExpected = true;

      if (!treeAsExpected || (loadOrStore->getOpCode().hasSymbolReference() && loadOrStore->getSymbolReference()->getSymbol()->isAuto()))
         {
         TR::Node::recreate(node, TR::treetop);
         node->getSecondChild()->decReferenceCount();
         node->setSecond(NULL);
         node->setNumChildren(1);
         if (loadOrStore->getOpCode().isStore())
            {
            // Explicitly remove stores; some opts (e.g. DSE) don't expect commoned stores.
            node->setFirst(loadOrStore->getFirstChild());
            if (loadOrStore->getReferenceCount() > 1)
               {
               TR_ASSERT(loadOrStore->getFirstChild(), "Expecting store to have a child.");
               loadOrStore->getFirstChild()->incReferenceCount();
               }
            loadOrStore->decReferenceCount();
            if (trace())
               traceMsg(comp(), "Changing orphaned compressed ref anchor [%p] to auto to a treetop and removing store [%p].\n", node, loadOrStore);
            }
         else
            {
            if (trace())
               traceMsg(comp(), "Changing orphaned compressed ref anchor [%p] to auto to a treetop.\n", node);
            }
         return false;
         }
      }

   // Look for opportunities to de-synchronize references to a candidate.
   //
   TR::Node * synchronizedObject = 0;
#if CHECK_MONITORS
   if (_removeMonitors &&
       (node->getOpCodeValue() == TR::monent ||
        node->getOpCodeValue() == TR::monexit))
      synchronizedObject = node->getFirstChild();
#else
   if (node->getOpCodeValue() == TR::monent ||
       node->getOpCodeValue() == TR::monexit)
      synchronizedObject = node->getFirstChild();
#endif
   else if (node->getOpCodeValue() == TR::allocationFence)
      synchronizedObject = node->getAllocation();
   else if (calledMethod && calledMethod->isSynchronised() && !calledMethod->isStatic())
      synchronizedObject = node->getChild(node->getFirstArgumentIndex());

   if (synchronizedObject)
      {
      valueNumber = _valueNumberInfo->getValueNumber(synchronizedObject);
      candidate = findCandidate(valueNumber);
      if (candidate &&
          !candidate->escapesInColdBlocks())
         {
         if (calledMethod)
            {
            if (_desynchronizeCalls)
               {
               if (trace())
                  {
                  //printf("sec Opportunity to desynchronize call to %s (size %d) in %s\n", calledMethod->getResolvedMethod()->signature(trMemory()), maxBytecodeIndex(calledMethod->getResolvedMethod()), comp()->signature());
                  traceMsg(comp(), "Mark call node [%p] as desynchronized\n", node);
                  }
               node->setDesynchronizeCall(true);
               if (!_inlineCallSites.find(_curTree))
                  _inlineCallSites.add(_curTree);
               }
            }
         else
            {
#if CHECK_MONITORS
            if (trace())
               traceMsg(comp(), "Remove redundant monitor node [%p]\n", node);
            removeThisNode = true;
#else
            if (node->getOpCodeValue() == TR::allocationFence)
               {
               if (candidate->isLocalAllocation())
                  {
                  if (trace())
                     traceMsg(comp(), "Redundant flush node [%p] found for candidate [%p]! Set omitSync flag on redundant flush node.\n", node, candidate->_node);

                  node->setOmitSync(true);
                  node->setAllocation(NULL);
                  //removeThisNode = true;
                  }
               }
            else if (candidate->isLocalAllocation())
               {
               // Mark the node as being a monitor on a local object and let
               // redundant monitor elimination get rid of it.
               //
               node->setLocalObjectMonitor(true);
               requestOpt(OMR::redundantMonitorElimination);
               if (trace())
                  traceMsg(comp(), "Mark monitor node [%p] for candidate [%p] as local object monitor\n", node, candidate->_node);
               }
#endif
            }
         }

      else if(candidate && candidate->escapesInColdBlocks() &&
              node->getOpCodeValue() == TR::allocationFence &&
              candidate->isLocalAllocation())
         {
         ListIterator<TR_ColdBlockEscapeInfo> coldBlkInfoIt(candidate->getColdBlockEscapeInfo());
         TR_ColdBlockEscapeInfo *info;
         for (info = coldBlkInfoIt.getFirst(); info != NULL; info = coldBlkInfoIt.getNext())
            {
            TR::Block *coldBlk = info->getBlock();
            if (!hasFlushOnEntry(coldBlk->getNumber()))
               {
               TR::TreeTop *insertionPoint = coldBlk->getEntry();
               TR::Node *flush = TR::Node::createAllocationFence(candidate->_node, candidate->_node);
               flush->setAllocation(NULL);
               TR::TreeTop *flushTT = TR::TreeTop::create(comp(), flush, NULL, NULL);
               TR::TreeTop *afterInsertionPoint = insertionPoint->getNextTreeTop();
               flushTT->join(afterInsertionPoint);
               insertionPoint->join(flushTT);
               if (trace())
                  traceMsg(comp(), "Adding flush node %p for candidate %p to cold block_%d\n", flush, candidate->_node, coldBlk->getNumber());
               setHasFlushOnEntry(coldBlk->getNumber());
               }
            }
         if (trace())
            traceMsg(comp(), "Remove redundant flush node [%p] for candidate [%p]\n", node, candidate->_node);
         removeThisNode = true;

         }

      }

   for (i = node->getNumChildren()-1; i >= 0; i--)
      {
      TR::Node *child = node->getChild(i);
      if (!visited.contains(child))
         {
         if (fixupNode(child, node, visited))
            removeThisNode = true;
         }
      }

   if (removeThisNode)
      return true;

   // If no local object is to be created remove all nodes that refer to the
   // original allocation.
   //
   candidate = findCandidate(_valueNumberInfo->getValueNumber(node));
   if (candidate &&
       candidate->isLocalAllocation() &&
       !candidate->isContiguousAllocation() &&
       //shouldRemoveTree(candidate, _curBlock) &&
       !candidate->objectIsReferenced() &&
       !comp()->suppressAllocationInlining())
      {
      // Remove trees (other than the allocation tree itself) that
      // refer to the allocation node.
      //
      if (_curTree != candidate->_treeTop)
         {
         // special handling for stores to the monitoredObject slot
         // if the object is going to be non-contiguously allocated,
         // then turn the store into a store of NULL. the store cannot be
         // removed because this would lead to an imbalance of the monitorStack
         // during liveMonitor propagation
         //
         if (_curTree->getNode()->getOpCode().isStore() &&
             (_curTree->getNode()->getSymbol()->holdsMonitoredObject() ||
              (_curTree->getNode()->getSymbolReference() == comp()->getSymRefTab()->findThisRangeExtensionSymRef())))
            {
            _curTree->getNode()->getFirstChild()->decReferenceCount();
            TR::Node *aconstNode = TR::Node::aconst(_curTree->getNode(), 0);
            _curTree->getNode()->setAndIncChild(0, aconstNode);
            if (trace())
               traceMsg(comp(), "%sFixed up liveMonitor store [%p] for candidate [%p]\n", OPT_DETAILS, _curTree->getNode(), candidate->_node);
            removeThisNode = false;
            }
         else
            {
            removeThisNode = true;

            if (trace())
               traceMsg(comp(), "Remove tree [%p] with direct reference to candidate [%p]\n", _curTree->getNode(), candidate->_node);
            }
         }

      // Reset the visit count on this node so that subsequent uses
      // are also removed.
      //
      visited.remove(node);
      }

   return removeThisNode;
   }


bool TR_EscapeAnalysis::fixupFieldAccessForContiguousAllocation(TR::Node *node, Candidate *candidate)
   {
   // Ignore stores to the generic int shadow for nodes that are already
   // explicitly initialized. These are the initializing stores and are going to
   // be left as they are (except maybe to insert real field symbol references
   // later if we can).
   //
   if (candidate->isExplicitlyInitialized() &&
       node->getSymbol() == getSymRefTab()->findGenericIntShadowSymbol())
      {
      return false;
      }

   // If the local allocation is the only object that can be the base
   // of a write barrier store, change it into a simple indirect store.
   // We should be able to do this for arrays as well, however, IA32 TreeEvaluator needs to be
   // fixed in order to support this. FIXME
   //
   if (node->getOpCode().isWrtBar() &&
       !candidate->escapesInColdBlocks() &&
       _valueNumberInfo->getValueNumber(node->getFirstChild()) == _valueNumberInfo->getValueNumber(candidate->_node))
      {
        if (candidate->_origKind == TR::New)
         {
         TR::Node::recreate(node, TR::astorei);
         node->getChild(2)->recursivelyDecReferenceCount();
         node->setNumChildren(2);
         _repeatAnalysis = true;
         if (trace())
            traceMsg(comp(), "Change node [%p] from write barrier to regular store\n", node);
         }
      else
         {
         // We do not remove the wrtbars yet - but atleast remove the bits from
         // them indicating that they are non-heap wrtbars
         //
         node->setIsHeapObjectWrtBar(false);
         node->setIsNonHeapObjectWrtBar(true);
         }
      }

   int32_t fieldOffset = node->getSymbolReference()->getOffset();
   if (candidate->_origKind == TR::New || candidate->_origKind == TR::newvalue)
      {
      TR::SymbolReference *symRef = node->getSymbolReference();
      fieldOffset = symRef->getOffset();
      }
   else
      {
      TR::Node *offsetNode = NULL;
      if (node->getFirstChild()->getOpCode().isArrayRef())
          offsetNode = node->getFirstChild()->getSecondChild();

      if (offsetNode && offsetNode->getOpCode().isLoadConst())
         {
         if (offsetNode->getType().isInt64())
            fieldOffset = (int32_t) offsetNode->getLongInt();
         else
            fieldOffset = offsetNode->getInt();
         }
      }

   // Remember the symbol reference of this field so that it can be used to
   // zero-initialize the object.
   // Only do this for fields whose offsets are within the bounds of the object.
   // It is possible to reach uses which (via downcasting) are referencing a
   // derived class from the candidate class. At run time, the local allocation
   // should never reach these program points.
   //
   if (TR_yes == candidateHasField(candidate, node, fieldOffset, this))
      {
      // Remember the symbol reference of this field so that it can be used to
      // zero-initialize the object.
      //
      int32_t i;
      TR::SymbolReference *symRef = node->getSymbolReference();

      int32_t nodeSize = node->getSize();
      if (comp()->useCompressedPointers() &&
            (node->getDataType() == TR::Address))
         nodeSize = TR::Compiler->om.sizeofReferenceField();

      if (fieldOffset + nodeSize <= candidate->_size) // cmvc 200318: redundant but harmless -- leave in place to minimize disruption
         {
         for (i = candidate->_fields->size()-1; i >= 0; i--)
            {
            if (candidate->_fields->element(i)._offset == fieldOffset)
               {
               candidate->_fields->element(i).rememberFieldSymRef(node, candidate, this);
               candidate->_fields->element(i)._symRef = symRef;
               candidate->_fields->element(i)._vectorElem = 0;
               break;
               }
            }
         TR_ASSERT(i >= 0, "candidate [%p] must have field (%s) at offset %d due to %p.  Scan for escapes missed a field reference!\n", candidate->_node, comp()->getDebug()->getName(symRef), fieldOffset, node);
         }
      }
   return false;
   }

//We should provide a bound for the following array
//Where are the following hard-coded constants coming from anyway?
static TR::DataType convertArrayTypeToDataType[] =
   {
   TR::NoType, //0
   TR::NoType, //1
   TR::NoType, //2
   TR::NoType, //3
   TR::Int8,   //4
   TR::Int16, //5
   TR::Float,  //6
   TR::Double, //7
   TR::Int8,  //8
   TR::Int16,//9
   TR::Int32,     //10
   TR::Int64
   };

TR::Node *TR_EscapeAnalysis::createConst(TR::Compilation *comp, TR::Node *node, TR::DataType type, int value)
   {
   TR::Node *result;

   if (type.isVector())
      {
      result = TR::Node::create(node, TR::ILOpCode::createVectorOpCode(TR::vsplats, type), 1);
      result->setAndIncChild(0, TR::Node::create(node, comp->il.opCodeForConst(type.getVectorElementType()), value));
      }
   else
      {
      result = TR::Node::create(node, comp->il.opCodeForConst(type), value);
      }
   return result;
   }


bool TR_EscapeAnalysis::fixupFieldAccessForNonContiguousAllocation(TR::Node *node, Candidate *candidate, TR::Node *parent)
   {
   int32_t i;
   int32_t fieldOffset = (candidate->_origKind == TR::New || candidate->_origKind == TR::newvalue)
                            ? comp()->fej9()->getObjectHeaderSizeInBytes()
                            : TR::Compiler->om.contiguousArrayHeaderSizeInBytes();
   TR::DataType fieldType = TR::NoType; // or array element type

   // If this is a store to the generic int shadow, it is zero-initializing the
   // object. Remember which words are being zero-initialized; only fields that
   // intersect with these words will have to be explicitly zero-initialized.
   // These initializing stores can then be thrown away.
   //
   if (candidate->isExplicitlyInitialized() &&
       node->getOpCode().isStore() &&
       node->getSymbol() == getSymRefTab()->findGenericIntShadowSymbol())
      {
      if (!candidate->_initializedWords)
         candidate->_initializedWords = new (trStackMemory()) TR_BitVector(candidate->_size,  trMemory(), stackAlloc);

      for (i = 3; i >= 0; i--)
         candidate->_initializedWords->set(node->getSymbolReference()->getOffset()+i);

      if (trace())
         traceMsg(comp(), "Remove explicit new initialization node [%p]\n", node);
      return true;
      }

   if (candidate->_origKind == TR::New || candidate->_origKind == TR::newvalue)
      {
      TR::SymbolReference *symRef = node->getSymbolReference();
      fieldOffset = symRef->getOffset();
      fieldType   = symRef->getSymbol()->getDataType();
      }
   else
      {
      TR_ASSERT(node->getSymbolReference()->getSymbol()->isArrayShadowSymbol(), "expecting store to an array shadow");
      fieldOffset = node->getSymbolReference()->getOffset();
      TR::Node *typeNode   = candidate->_node->getSecondChild();
      TR::Node *offsetNode = NULL;
      if (node->getFirstChild()->getOpCode().isArrayRef())
         offsetNode = node->getFirstChild()->getSecondChild();

      if (offsetNode && offsetNode->getOpCode().isLoadConst())
         {
         if (offsetNode->getType().isInt64())
            fieldOffset = (int32_t) offsetNode->getLongInt();
         else
            fieldOffset = offsetNode->getInt();
         }

      if (candidate->_origKind == TR::newarray)
         fieldType = convertArrayTypeToDataType[typeNode->getInt()];
      else
         fieldType = TR::Address;
      }

   // This can happen for a vft-symbol which has no type
   //
   if (fieldType == TR::NoType)
      fieldType = TR::Address;

   // Find or create the auto that is to replace this field reference
   //
   TR::SymbolReference *autoSymRef = NULL;
   for (i = candidate->_fields->size()-1; i >= 0; i--)
      {
      if (candidate->_fields->element(i)._offset == fieldOffset)
         {
         autoSymRef = candidate->_fields->element(i)._symRef;
         break;
         }
      }

   //TR_ASSERT(i >= 0, "assertion failure");

   if (i >= 0)
      {
      // Change the load or store to be a direct load or store of the
      // auto. We may have to introduce a conversion if the opcode type for the
      // direct store is different from the opcode type for the indirect store
      //
      TR::DataType nodeType = node->getDataType();
      TR::ILOpCodes newOpCode;
      if (node->getOpCode().isLoadVar())
         newOpCode = comp()->il.opCodeForDirectLoad(nodeType);
      else
         newOpCode = comp()->il.opCodeForDirectStore(nodeType);
      TR::DataType newOpType = comp()->fej9()->dataTypeForLoadOrStore(nodeType);
      TR::ILOpCodes conversionOp;

      int elem = candidate->_fields->element(i)._vectorElem;
      if (elem != 0)
         {
         fieldOffset = fieldOffset - TR::Symbol::convertTypeToSize(nodeType)*(elem-1);
         autoSymRef = NULL;
         for (i = candidate->_fields->size()-1; i >= 0; i--)
            {
            if (candidate->_fields->element(i)._offset == fieldOffset)
               {
               autoSymRef = candidate->_fields->element(i)._symRef;
               break;
               }
            }
         TR_ASSERT(i >= 0, "element 0 should exist\n");

         if (!newOpType.isVector())
            newOpType = newOpType.scalarToVector(TR::VectorLength128); // TODO: use best vector length available

         TR_ASSERT(newOpType != TR::NoType, "wrong type at node %p\n", node);
         }

      if (!autoSymRef)
         {
         autoSymRef = getSymRefTab()->createTemporary(comp()->getMethodSymbol(), newOpType);
         autoSymRef->getSymbol()->setBehaveLikeNonTemp();
         candidate->_fields->element(i).rememberFieldSymRef(node, candidate, this);
         candidate->_fields->element(i)._symRef = autoSymRef;
         }

      if (node->getOpCode().isLoadVar())
         {
         node->removeAllChildren();
         conversionOp = TR::ILOpCode::getProperConversion(newOpType, nodeType, false /* !wantZeroExtension */);

         if (conversionOp != TR::BadILOp)
            {
            TR::Node::recreate(node, conversionOp);
            node->setAndIncChild(0, TR::Node::createWithSymRef(node, newOpCode, 0, autoSymRef));
            node->setNumChildren(1);
            }
         else
            {
            TR::Node::recreate(node, newOpCode);
            node->setSymbolReference(autoSymRef);
            }

         TR::DataType autoSymRefDataType = autoSymRef->getSymbol()->getDataType();

         if (autoSymRefDataType.isVector() &&
             !node->getDataType().isVector())
            {
            TR::Node::recreate(node, TR::ILOpCode::createVectorOpCode(TR::vgetelem, autoSymRefDataType));
            node->setAndIncChild(0, TR::Node::create(node, TR::ILOpCode::createVectorOpCode(TR::vload, autoSymRefDataType), 0));
            node->setNumChildren(2);
            node->getFirstChild()->setSymbolReference(autoSymRef);
            node->setAndIncChild(1, TR::Node::create(node, TR::iconst, 0, elem-1));
            }
         }
      else
         {
         conversionOp = TR::ILOpCode::getProperConversion(nodeType, newOpType, false /* !wantZeroExtension */);

         TR::Node *valueChild;
         if (conversionOp != TR::BadILOp)
            valueChild = TR::Node::create(conversionOp, 1, node->getSecondChild());
         else
            valueChild = node->getSecondChild();

         // Special case of non-contiguous immutable object that escapes in
         // a cold block:  need to ensure the store to the original object
         // is preserved for heapification; otherwise, replace the old store
         // completely
         if (candidate->escapesInColdBlock(_curBlock)
                && isImmutableObject(candidate) && !candidate->isContiguousAllocation())
            {
            TR::Node *newStore = TR::Node::createWithSymRef(newOpCode, 1, 1, valueChild, autoSymRef);
            TR::TreeTop *newTree = TR::TreeTop::create(comp(), newStore);
            TR::TreeTop *prev = _curTree->getPrevTreeTop();
            prev->join(newTree);
            newTree->join(_curTree);

            if (trace())
               traceMsg(comp(), "Preserve old node [%p] for store to non-contiguous immutable object that escapes in cold block; create new tree [%p] for direct store\n", node, newTree);
            }
         else
            {
            valueChild->incReferenceCount();
            node->removeAllChildren();
            node->setFirst(valueChild);
            node->setNumChildren(1);
            TR::Node::recreate(node, newOpCode);
            node->setSymbolReference(autoSymRef);
            }

         TR::DataType autoSymRefDataType = autoSymRef->getSymbol()->getDataType();

         if (autoSymRefDataType.isVector() &&
             !node->getDataType().isVector())
            {
            TR::Node::recreate(node, TR::ILOpCode::createVectorOpCode(TR::vstore, autoSymRefDataType));
            TR::Node *value = node->getFirstChild();
            TR::Node *newValue = TR::Node::create(node, TR::ILOpCode::createVectorOpCode(TR::vsetelem, autoSymRefDataType), 3);
            newValue->setAndIncChild(0, TR::Node::create(node, TR::ILOpCode::createVectorOpCode(TR::vload, autoSymRefDataType), 0));
            newValue->getFirstChild()->setSymbolReference(autoSymRef);
            newValue->setChild(1, value);
            newValue->setAndIncChild(2, TR::Node::create(node, TR::iconst, 0, elem-1));
            node->setAndIncChild(0, newValue);
            }
         }
      if (trace())
         traceMsg(comp(), "Change node [%p] into a direct load or store of #%d (%d bytes) field %d cand %p\n", node, autoSymRef->getReferenceNumber(), autoSymRef->getSymbol()->getSize(), i, candidate);

      if (parent)
         {
         if (parent->getOpCode().isNullCheck())
            TR::Node::recreate(parent, TR::treetop);
         else if (parent->getOpCode().isSpineCheck() && (parent->getFirstChild() == node))
       {
            TR::TreeTop *prev = _curTree->getPrevTreeTop();

            int32_t i = 1;
            while (i < parent->getNumChildren())
          {
               TR::TreeTop *tt = TR::TreeTop::create(comp(), TR::Node::create(TR::treetop, 1, parent->getChild(i)));
               parent->getChild(i)->recursivelyDecReferenceCount();
               prev->join(tt);
               tt->join(_curTree);
               prev = tt;
               i++;
          }

            TR::Node::recreate(parent, TR::treetop);
            parent->setNumChildren(1);
       }
         else if (parent->getOpCodeValue() == TR::ArrayStoreCHK)
            {
            TR::Node::recreate(parent, TR::treetop);

            // we need to prepend a _special_ check-cast node to make sure that the store
            // would be valid at runtime.  The checkcast is special only because it throws
            // ArrayStoreException instead of ClassCastException.
            //
            TR::Node *typeNode  = TR::Node::copy(candidate->_node->getSecondChild()); // loadaddr of array type
            typeNode->setReferenceCount(0);
            TR::Node *source    = node->getFirstChild();
            TR::Node *checkNode =
               TR::Node::createWithSymRef(TR::checkcast, 2, 2, source, typeNode,
                                 getSymRefTab()->findOrCreateCheckCastForArrayStoreSymbolRef(0));

            TR::TreeTop *prev = _curTree->getPrevTreeTop();
            TR::TreeTop *tt = TR::TreeTop::create(comp(), checkNode);
            prev->join(tt);
            tt->join(_curTree);
            }
         else if (parent->getOpCode().isAnchor())
            {
            TR::Node::recreate(parent, TR::treetop);
            parent->getSecondChild()->recursivelyDecReferenceCount();
            parent->setNumChildren(1);
            }
         }
      }
   else
      {
      // The load/store is in an unreachable portion of
      // the method. If it is a store we get rid of the treetop completely,
      // otherwise change the indirect load to be a constant of the
      // correct type
      //
      if (node->getOpCode().isStore())
         return true;
      else
         {
         TR::Node::recreate(node, comp()->il.opCodeForConst(node->getDataType()));
         if (node->getNumChildren() > 0)
            node->getFirstChild()->recursivelyDecReferenceCount();
         node->setLongInt(0);
         node->setNumChildren(0);
         if (trace())
            traceMsg(comp(), "Change node [%p] into a constant\n", node);
         }
      }

   return false;
   }


void TR_EscapeAnalysis::makeLocalObject(Candidate *candidate)
   {
   int32_t             i;
   TR::SymbolReference *symRef;
   TR::Node            *allocationNode = candidate->_node;

   // Change the "new" node into a load address of a local object/array
   //
   int32_t *referenceSlots = NULL;
   if (candidate->_kind == TR::New || candidate->_kind == TR::newvalue)
      {
      symRef = getSymRefTab()->createLocalObject(candidate->_size, comp()->getMethodSymbol(), allocationNode->getFirstChild()->getSymbolReference());

#if LOCAL_OBJECTS_COLLECTABLE
      if (candidate->isContiguousAllocation())
         referenceSlots = comp()->fej9()->getReferenceSlotsInClass(comp(), (TR_OpaqueClassBlock *)candidate->_node->getFirstChild()->getSymbol()->getStaticSymbol()->getStaticAddress());
#endif
      if (!referenceSlots)
         symRef->getSymbol()->setNotCollected();
      else
         symRef->getSymbol()->getLocalObjectSymbol()->setReferenceSlots(referenceSlots);
      }
   else if (candidate->_kind == TR::anewarray)
      {
      symRef = getSymRefTab()->createLocalAddrArray(candidate->_size, comp()->getMethodSymbol(), allocationNode->getSecondChild()->getSymbolReference());
      symRef->setStackAllocatedArrayAccess();

      // Set up the array of reference slots
      //
      int32_t numSlots = 0;
#if LOCAL_OBJECTS_COLLECTABLE
      if (candidate->isContiguousAllocation())
         //numSlots = (candidate->_size - TR::Compiler->om.contiguousArrayHeaderSizeInBytes()) / _cg->sizeOfJavaPointer();
         numSlots = (candidate->_size - TR::Compiler->om.contiguousArrayHeaderSizeInBytes()) / TR::Compiler->om.sizeofReferenceField();
#endif
      if (numSlots == 0)
         symRef->getSymbol()->setNotCollected();
      else
         {
         referenceSlots = (int32_t *)trMemory()->allocateHeapMemory((numSlots+1)*4, TR_Memory::EscapeAnalysis);
         //int32_t hdrSlots = TR::Compiler->om.contiguousArrayHeaderSizeInBytes()/_cg->sizeOfJavaPointer();
         int32_t hdrSlots = TR::Compiler->om.contiguousArrayHeaderSizeInBytes()/TR::Compiler->om.sizeofReferenceField();
         for (i = 0; i < numSlots; i++)
            referenceSlots[i] = hdrSlots + i;
         referenceSlots[numSlots] = 0;
         symRef->getSymbol()->getLocalObjectSymbol()->setReferenceSlots(referenceSlots);
         }
      }
   else
      {
      symRef = getSymRefTab()->createLocalPrimArray(candidate->_size, comp()->getMethodSymbol(), allocationNode->getSecondChild()->getInt());
      symRef->setStackAllocatedArrayAccess();
      }

   if (trace() && referenceSlots)
      {
      traceMsg(comp(), "  Reference slots for candidate [%p] : {",candidate->_node);
      for (i = 0; referenceSlots[i]; i++)
         {
         traceMsg(comp(), " %d", referenceSlots[i]);
         }
      traceMsg(comp(), " }\n");
      }

   // Initialize the header of the local object
   //
   TR::Node *nodeToUseInInit = allocationNode->duplicateTree();
   TR::TreeTop *insertionPoint = comp()->getStartTree();

   if (candidate->_kind == TR::New || candidate->_kind == TR::newvalue)
      comp()->fej9()->initializeLocalObjectHeader(comp(), nodeToUseInInit, insertionPoint);
   else
      comp()->fej9()->initializeLocalArrayHeader(comp(), nodeToUseInInit, insertionPoint);

   allocationNode->removeAllChildren();
   TR::Node::recreate(allocationNode, TR::loadaddr);
   allocationNode->setSymbolReference(symRef);

   // Insert debug counter for a contiguous allocation.  Counter name is of the form:
   //
   //    escapeAnalysis/contiguous-allocation/<hotness>/<outermost-method-sig>/(<inlined-method-sig>)/(<bc-caller-index,bc-offset>)
   //
   // If the node is not from an inlined method, <inlined-method-sig> repeats the outermost method signature
   //
   TR_ByteCodeInfo bcInfo = allocationNode->getByteCodeInfo();

   const char *dbgCntName = TR::DebugCounter::debugCounterName(comp(), "escapeAnalysis/contiguous-allocation/%s/%s/(%s)/(%d,%d)",
                                 comp()->getHotnessName(comp()->getMethodHotness()), comp()->signature(),
                                 (bcInfo.getCallerIndex() > -1)
                                    ? comp()->getInlinedResolvedMethod(bcInfo.getCallerIndex())->signature(trMemory())
                                    : comp()->signature(),
                                 bcInfo.getCallerIndex(), bcInfo.getByteCodeIndex());

   TR::DebugCounter::prependDebugCounter(comp(), dbgCntName, candidate->_treeTop);

   if (candidate->_seenArrayCopy || candidate->_argToCall || candidate->_seenSelfStore || candidate->_seenStoreToLocalObject)
      {
      allocationNode->setCannotTrackLocalUses(true);
      if (candidate->callsStringCopyConstructor())
         allocationNode->setCannotTrackLocalStringUses(true);
      }

   if (nodeToUseInInit != allocationNode)
      {
      nodeToUseInInit->removeAllChildren();
      TR::Node::recreate(nodeToUseInInit, TR::loadaddr);
      nodeToUseInInit->setSymbolReference(symRef);
      if (candidate->escapesInColdBlocks() || candidate->_seenArrayCopy || candidate->_argToCall || candidate->_seenSelfStore || candidate->_seenStoreToLocalObject)
         {
         if (candidate->escapesInColdBlocks())
            nodeToUseInInit->setEscapesInColdBlock(true);
         nodeToUseInInit->setCannotTrackLocalUses(true);
         if (candidate->callsStringCopyConstructor())
            nodeToUseInInit->setCannotTrackLocalStringUses(true);
         }
      }
   }



void TR_EscapeAnalysis::avoidStringCopyAllocation(Candidate *candidate)
   {
   if (comp()->suppressAllocationInlining())
      return;

   TR::Node *allocationNode = candidate->_node;

   dumpOptDetails(comp(), "%sReplacing new (String) node [%p] with the String that was used in the copy constructor\n",OPT_DETAILS, candidate->_node);

   if (trace() || debug ("traceContiguousESC"))
      {
      traceMsg(comp(), "secs (%d) String (copy) allocation of size %d found in %s\n", manager()->numPassesCompleted(), candidate->_size, comp()->signature());
      }


   TR::TreeTop *insertionPoint = candidate->_treeTop;
   TR::DataType dataType = candidate->_stringCopyNode->getDataType();
   TR::SymbolReference *newSymbolReference = comp()->getSymRefTab()->createTemporary(comp()->getMethodSymbol(), dataType);
   TR::Node *initNode = TR::Node::createWithSymRef(comp()->il.opCodeForDirectStore(candidate->_stringCopyNode->getDataType()), 1, 1, candidate->_stringCopyNode, newSymbolReference);
   TR::TreeTop *initTree = TR::TreeTop::create(comp(), initNode, 0, 0);
   TR::TreeTop *prevTree = insertionPoint->getPrevTreeTop();
   prevTree->join(initTree);
   initTree->join(insertionPoint);


   allocationNode->removeAllChildren();
   allocationNode->setNumChildren(0);
   TR::Node::recreate(allocationNode, comp()->il.opCodeForDirectLoad(candidate->_stringCopyNode->getDataType()));
   allocationNode->setSymbolReference(newSymbolReference);

   TR::TreeTop *stringInitCall = candidate->_stringCopyCallTree;

   if (stringInitCall)
      {
      TR::Node *stringInitCallNode = stringInitCall->getNode();
      stringInitCallNode->recursivelyDecReferenceCount();

      prevTree = stringInitCall->getPrevTreeTop();
      TR::TreeTop *nextTree = stringInitCall->getNextTreeTop();
      prevTree->join(nextTree);
      }
   }

/** \details
 *     This function will fully zero initialize the given candidate, meaning that aside from the header the entirety
 *     of the stack allocated object will be zero initialized. This function can handle both objects and arrays.
 */
bool TR_EscapeAnalysis::tryToZeroInitializeUsingArrayset(Candidate* candidate, TR::TreeTop* precedingTreeTop)
   {
   // TODO-VALUETYPE:  Investigate whether arrayset can be used for newvalue
   if (cg()->getSupportsArraySet() && candidate->_kind != TR::newvalue)
      {
      int32_t candidateHeaderSizeInBytes = candidate->_origKind == TR::New ? comp()->fej9()->getObjectHeaderSizeInBytes() : TR::Compiler->om.contiguousArrayHeaderSizeInBytes();

      // Size of the object without the header
      int32_t candidateObjectSizeInBytes = candidate->_size - candidateHeaderSizeInBytes;

      if (candidateObjectSizeInBytes > 0)
         {
         TR::Node* allocationNode = candidate->_node;

         if (performTransformation(comp(), "%sUse arrayset to initialize [%p]\n", OPT_DETAILS, allocationNode))
            {
            TR::SymbolReference* allocationSymRef = allocationNode->getSymbolReference();

            TR::Node* arrayset = TR::Node::createWithSymRef(TR::arrayset, 3, 3,
               TR::Node::createWithSymRef(allocationNode, TR::loadaddr, 0, new (trHeapMemory()) TR::SymbolReference(comp()->getSymRefTab(), allocationSymRef->getSymbol(), allocationSymRef->getOffset() + candidateHeaderSizeInBytes)),
               TR::Node::bconst(allocationNode, 0),
               TR::Node::iconst(allocationNode, candidateObjectSizeInBytes),
               comp()->getSymRefTab()->findOrCreateArraySetSymbol());

            TR::TreeTop* arraysetTreeTop = TR::TreeTop::create(comp(), precedingTreeTop, TR::Node::create(TR::treetop, 1, arrayset));

            TR::DebugCounter::prependDebugCounter(comp(), TR::DebugCounter::debugCounterName(comp(), "escapeAnalysis/zeroInitializeArrayset/%s", comp()->signature()), arraysetTreeTop);

            return true;
            }
         }
      }

   return false;
   }

void TR_EscapeAnalysis::makeNewValueLocalAllocation(Candidate *candidate)
   {
   //
   // Example of trees for a newvalue operation before stack allocation
   //
   //    112n     treetop
   //    n111n       newvalue  jitNewValue
   //    n108n         loadaddr  Pair
   //    n109n         iload x
   //    n119n         iconst 2 (X!=0 X>=0 )
   //
   // and after, for contiguous stack allocation, where #439 is aggregate storage on the stack.
   // The field holding the vft for the object will be inserted in the method entry block.
   //
   // In method entry block:
   //    n166n     astorei  <vft-symbol>[#345  Shadow]
   //    n160n       loadaddr  <temp slot 7>[#439  Auto]
   //    n165n       aiadd
   //    n161n         loadaddr  Pair
   //    n164n         iconst 0 (X==0 X>=0 X<=0 )
   //
   // Transformed IL for stack allocation of newvalue (contiguous)
   //    n158n     treetop
   //    n119n       iconst 2 (X!=0 X>=0 )
   //    n110n     treetop
   //    n109n       iload  x
   //    n112n     treetop
   //    n111n       loadaddr  <temp slot 7>[#439  Auto]
   //    n157n     istorei  Pair.x I[#429  final Shadow +4]
   //    n111n       ==>loadaddr
   //    n109n       ==>iload
   //    n159n     istorei  Pair.y I[#430  final Shadow +8]
   //    n111n       ==>loadaddr
   //    n119n       ==>iconst 2
   //
   // Or for non-contiguous stack allocation, #438 and #441 are local variables respectively
   // representing the Pair.x and Pair.y fields of the stack allocated value type instance
   //
   // Transformed IL for stack allocation of newvalue (non-contiguous)
   //    n110n     treetop
   //    n109n       iload  x
   //    n170n     istore  <temp slot 6>[#438  Auto]
   //    n109n       ==>iload
   //    n171n     istore  <temp slot 8>[#441  Auto]
   //    n99n        ==>iconst 2

   // TODO-VALUETYPE:  Can this code be commoned up with code in lowerNewValue?
   //
   TR_OpaqueClassBlock *valueClass = static_cast<TR_OpaqueClassBlock *>(candidate->_node->getFirstChild()->getSymbol()->getStaticSymbol()->getStaticAddress());
   const TR::TypeLayout* typeLayout = comp()->typeLayout(valueClass);

   TR::TreeTop *fieldValueTreeTopCursor = candidate->_treeTop->getPrevTreeTop();
   TR::TreeTop *fieldStoreTreeTopCursor = candidate->_treeTop;

   // If the value type candidate escapes, all fields must be known
   // (i.e., candidate->_fields for newvalue must not be NULL or the newvalue
   // must be known to have no fields) so that the values of all fields can be set
   // properly for heapification at the escape point.
   // Ensure symbol references for all the fields are included in the list
   // associated with the candidate for stack allocation.
   //
   for (int i = 1; i < candidate->_node->getNumChildren(); i++)
      {
      TR::Node *fieldValueNode = candidate->_node->getChild(i);
      TR::Node *ttNode = TR::Node::create(TR::treetop, 1);
      ttNode->setAndIncChild(0, fieldValueNode);

      fieldValueTreeTopCursor = TR::TreeTop::create(comp(), fieldValueTreeTopCursor, ttNode);

      // generate store to the field
      const TR::TypeLayoutEntry& fieldEntry = typeLayout->entry(i - 1);
      TR::SymbolReference* symref = comp()->getSymRefTab()->findOrFabricateShadowSymbol(valueClass,
                                                                       fieldEntry._datatype,
                                                                       fieldEntry._offset,
                                                                       fieldEntry._isVolatile,
                                                                       fieldEntry._isPrivate,
                                                                       fieldEntry._isFinal,
                                                                       fieldEntry._fieldname,
                                                                       fieldEntry._typeSignature
                                                                       );

      int32_t fieldSize = TR::Symbol::convertTypeToSize(fieldEntry._datatype);

      if (fieldEntry._datatype.getDataType() == TR::Address && comp()->useCompressedPointers())
         {
         fieldSize = TR::Compiler->om.sizeofReferenceField();
         }

      TR::Node *completeFieldStoreNode = NULL;

      FieldInfo &field = candidate->findOrSetFieldInfo(NULL, symref, fieldEntry._offset, fieldSize, fieldEntry._datatype, this);

      if (candidate->isContiguousAllocation())
         {
         field._symRef = symref;
         field._vectorElem = 0;

         TR::DataType fieldDataType = fieldValueNode->getDataType();
         const bool useWriteBarrier = ( (fieldDataType == TR::Address)
                                        && (TR::Compiler->om.writeBarrierType() != gc_modron_wrtbar_none) )
                                      || comp()->getOption(TR_EnableFieldWatch);
         TR::Node *storeNode;

         if (useWriteBarrier)
            {
            const TR::ILOpCodes storeOpCode = comp()->il.opCodeForIndirectWriteBarrier(fieldValueNode->getDataType());
            storeNode = TR::Node::createWithSymRef(storeOpCode, 3, 3, candidate->_node, fieldValueNode, candidate->_node, symref);
            }
         else
            {
            const TR::ILOpCodes storeOpCode = comp()->il.opCodeForIndirectStore(fieldValueNode->getDataType());
            storeNode = TR::Node::createWithSymRef(storeOpCode, 2, 2, candidate->_node, fieldValueNode, symref);
            }

         // if storing a ref, make sure it is compressed
         if (comp()->useCompressedPointers() && fieldValueNode->getDataType() == TR::Address)
            {
            completeFieldStoreNode = TR::Node::createCompressedRefsAnchor(storeNode);
            }
         else
            {
            completeFieldStoreNode = storeNode;
            }
         }
      else
         {
         TR::SymbolReference *autoSymRef = field._symRef;

         if (autoSymRef == NULL || !autoSymRef->getSymbol()->isAuto())
            {
            autoSymRef = getSymRefTab()->createTemporary(comp()->getMethodSymbol(), fieldEntry._datatype);
            autoSymRef->getSymbol()->setBehaveLikeNonTemp();
            field.rememberFieldSymRef(symref, this);
            field._symRef = autoSymRef;
            }

         TR::DataType type = autoSymRef->getSymbol()->getDataType();
         completeFieldStoreNode = TR::Node::createWithSymRef(comp()->il.opCodeForDirectStore(type), 1, 1, fieldValueNode, autoSymRef);
         }
      fieldStoreTreeTopCursor = TR::TreeTop::create(comp(), fieldStoreTreeTopCursor, completeFieldStoreNode);
      }
   }

void TR_EscapeAnalysis::makeContiguousLocalAllocation(Candidate *candidate)
   {
   int32_t             i,j;
   int32_t             offset;
   TR::Node            *node;
   TR::Symbol           *sym;
   TR::TreeTop         *initTree, *next;

   if (comp()->suppressAllocationInlining())
      return;

   if (comp()->generateArraylets() && candidate->_kind != TR::New
       && candidate->_kind != TR::newvalue)
      return;

   dumpOptDetails(comp(), "%sMaking %s node [%p] into a local object of size %d\n",OPT_DETAILS, candidate->_node->getOpCode().getName(), candidate->_node, candidate->_size);

   if (trace() || debug ("traceContiguousESC"))
      {
      traceMsg(comp(), "secs (%d) Contiguous allocation of size %d found in %s\n", manager()->numPassesCompleted(), candidate->_size, comp()->signature());
      }

   if (candidate->escapesInColdBlocks())
      {
      candidate->_originalAllocationNode = candidate->_node->duplicateTree();
      }

   bool skipZeroInit = false;
   TR::ILOpCodes       originalAllocationOpCode = candidate->_node->getOpCodeValue();

   if ((originalAllocationOpCode != TR::New) && (originalAllocationOpCode != TR::newvalue) &&
       candidate->_node->canSkipZeroInitialization())
      skipZeroInit = true;

   if (candidate->isExplicitlyInitialized() && (originalAllocationOpCode == TR::newvalue))
      {
      makeNewValueLocalAllocation(candidate);
      }

   makeLocalObject(candidate);

   if (skipZeroInit)
      return;

   TR::Node            *allocationNode = candidate->_node;
   TR::SymbolReference *symRef = allocationNode->getSymbolReference();
   int32_t            *referenceSlots = symRef->getSymbol()->getLocalObjectSymbol()->getReferenceSlots();

   if (candidate->isExplicitlyInitialized())
      {
      if (originalAllocationOpCode != TR::newvalue)
         {
         // Find all the explicit zero-initializations and see if any of the
         // generic int shadows can be replaced by real field references.
#if LOCAL_OBJECTS_COLLECTABLE
         // Any zero-initializations for collectable fields are removed.
         // These fields must be zero-initialized at the start of the method
         // instead of at the point of allocation, since liveness is not easily
         // predictable for these objects.
#endif
         //
         for (initTree = candidate->_treeTop->getNextTreeTop(); initTree; initTree = next)
            {
            next = initTree->getNextTreeTop();
            node = initTree->getNode();
            if (node->getOpCodeValue() != TR::istorei ||
                node->getSymbol() != getSymRefTab()->findGenericIntShadowSymbol() ||
                node->getFirstChild() != candidate->_node)
               break;

            int32_t zeroInitOffset = node->getSymbolReference()->getOffset();

            // If this is a zero-initialization for a collectable field, remove
            // it since the initialization will be done at the start of the
            // method.  Don't do this for allocations that are inside loops, since
            // for these allocations the initialization must happen every time
            // round the loop.
            //
            if (referenceSlots && !candidate->isInsideALoop())
               {
<<<<<<< HEAD
               //if (zeroInitOffset == referenceSlots[j]*_cg->sizeOfJavaPointer())
               if (zeroInitOffset == referenceSlots[j]*TR::Compiler->om.sizeofReferenceField())
=======
               for (j = 0; referenceSlots[j]; j++)
>>>>>>> 67e11c62
                  {
                  ////if (zeroInitOffset == referenceSlots[j]*_cg->sizeOfJavaPointer())
                  if (zeroInitOffset == referenceSlots[j]*TR::Compiler->om.sizeofReferenceField())
                     {
                     TR::TransformUtil::removeTree(comp(), initTree);
                     break;
                     }
                  }
               if (referenceSlots[j])
                  continue;
               }

            if (candidate->_fields && (candidate->_origKind == TR::New || candidate->_origKind == TR::newvalue))
               {
               for (i = candidate->_fields->size()-1; i >= 0; i--)
                  {
                  FieldInfo &field = candidate->_fields->element(i);
                  offset = field._offset;
                  if (field._symRef &&
                      offset == node->getSymbolReference()->getOffset())
                     {
                     node->getSecondChild()->recursivelyDecReferenceCount();
                     sym = field._symRef->getSymbol();
                     TR::DataType type = sym->getDataType();
                     node->setAndIncChild(1, createConst(comp(), node, type, 0));
                     node->setSymbolReference(field._symRef);
                     TR::Node::recreate(node, comp()->il.opCodeForIndirectStore(type));
                     break;
                     }
                  }
               }
            }
         }
      }
   else
      {
      // Zero-initialize all the non-collectable slots, using field symbol
      // references where possible.  For news that are inside loops, also initialize
      // the collectable slots (in addition to their initialization at method entry)
      //
      initTree = candidate->_treeTop;

      if (candidate->_kind == TR::newarray)
         {
         // TODO (Task 118458): We need to investigate the effect of using arrayset on small number of elements. This involves verifying the instruction
         // sequences each individual codegen will generate and only if the codegens can handle arraysets of small number of elements in a performant manner
         // can we enable this optimization.
         const bool enableNewArrayArraySetPendingInvestigation = false;

         // Non-collectable slots should be initialized with arrayset since they do not have field symrefs
         if (enableNewArrayArraySetPendingInvestigation && tryToZeroInitializeUsingArrayset(candidate, initTree))
            {
            TR::DebugCounter::prependDebugCounter(comp(), TR::DebugCounter::debugCounterName(comp(), "escapeAnalysis/zeroInitializeArrayset/%s/primitive", comp()->signature()), initTree->getNextTreeTop());

            return;
            }
         }

      int32_t headerSize = (candidate->_kind == TR::New || candidate->_kind == TR::newvalue)
                              ? comp()->fej9()->getObjectHeaderSizeInBytes()
                              : TR::Compiler->om.contiguousArrayHeaderSizeInBytes();
      int32_t refSlotIndex = 0;
      // Changes for new 64-bit object model
      i = headerSize;
      //for (i = headerSize; i < candidate->_size; i += _cg->sizeOfJavaPointer())
      int32_t refIncrVal = TR::Compiler->om.sizeofReferenceField();//TR::Symbol::convertTypeToSize(TR::Address);
      int32_t intIncrVal = 4; //TR::Symbol::convertTypeToSize(TR_SInt32)

      while (i < candidate->_size)
         {
         if (!candidate->isInsideALoop() && referenceSlots && i == referenceSlots[refSlotIndex]*TR::Compiler->om.sizeofReferenceField())
            {
            refSlotIndex++;
            i += refIncrVal;
            continue;
            }

         // See if the slot can be initialized using a field reference
         //
         if (candidate->_fields && (candidate->_origKind == TR::New || candidate->_origKind == TR::newvalue))
            {
            for (j = candidate->_fields->size()-1; j >= 0; j--)
               {
               FieldInfo &field = candidate->_fields->element(j);
               if (field._offset == i && field._symRef)
                  {
                  TR::DataType type = field._symRef->getSymbol()->getDataType();
                  node = createConst(comp(), allocationNode, type, 0);
                  node = TR::Node::createWithSymRef(comp()->il.opCodeForIndirectStore(type), 2, 2, allocationNode, node, field._symRef);
                  initTree = TR::TreeTop::create(comp(), initTree, node);
                  i += field._size;
                  TR_ASSERT(field._size != 0, "assertion failure");
                  break;
                  }
               }
            if (j >= 0)
               continue;
            }

         // If we have no field reference, we have to initialize using a generic int shadow.
         // Since we don't know the type, we have to initialize only a 4byte slot.
         //
         node = TR::Node::create(allocationNode, TR::iconst, 0);
         node = TR::Node::createWithSymRef(TR::istorei, 2, 2, allocationNode, node,
                                (candidate->_origKind == TR::New || candidate->_origKind == TR::newvalue)
                                      ? getSymRefTab()->findOrCreateGenericIntNonArrayShadowSymbolReference(i)
                                      : getSymRefTab()->findOrCreateGenericIntArrayShadowSymbolReference(i));
         initTree = TR::TreeTop::create(comp(), initTree, node);
         i += intIncrVal;
         }
      }

   // Now go through the collectable reference slots and initialize them at the
   // start of the method
   //
   if (referenceSlots)
      {
      initTree = comp()->getStartTree();

      if (tryToZeroInitializeUsingArrayset(candidate, initTree))
         {
         TR::DebugCounter::prependDebugCounter(comp(), TR::DebugCounter::debugCounterName(comp(), "escapeAnalysis/zeroInitializeArrayset/%s/reference", comp()->signature()), initTree->getNextTreeTop());

         return;
         }

      TR::Node *baseNode = NULL;

      for (i = 0; referenceSlots[i]; i++)
         {
         //int32_t offset = referenceSlots[i] * _cg->sizeOfJavaPointer();
         int32_t offset = referenceSlots[i] * TR::Compiler->om.sizeofReferenceField();

         // See if the slot can be initialized using a field reference
         //
         if (!baseNode)
            {
            baseNode = TR::Node::createWithSymRef(allocationNode, TR::loadaddr, 0, symRef);
            if (candidate->escapesInColdBlocks() || candidate->_seenArrayCopy || candidate->_argToCall || candidate->_seenSelfStore || candidate->_seenStoreToLocalObject)
               {
               if (candidate->escapesInColdBlocks())
                   baseNode->setEscapesInColdBlock(true);
               baseNode->setCannotTrackLocalUses(true);
               if (candidate->callsStringCopyConstructor())
                  baseNode->setCannotTrackLocalStringUses(true);
               }
            }

         if (candidate->_fields && (candidate->_origKind == TR::New || candidate->_origKind == TR::newvalue))
            {
            for (j = candidate->_fields->size()-1; j >= 0; j--)
               {
               FieldInfo &field = candidate->_fields->element(j);
               if (field._offset == offset && field._symRef)
                  {
                  TR::DataType type = field._symRef->getSymbol()->getDataType();
                  node = createConst(comp(), allocationNode, type, 0);
                  node = TR::Node::createWithSymRef(comp()->il.opCodeForIndirectStore(type), 2, 2, baseNode, node, field._symRef);
                  if (comp()->useCompressedPointers())
                     initTree = TR::TreeTop::create(comp(), initTree, TR::Node::createCompressedRefsAnchor(node));
                  else
                     initTree = TR::TreeTop::create(comp(), initTree, node);
                  break;
                  }
               }
            if (j >= 0)
               continue;
            }

         // If not, use a generic int shadow to zero-initialize.
         //
         node = TR::Node::aconst(allocationNode, 0);
         //symRef = getSymRefTab()->findOrCreateGenericIntShadowSymbolReference(offset);
         TR::Node *storeNode = TR::Node::createWithSymRef(TR::astorei, 2, 2,baseNode,node,
                                            (candidate->_origKind == TR::New || candidate->_origKind == TR::newvalue)
                                               ? getSymRefTab()->findOrCreateGenericIntNonArrayShadowSymbolReference(offset)
                                               : getSymRefTab()->findOrCreateGenericIntArrayShadowSymbolReference(offset));
         if (comp()->useCompressedPointers())
            initTree = TR::TreeTop::create(comp(), initTree, TR::Node::createCompressedRefsAnchor(storeNode));
         else
            initTree = TR::TreeTop::create(comp(), initTree, storeNode);
         }
      }
   }

void TR_EscapeAnalysis::makeNonContiguousLocalAllocation(Candidate *candidate)
   {
   if (comp()->suppressAllocationInlining())
      return;

   if (comp()->generateArraylets() && (candidate->_kind != TR::New) && (candidate->_kind != TR::newvalue))
      return;

   if (candidate->objectIsReferenced())
      {
      dumpOptDetails(comp(), "%sMaking %s node [%p] into separate local fields and a local object\n",OPT_DETAILS, candidate->_node->getOpCode().getName(), candidate->_node);
      }
   else
      {
      dumpOptDetails(comp(), "%sMaking %s node [%p] into separate local fields\n",OPT_DETAILS, candidate->_node->getOpCode().getName(), candidate->_node);
      }

   if (trace())
      {
      traceMsg(comp(),"Pass: (%d) Non-contiguous allocation found in %s\n", manager()->numPassesCompleted(), comp()->signature());
      //printf("Pass: (%d) Non-contiguous allocation found in %s\n", manager()->numPassesCompleted(), comp()->signature());
      }

   if (candidate->_node->getOpCodeValue() == TR::newvalue)
      {
      makeNewValueLocalAllocation(candidate);
      }
   else if (candidate->_fields)
      {
      // Zero-initialize all the fields
      //
      for (int32_t i = candidate->_fields->size()-1; i >= 0; i--)
         {
         FieldInfo &autoField = candidate->_fields->element(i);
         if (!autoField._symRef || !autoField._symRef->getSymbol()->isAuto())
            continue;

         // If there was explicit zero-initialization of this object, only
         // initialize this field if it intersects the explicit zero-initialization
         //
         if (candidate->isExplicitlyInitialized())
            {
            if (!candidate->_initializedWords)
               continue;
            int32_t j;
            for (j = autoField._size-1; j >= 0; j--)
               {
               if (candidate->_initializedWords->get(autoField._offset+j))
                  break;
               }
            if (j < 0)
               continue;
            }

         TR::DataType type = autoField._symRef->getSymbol()->getDataType();
         TR::Node *node = createConst(comp(), candidate->_node, type, 0);
         node = TR::Node::createWithSymRef(comp()->il.opCodeForDirectStore(type), 1, 1, node, autoField._symRef);
         TR::TreeTop::create(comp(), candidate->_treeTop, node);

         }
      }

   if (candidate->escapesInColdBlocks())
      {
      // For newvalue operations, heapification should be performed with a newvalue
      // that specifies the field values, so the object can be created correctly
      candidate->_originalAllocationNode = candidate->_node->duplicateTree();
      }

   // If the object was referenced we will need to create a local object for it too - it's
   // used to locate all references to the local object at the point of heapification
   //
   //   - For TR::New and TR::newvalue, a local object of type "java/lang/Object" is created;
   //   - For arrays, a local array of length zero is created
   //
   if (candidate->objectIsReferenced())
      {
      if ((candidate->_kind == TR::New) || (candidate->_kind == TR::newvalue))
         {
         // Change the node so that it allocates a java/lang/Object object
         //
         TR::ResolvedMethodSymbol *owningMethodSymbol = candidate->_node->getSymbolReference()->getOwningMethodSymbol(comp());
         TR_OpaqueClassBlock *classObject = comp()->getObjectClassPointer();

         // the call to findOrCreateClassSymbol is safe even though we pass CPI of -1 it is guarded by another check
         // (see the first occurrence of findOrCreateClassSymbol in EA; dememoizedConstructorCall)
         //
         TR::SymbolReference *classSymRef = getSymRefTab()->findOrCreateClassSymbol(owningMethodSymbol, -1, classObject, false);
         TR::Node *classNode = TR::Node::createWithSymRef(candidate->_node, TR::loadaddr, 0, classSymRef);
         candidate->_node->removeAllChildren();
         candidate->_node->setAndIncChild(0, classNode);
         TR::Node::recreate(candidate->_node, TR::New);
         candidate->_node->setNumChildren(1);
         candidate->_class = classObject;
         candidate->_origSize = candidate->_size;
         candidate->_origKind = candidate->_kind;
         candidate->_size = comp()->fej9()->getObjectHeaderSizeInBytes() + TR::Compiler->cls.classInstanceSize(classObject);
         candidate->_kind = TR::New;
         }
      else
         {
         candidate->_origSize = candidate->_size;
         candidate->_origKind = candidate->_kind;

         // Zero length hybrid arrays have a discontiguous shape.
         //
         candidate->_size = TR::Compiler->om.discontiguousArrayHeaderSizeInBytes();

         TR::Node *sizeChild = candidate->_node->getFirstChild();
         TR_ASSERT(sizeChild->getOpCodeValue() == TR::iconst, "The size of non-contiguous stack allocated array object should be constant\n");
         if (sizeChild->getReferenceCount() == 1)
            sizeChild->setInt(0);
         else
            {
            TR::Node *newSizeChild = TR::Node::create(sizeChild, TR::iconst, 0);
            newSizeChild->setInt(0);
            candidate->_node->setAndIncChild(0, newSizeChild);
            sizeChild->decReferenceCount();
            }
         }
<<<<<<< HEAD
      else
         {
         // Change the node so that it allocates a java/lang/Object object
         //
         TR::ResolvedMethodSymbol *owningMethodSymbol = candidate->_node->getSymbolReference()->getOwningMethodSymbol(comp());
         TR_OpaqueClassBlock *classObject = comp()->getObjectClassPointer();
         //the call to findOrCreateClassSymbol is safe even though we pass CPI of -1 it is guarded by another check (see the first occurrence of findOrCreateClassSymbol in EA; dememoizedConstructorCall
         TR::SymbolReference *classSymRef = getSymRefTab()->findOrCreateClassSymbol(owningMethodSymbol, -1, classObject, false);
         TR::Node *classNode = TR::Node::createWithSymRef(candidate->_node, TR::loadaddr, 0, classSymRef);
         candidate->_node->removeAllChildren();
         candidate->_node->setAndIncChild(0, classNode);
         TR::Node::recreate(candidate->_node, TR::New);
         candidate->_node->setNumChildren(1);
         candidate->_class = classObject;
         candidate->_origSize = candidate->_size;
         candidate->_origKind = candidate->_kind;
         candidate->_size = comp()->fej9()->getObjectHeaderSizeInBytes() + TR::Compiler->cls.classInstanceSize(classObject);
         candidate->_kind = TR::New;
         }
=======
>>>>>>> 67e11c62
      candidate->setExplicitlyInitialized(false);

      makeLocalObject(candidate);
      }

  else
      {
      // Insert debug counter for a noncontiguous allocation.  Counter name is of the form:
      //
      //    escapeAnalysis/noncontiguous-allocation/<hotness>/<outermost-method-sig>/(<inlined-method-sig>)/(<bc-caller-index,bc-offset>)
      //
      // If the node is not from an inlined method, <inlined-method-sig> repeats the outermost method signature
      //
      TR_ByteCodeInfo bcInfo = candidate->_node->getByteCodeInfo();

      const char *dbgCntName = TR::DebugCounter::debugCounterName(comp(), "escapeAnalysis/noncontiguous-allocation/%s/%s/(%s)/(%d,%d)",
                                     comp()->getHotnessName(comp()->getMethodHotness()), comp()->signature(),
                                     (bcInfo.getCallerIndex() > -1)
                                        ? comp()->getInlinedResolvedMethod(bcInfo.getCallerIndex())->signature(trMemory())
                                        : comp()->signature(),
                                     bcInfo.getCallerIndex(), bcInfo.getByteCodeIndex());

      TR::DebugCounter::prependDebugCounter(comp(), dbgCntName, candidate->_treeTop);

      // Remove the tree containing the allocation node. All uses of the node
      // should have been removed by now
      //
      TR_ASSERT(candidate->_node->getReferenceCount() == 1, "assertion failure");
      TR::TransformUtil::removeTree(comp(), candidate->_treeTop);
      }
   }



void TR_EscapeAnalysis::heapifyForColdBlocks(Candidate *candidate)
   {
   static char *disableSelectOpForEA = feGetEnv("TR_disableSelectOpForEA");
   bool useSelectOp = !disableSelectOpForEA && cg()->getSupportsSelect();

   if (comp()->suppressAllocationInlining())
      return;

   if (trace())
      {
      traceMsg(comp(),"Found candidate allocated with cold block compensation in %s numBlocks compensated = %d\n", comp()->signature(), candidate->getColdBlockEscapeInfo()->getSize());
      //printf("Found candidate allocated with cold block compensation in %s numBlocks compensated = %d\n", comp()->signature(), candidate->getColdBlockEscapeInfo()->getSize());
      }

   TR::SymbolReference *heapSymRef = getSymRefTab()->createTemporary(comp()->getMethodSymbol(), TR::Address);

   TR::TreeTop *allocationTree = candidate->_treeTop;
   TR::TreeTop *nextTree = allocationTree->getNextTreeTop();
   TR::Node *heapSymRefStore = TR::Node::createWithSymRef(TR::astore, 1, 1, candidate->_node, heapSymRef);
   TR::TreeTop *heapSymRefStoreTree = TR::TreeTop::create(comp(), heapSymRefStore, NULL, NULL);
   allocationTree->join(heapSymRefStoreTree);
   heapSymRefStoreTree->join(nextTree);

   if (candidate->isContiguousAllocation())
      {
      candidate->_node->setCannotTrackLocalUses(true);
      candidate->_node->setEscapesInColdBlock(true);
      if (candidate->callsStringCopyConstructor())
         candidate->_node->setCannotTrackLocalStringUses(true);
      //if (candidate->_originalAllocationNode)
      //   candidate->_originalAllocationNode->setCannotTrackLocalUses(true);
      }

   ListIterator<TR_ColdBlockEscapeInfo> coldBlockInfoIt(candidate->getColdBlockEscapeInfo());
   TR_ColdBlockEscapeInfo *info;
   TR::CFG *cfg = comp()->getFlowGraph();
   for (info = coldBlockInfoIt.getFirst(); info != NULL; info = coldBlockInfoIt.getNext())
      {
      // Invalidate structure if adding blocks; can be repaired probably in this
      // case if needed in the future
      //
      comp()->getFlowGraph()->setStructure(NULL);


      // Create the heap allocation
      //
      TR::Block *coldBlock = info->getBlock();
      TR::TreeTop *insertionPoint = coldBlock->getEntry();
      TR::TreeTop *treeBeforeInsertionPoint = insertionPoint->getPrevTreeTop();
      TR::Node *heapAllocation = TR::Node::create(TR::treetop, 1, candidate->_originalAllocationNode->duplicateTree());
      heapAllocation->getFirstChild()->setHeapificationAlloc(true);

      if (trace())
         traceMsg(comp(), "heapifying %p:  isContiguousAllocation %d; _dememoizedMethodSymRef %d; new heapAllocation treetop %p\n", candidate->_node, candidate->isContiguousAllocation(), candidate->_dememoizedMethodSymRef, heapAllocation);

      if (!candidate->isContiguousAllocation() && _dememoizedAllocs.find(candidate->_node))
         {
         heapAllocation->getFirstChild()->getFirstChild()->recursivelyDecReferenceCount(); // remove loadaddr of class

         TR::SymbolReference *autoSymRefForValue = NULL;
         if (candidate->_fields)
            {
            int32_t j;
            int32_t fieldSize = 0;
            for (j = candidate->_fields->size()-1; j >= 0; j--)
               {
               FieldInfo &field = candidate->_fields->element(j);
               fieldSize = field._size;

               // TODO-VALUETYPE:  Need to handle dememoized Integer.valueOf if Integer becomes a value type
               if (field._symRef &&
                   field._symRef->getSymbol()->isAuto() &&
                   (candidate->_origKind == TR::New))
                  {
                  autoSymRefForValue = field._symRef;
                  break;
                  }
               }
            }

         TR::Node *stackFieldLoad = NULL;
         if (autoSymRefForValue)
            stackFieldLoad = TR::Node::createWithSymRef(heapAllocation, comp()->il.opCodeForDirectLoad(autoSymRefForValue->getSymbol()->getDataType()), 0, autoSymRefForValue);
         else
            stackFieldLoad = TR::Node::create(heapAllocation, TR::iconst, 0, 0);

         heapAllocation->getFirstChild()->setAndIncChild(0, stackFieldLoad);
         TR::Node::recreate(heapAllocation->getFirstChild(), TR::acall);
         heapAllocation->getFirstChild()->setSymbolReference(_dememoizationSymRef);
         }



      TR::TreeTop *heapAllocationTree = TR::TreeTop::create(comp(), heapAllocation, NULL, NULL);
      TR::Node *heapStore = TR::Node::createWithSymRef(TR::astore, 1, 1, heapAllocation->getFirstChild(), heapSymRef);
      TR::TreeTop *heapStoreTree = TR::TreeTop::create(comp(), heapStore, NULL, NULL);
      TR::Block *heapAllocationBlock = toBlock(cfg->addNode(TR::Block::createEmptyBlock(heapAllocation, comp(), coldBlock->getFrequency())));
      heapAllocationBlock->inheritBlockInfo(coldBlock, coldBlock->isCold());


      // Check if a heap object has been created for this stack allocated
      // candidate before
      //
      TR::Node *tempLoad = TR::Node::createWithSymRef(heapAllocation, comp()->il.opCodeForDirectLoad(TR::Address), 0, heapSymRef);
      TR::Node *heapComparisonNode = TR::Node::createif(TR::ifacmpne, tempLoad, candidate->_node->duplicateTree(), NULL);
      TR::TreeTop *heapComparisonTree = TR::TreeTop::create(comp(), heapComparisonNode, NULL, NULL);
      TR::Block *heapComparisonBlock = toBlock(cfg->addNode(TR::Block::createEmptyBlock(heapComparisonNode, comp(), coldBlock->getFrequency())));
      heapComparisonBlock->inheritBlockInfo(coldBlock, coldBlock->isCold());

      TR::TreeTop *heapComparisonEntryTree = heapComparisonBlock->getEntry();
      TR::TreeTop *heapComparisonExitTree = heapComparisonBlock->getExit();
      heapComparisonEntryTree->join(heapComparisonTree);
      heapComparisonTree->join(heapComparisonExitTree);

      heapComparisonExitTree->join(insertionPoint);

      if (treeBeforeInsertionPoint)
        treeBeforeInsertionPoint->join(heapComparisonEntryTree);
      else
        comp()->setStartTree(heapComparisonEntryTree);

      treeBeforeInsertionPoint = heapComparisonExitTree;

      //cfg->addEdge(heapComparisonBlock, firstComparisonBlock);
      cfg->addEdge(heapComparisonBlock, heapAllocationBlock);

      // Copy the contents into newly created heap allocation
      //
      TR::TreeTop *heapAllocationEntryTree = heapAllocationBlock->getEntry();
      TR::TreeTop *heapAllocationExitTree = heapAllocationBlock->getExit();
      heapAllocationEntryTree->join(heapAllocationTree);
      heapAllocationTree->join(heapStoreTree);
      heapStoreTree->join(heapAllocationExitTree);

      TR_ByteCodeInfo bcInfo = candidate->_node->getByteCodeInfo();

      const char *dbgCntName = TR::DebugCounter::debugCounterName(comp(), "escapeAnalysis/heapification/%s/%s/(%s)/(%d,%d)",
                                     comp()->getHotnessName(comp()->getMethodHotness()), comp()->signature(),
                                     (bcInfo.getCallerIndex() > -1)
                                        ? comp()->getInlinedResolvedMethod(bcInfo.getCallerIndex())->signature(trMemory())
                                        : comp()->signature(),
                                     bcInfo.getCallerIndex(), bcInfo.getByteCodeIndex());

      TR::DebugCounter::prependDebugCounter(comp(), dbgCntName, heapAllocationTree);

      heapAllocationExitTree->join(insertionPoint);

      if (treeBeforeInsertionPoint)
         treeBeforeInsertionPoint->join(heapAllocationEntryTree);
      else
         comp()->setStartTree(heapAllocationEntryTree);

      treeBeforeInsertionPoint = heapStoreTree;
      TR::Node *stackAllocation = candidate->_node->duplicateTree();

      if (candidate->_origKind != TR::newvalue)
         {
         // Copy all the slots, using field symbol references where possible.
         //
         int32_t headerSize = (candidate->_origKind == TR::New) ?
            comp()->fej9()->getObjectHeaderSizeInBytes() :
            TR::Compiler->om.contiguousArrayHeaderSizeInBytes();
         int32_t i;
         int32_t size = candidate->_size;
         if (!candidate->isContiguousAllocation())
            size = candidate->_origSize;
         // Changes for new 64-bit object model
         int32_t refIncrVal = TR::Symbol::convertTypeToSize(TR::Address);
         int32_t intIncrVal = 4; // TR::Symbol::convertTypeToSize(TR_SInt32);
         i = headerSize;
         //for (i = headerSize; i < size; i += _cg->sizeOfJavaPointer())
         while (i < size)
            {
            //
            // See if the slot can be initialized using a field reference
            //
            if (candidate->_fields)
               {
               int32_t j;
               int32_t fieldSize = 0;
               for (j = candidate->_fields->size()-1; j >= 0; j--)
                  {
                  FieldInfo &field = candidate->_fields->element(j);
                  fieldSize = field._size;
                  if (field._offset == i &&
                      field._symRef &&
                      (candidate->isContiguousAllocation() || field._symRef->getSymbol()->isAuto()) &&
                      (candidate->_origKind == TR::New || candidate->_origKind == TR::newvalue))
                     {
                     TR::DataType type = field._symRef->getSymbol()->getDataType();

                     TR::Node *stackFieldLoad = NULL;
                     if (!candidate->isContiguousAllocation())
                        stackFieldLoad = TR::Node::createWithSymRef(heapAllocation, comp()->il.opCodeForDirectLoad(type), 0, field._symRef);
                     else
                        stackFieldLoad = TR::Node::createWithSymRef(comp()->il.opCodeForIndirectLoad(type), 1, 1, stackAllocation, field._symRef);

                     TR::Node *heapFieldStore = NULL;
                     TR::TreeTop *translateTT = NULL;
                     if (stackFieldLoad->getDataType() == TR::Address)
                        {
                        heapFieldStore = TR::Node::createWithSymRef(TR::awrtbari, 3, 3, heapAllocation->getFirstChild(), stackFieldLoad, heapAllocation->getFirstChild(), field.fieldSymRef());
                        if (comp()->useCompressedPointers())
                           {
                           translateTT = TR::TreeTop::create(comp(), TR::Node::createCompressedRefsAnchor(heapFieldStore), NULL, NULL);
                           }
                        }
                     else
                        heapFieldStore = TR::Node::createWithSymRef(comp()->il.opCodeForIndirectStore(type), 2, 2, heapAllocation->getFirstChild(), stackFieldLoad, field.fieldSymRef());
                     TR::TreeTop *heapFieldStoreTree = NULL;
                     //comp()->useCompressedPointers()
                     if (translateTT)
                        heapFieldStoreTree = translateTT;
                     else
                        heapFieldStoreTree = TR::TreeTop::create(comp(), heapFieldStore, NULL, NULL);
                     treeBeforeInsertionPoint->join(heapFieldStoreTree);
                     heapFieldStoreTree->join(heapAllocationExitTree);
                     treeBeforeInsertionPoint = heapFieldStoreTree;
                     break;
                     }
                  }
               if (j >= 0)
                  {
                  i += fieldSize;
                  continue;
                  }
               }

            // If not, use a generic int shadow to initialize.
            //
            // don't exceed the object size
//             if ((i + refIncrVal) <= size)
//                {
//                TR::SymbolReference *intShadow = getSymRefTab()->findOrCreateGenericIntShadowSymbolReference(i);

//                TR::Node *stackFieldLoad = NULL;
//                if (candidate->isContiguousAllocation())
//                   stackFieldLoad = TR::Node::create(TR::aloadi, 1, stackAllocation, intShadow);
//                else
//                   stackFieldLoad = TR::Node::aconst(heapAllocation, 0);

//                TR::Node *heapFieldStore = TR::Node::create(TR::astorei, 2, heapAllocation->getFirstChild(), stackFieldLoad, intShadow);
//                TR::TreeTop *heapFieldStoreTree = TR::TreeTop::create(comp(), heapFieldStore, NULL, NULL);
//                treeBeforeInsertionPoint->join(heapFieldStoreTree);
//                heapFieldStoreTree->join(heapAllocationExitTree);
//                treeBeforeInsertionPoint = heapFieldStoreTree;
//                i += refIncrVal;
//                }
//             else
//                {
               TR::SymbolReference *intShadow;
               if (candidate->_origKind == TR::New || candidate->_origKind == TR::newvalue)
                  intShadow = getSymRefTab()->findOrCreateGenericIntNonArrayShadowSymbolReference(i);
               else
                  intShadow = getSymRefTab()->findOrCreateGenericIntArrayShadowSymbolReference(i);

               TR::Node *stackFieldLoad = NULL;
               if (candidate->isContiguousAllocation())
                  stackFieldLoad = TR::Node::createWithSymRef(TR::iloadi, 1, 1, stackAllocation, intShadow);
               else
                  stackFieldLoad = TR::Node::create(heapAllocation, TR::iconst, 0);
               TR::Node *heapFieldStore = TR::Node::createWithSymRef(TR::istorei, 2, 2, heapAllocation->getFirstChild(), stackFieldLoad, intShadow);
               TR::TreeTop *heapFieldStoreTree = TR::TreeTop::create(comp(), heapFieldStore, NULL, NULL);
               treeBeforeInsertionPoint->join(heapFieldStoreTree);
               heapFieldStoreTree->join(heapAllocationExitTree);
               treeBeforeInsertionPoint = heapFieldStoreTree;
               i += intIncrVal;
//                }
            }
         }
      else // if (candidate->_origKind == TR::newvalue)
         {
         // candidate->_class will be set to java/lang/Object for non-contiguous stack allocation
         // of value type instances that are referenced, so we must rely on the candidate->_origClass
         // field to get the actual value class for heapification
         //
         TR_OpaqueClassBlock *valueClass = (TR_OpaqueClassBlock*)candidate->_origClass;
         const TR::TypeLayout* typeLayout = comp()->typeLayout(valueClass);
         size_t fieldCount = typeLayout->count();

         TR_ASSERT_FATAL(candidate->_fields != NULL || fieldCount == 0, "candidate %p of kind newvalue is expected to have non-NULL candidate->_fields if it has a non-zero fieldCount %d\n", candidate->_node, fieldCount);

         TR::Node *newValueHeapificationNode = heapAllocation->getFirstChild();

         // Generate IL to recreate newvalue on heap using values from stack allocated fields.
         // For a contiguous stack allocated instance, this might look like the following
         // where field values are loaded from the stack allocated aggregate.
         //
         //   n164n     treetop
         //   n160n       newvalue  jitNewValue
         //   n161n         loadaddr  Pair
         //   n178n         iloadi  Pair.x I[#425  final Shadow +4]
         //   n177n           loadaddr  <temp slot 6>[#439  Auto]
         //   n179n         iloadi  Pair.y I[#427  final Shadow +8]
         //   n177n           ==>loadaddr
         //
         // For a non-contiguous stack allocated instance, this might look like the following
         // where field values are loaded from the individual temporaries for each field.
         //
         //   n181n     treetop
         //   n177n       newvalue  jitNewValue
         //   n178n         loadaddr  Pair
         //   n179n         iload  <temp slot 8>[#440  Auto]
         //   n180n         iload  <temp slot 8>[#441  Auto]


         if (trace())
            {
            traceMsg(comp(), "Updating heap allocation node %p with fieldCount == %d\n", newValueHeapificationNode, fieldCount);
            }

         for (size_t idx = 0; idx < fieldCount; idx++)
            {
            const TR::TypeLayoutEntry &fieldEntry = typeLayout->entry(idx);

            TR::Node *stackFieldLoad = NULL;
            int32_t j;

            for (j = candidate->_fields->size()-1; j >= 0; j--)
               {
               FieldInfo &field = candidate->_fields->element(j);

               if (field._offset == fieldEntry._offset &&
                   field._symRef &&
                   (candidate->isContiguousAllocation() || field._symRef->getSymbol()->isAuto()))
                  {
                  TR::DataType type = field._symRef->getSymbol()->getDataType();

                  if (!candidate->isContiguousAllocation())
                     {
                     stackFieldLoad = TR::Node::createWithSymRef(newValueHeapificationNode, comp()->il.opCodeForDirectLoad(type), 0, field._symRef);
                     }
                  else
                     {
                     stackFieldLoad = TR::Node::createWithSymRef(comp()->il.opCodeForIndirectLoad(type), 1, 1, stackAllocation, field._symRef);
                     }
                  break;
                  }
               }

            TR_ASSERT_FATAL(stackFieldLoad != NULL, "newvalue candidate %p was missing an entry in candidate->_fields for its field number %d at offset %d", candidate->_node, idx, fieldEntry._offset);
            newValueHeapificationNode->setAndIncChild(idx+1, stackFieldLoad);
            if (trace())
               {
               traceMsg(comp(), "Updating heap allocation node %p child %d with field load node %p\n", newValueHeapificationNode, idx+1, stackFieldLoad);
               }
            }
         }

      insertionPoint = coldBlock->getEntry();
      treeBeforeInsertionPoint = insertionPoint->getPrevTreeTop();
      TR::Block *targetBlock = coldBlock;
      ListIterator<TR::Node> nodesIt(info->getNodes());
      ListIterator<TR::TreeTop> treesIt(info->getTrees());
      TR::Node *escapeNode;
      TR::TreeTop *escapeTree = treesIt.getFirst();
      TR::Block *lastComparisonBlock = NULL, *lastStoreBlock = NULL;
      for (escapeNode = nodesIt.getFirst(); escapeNode != NULL; escapeNode = nodesIt.getNext(), escapeTree = treesIt.getNext())
        {
        bool skipStores = false;
        if (escapeTree->getNode()->getOpCode().isReturn())
           skipStores = true;
        else if (escapeTree->getNode()->getOpCodeValue() == TR::treetop ||
                escapeTree->getNode()->getOpCode().isNullCheck())
           {
           TR::Node *firstChild = escapeTree->getNode()->getFirstChild();
           if (firstChild->getOpCodeValue() == TR::athrow)
              skipStores = true;
           }

        if ((!candidate->isContiguousAllocation()) && !skipStores && !isImmutableObject(candidate) )
            {
            //
            // Store back into all the temp slots, using field symbol references where possible.
            //

            //TR::TreeTop *coldBlockTree = coldBlock->getLastRealTreeTop();
            //TR::Node *coldBlockNode = coldBlockTree->getNode();

            //if (coldBlockNode->getOpCodeValue() == TR::treetop)
            //   coldBlockNode = coldBlockNode->getFirstChild();

            //if (coldBlockNode->getOpCode().isBranch() ||
            //        coldBlockNode->getOpCode().isSwitch() ||
            //        coldBlockNode->getOpCode().isReturn() ||
            //        coldBlockNode->getOpCodeValue() == TR::athrow)
            //  coldBlockTree = coldBlockTree->getPrevTreeTop();
            //
            TR::TreeTop *coldBlockTree = escapeTree;

            int32_t headerSize = ((candidate->_origKind == TR::New) || (candidate->_origKind == TR::newvalue))
                                 ? comp()->fej9()->getObjectHeaderSizeInBytes()
                                 : TR::Compiler->om.contiguousArrayHeaderSizeInBytes();
            int32_t size = candidate->_origSize;
            // Changes for new 64-bit object model
            // instead of _cg->sizeOfJavaPointer(), increment by field size
            //for (i = headerSize; i < size; i += incrVal)
            int32_t i = headerSize;
            int32_t incrVal = 4; // TR::Symbol::convertTypeToSize(TR_SInt32)
            while (i < size)
               {
               //
               // See if the slot can be initialized using a field reference
               //
               TR::TreeTop *nextTreeInColdBlock = coldBlockTree->getNextTreeTop();
               if (candidate->_fields)
                  {
                  int32_t j;
                  for (j = candidate->_fields->size()-1; j >= 0; j--)
                     {
                     FieldInfo &field = candidate->_fields->element(j);
                     if (field._offset == i &&
                         field._symRef && field._symRef->getSymbol()->isAuto() /* &&
                         field._size == TR::Symbol::convertTypeToSize(TR_SInt32)*/)
                        {
                        TR::DataType type = field._symRef->getSymbol()->getDataType();

                        TR::Node *heapFieldLoad = TR::Node::createWithSymRef(comp()->il.opCodeForIndirectLoad(type), 1, 1, escapeNode, field.fieldSymRef());
                        TR::TreeTop *translateTT = NULL;
                        if (comp()->useCompressedPointers()
                              && (type == TR::Address))
                           {
                           translateTT = TR::TreeTop::create(comp(), TR::Node::createCompressedRefsAnchor(heapFieldLoad), NULL, NULL);
                           }
                        TR::Node *stackStore = TR::Node::createWithSymRef(comp()->il.opCodeForDirectStore(type), 1, 1, heapFieldLoad, field._symRef);
                        TR::TreeTop *stackStoreTree = TR::TreeTop::create(comp(), stackStore, NULL, NULL);
                        if (trace())
                           traceMsg(comp(), "Emitting stack store back %p cold %p next %p\n", stackStore, coldBlockTree->getNode(), nextTreeInColdBlock->getNode());
                        coldBlockTree->join(stackStoreTree);
                        stackStoreTree->join(nextTreeInColdBlock);
                        // comp()->useCompressedPointers()
                        if (translateTT)
                           {
                           coldBlockTree->join(translateTT);
                           translateTT->join(stackStoreTree);
                           }
                        coldBlockTree = stackStoreTree;
                        // increment by data type size
                        i += field._size;
                        break;
                        }
                     }
                  if (j >= 0)
                     continue;
                  }
               i += incrVal;
               }
            }
        }

      TR::TreeTop *insertSymRefStoresAfter = NULL;

      // If using aselect to perform comparisons, all compares and stores are
      // inserted directly at the start of the cold block
      if (useSelectOp)
         {
         insertSymRefStoresAfter = coldBlock->getEntry();
         }

      ListIterator<TR::SymbolReference> symRefsIt(candidate->getSymRefs());
      TR::SymbolReference *symRef;
      bool generatedReusedOperations = false;
      TR::Node *heapTempLoad = NULL;
      TR::Node *candidateStackAddrLoad = NULL;

      for (symRef = symRefsIt.getFirst(); symRef; symRef = symRefsIt.getNext())
        {
        //
        // Now create the compares (one for each node) and stores
        //
        if (useSelectOp)
           {
           // Reload address of object on heap just once for this block
           if (!heapTempLoad)
              {
              heapTempLoad = TR::Node::createWithSymRef(candidate->_node, TR::aload, 0, heapSymRef);
              candidateStackAddrLoad = candidate->_node->duplicateTree();
              }

           // If variable has address of the stack allocated object, replace
           // with the value of the heap allocated object; otherwise, keep the
           // current value
           //
           // astore <object-temp>
           //   aselect
           //     acmpeq
           //       aload <object-temp>
           //       loadaddr <stack-obj>
           //     aload <heap-allocated-obj>
           //     aload <object-temp>
           //
           TR::Node *symLoad = TR::Node::createWithSymRef(candidate->_node, TR::aload, 0, symRef);
           TR::Node *addrCompareNode = TR::Node::create(candidate->_node, TR::acmpeq, 2, symLoad, candidateStackAddrLoad);
           TR::Node *chooseAddrNode = TR::Node::create(TR::aselect, 3, addrCompareNode, heapTempLoad, symLoad);

           TR::TreeTop *storeTree = storeHeapifiedToTemp(candidate, chooseAddrNode, symRef);

           storeTree->join(insertSymRefStoresAfter->getNextTreeTop());
           insertSymRefStoresAfter->join(storeTree);
           }
        else
           {
           TR::Node *comparisonNode = TR::Node::createif(TR::ifacmpne, TR::Node::createWithSymRef(candidate->_node, TR::aload, 0, symRef), candidate->_node->duplicateTree(), targetBlock->getEntry());
           TR::TreeTop *comparisonTree = TR::TreeTop::create(comp(), comparisonNode, NULL, NULL);
           TR::Block *comparisonBlock = toBlock(cfg->addNode(TR::Block::createEmptyBlock(comparisonNode, comp(), coldBlock->getFrequency())));
           comparisonBlock->inheritBlockInfo(coldBlock, coldBlock->isCold());

           TR::TreeTop *comparisonEntryTree = comparisonBlock->getEntry();
           TR::TreeTop *comparisonExitTree = comparisonBlock->getExit();
           comparisonEntryTree->join(comparisonTree);
           comparisonTree->join(comparisonExitTree);

           comparisonExitTree->join(insertionPoint);

           if (treeBeforeInsertionPoint)
              treeBeforeInsertionPoint->join(comparisonEntryTree);
           else
              comp()->setStartTree(comparisonEntryTree);

           TR::Node *heapifiedObjAddrLoad = TR::Node::createWithSymRef(comparisonNode, TR::aload, 0, heapSymRef);

           TR::TreeTop *storeTree = storeHeapifiedToTemp(candidate, heapifiedObjAddrLoad, symRef);

           TR::Block *storeBlock = toBlock(cfg->addNode(TR::Block::createEmptyBlock(storeTree->getNode(), comp(), coldBlock->getFrequency())));
           storeBlock->inheritBlockInfo(coldBlock, coldBlock->isCold());

           cfg->addEdge(comparisonBlock, storeBlock);
           cfg->addEdge(comparisonBlock, targetBlock);
           cfg->addEdge(storeBlock, targetBlock);
           if (targetBlock == coldBlock)
             {
             lastComparisonBlock = comparisonBlock;
             lastStoreBlock = storeBlock;
             }

           TR::TreeTop *storeEntryTree = storeBlock->getEntry();
           TR::TreeTop *storeExitTree = storeBlock->getExit();

           comparisonExitTree->join(storeEntryTree);
           storeEntryTree->join(storeTree);
           storeTree->join(storeExitTree);
           storeExitTree->join(insertionPoint);

           insertionPoint = comparisonEntryTree;
           treeBeforeInsertionPoint = insertionPoint->getPrevTreeTop();
           targetBlock = comparisonBlock;
           }
        }

      cfg->addEdge(heapAllocationBlock, targetBlock);
      cfg->addEdge(heapComparisonBlock, targetBlock);
      heapComparisonNode->setBranchDestination(targetBlock->getEntry());

      for (auto pred = coldBlock->getPredecessors().begin(); pred != coldBlock->getPredecessors().end();)
         {
         TR::CFGNode *predNode = (*pred)->getFrom();
         /* might be removed, keep reference to next object in list */
         pred++;
         if ((useSelectOp && (predNode != heapComparisonBlock)
                 && (predNode != heapAllocationBlock))
             || (!useSelectOp && (predNode != lastComparisonBlock)
                 && (predNode != lastStoreBlock))
             || coldBlock->isCatchBlock())
            {
            TR::Block *predBlock = toBlock(predNode);
            if (!coldBlock->isCatchBlock() &&
                (predBlock->getLastRealTreeTop()->getNode()->getOpCode().isBranch() ||
                 predBlock->getLastRealTreeTop()->getNode()->getOpCode().isSwitch()))
               {
               TR::TreeTop *lastTree = predBlock->getLastRealTreeTop();
               TR::Node *lastNode = lastTree->getNode();
               if (lastNode->getOpCode().isBranch() &&
                   (lastNode->getBranchDestination() == coldBlock->getEntry()))
                  predBlock->changeBranchDestination(heapComparisonBlock->getEntry(), cfg);
               else
                  {
                  if (lastNode->getOpCode().isSwitch())
                     lastTree->adjustBranchOrSwitchTreeTop(comp(), coldBlock->getEntry(), heapComparisonBlock->getEntry());

                  cfg->addEdge(predNode, heapComparisonBlock);
                  cfg->removeEdge(predNode, coldBlock);
                  }
               }
            else
               {
               cfg->addEdge(predNode, heapComparisonBlock);
               cfg->removeEdge(predNode, coldBlock);
               }
            }
         }

      if (coldBlock->isCatchBlock())
         {
         TR::TreeTop *coldBlockEntry = coldBlock->getEntry();
         TR::TreeTop *coldBlockExit = coldBlock->getExit();
         coldBlock->setEntry(heapComparisonEntryTree);
         coldBlock->setExit(heapComparisonExitTree);
         heapComparisonBlock->setEntry(coldBlockEntry);
         heapComparisonBlock->setExit(coldBlockExit);
         heapComparisonEntryTree->getNode()->setBlock(coldBlock);
         heapComparisonExitTree->getNode()->setBlock(coldBlock);
         coldBlockEntry->getNode()->setBlock(heapComparisonBlock);
         coldBlockExit->getNode()->setBlock(heapComparisonBlock);

         TR_ScratchList<TR::CFGEdge> coldSuccessors(trMemory()), coldExceptionSuccessors(trMemory());

         for (auto succ = coldBlock->getSuccessors().begin(); succ != coldBlock->getSuccessors().end(); ++succ)
            coldSuccessors.add(*succ);

         for (auto succ = coldBlock->getExceptionSuccessors().begin(); succ != coldBlock->getExceptionSuccessors().end(); ++succ)
            coldExceptionSuccessors.add(*succ);

         for (auto succ = heapComparisonBlock->getSuccessors().begin(); succ != heapComparisonBlock->getSuccessors().end();)
            {
            if (!coldBlock->hasSuccessor((*succ)->getTo()))
               cfg->addEdge(coldBlock, (*succ)->getTo());
            cfg->removeEdge(heapComparisonBlock, (*(succ++))->getTo());
            }

         for (auto succ = heapComparisonBlock->getExceptionSuccessors().begin(); succ != heapComparisonBlock->getExceptionSuccessors().end();)
            {
            if (!coldBlock->hasExceptionSuccessor((*succ)->getTo()))
               cfg->addExceptionEdge(coldBlock, (*succ)->getTo());
            cfg->removeEdge(heapComparisonBlock, (*(succ++))->getTo());
            }
         ListIterator<TR::CFGEdge> bi;
         bi.set(&(coldSuccessors));
         for (TR::CFGEdge* succ = bi.getFirst(); succ != NULL; succ = bi.getNext())
            {
            if (!heapComparisonBlock->hasSuccessor(succ->getTo()))
               cfg->addEdge(heapComparisonBlock, succ->getTo());
            cfg->removeEdge(coldBlock, succ->getTo());
            }

         bi.set(&(coldExceptionSuccessors));
         for (TR::CFGEdge* succ = bi.getFirst(); succ != NULL; succ = bi.getNext())
            {
            if (!heapComparisonBlock->hasExceptionSuccessor(succ->getTo()))
               cfg->addExceptionEdge(heapComparisonBlock, succ->getTo());
            cfg->removeEdge(coldBlock, succ->getTo());
            }

         TR::TreeTop *firstTreeTop = coldBlockEntry->getNextTreeTop();
         TR::Node *firstTree = firstTreeTop->getNode();
         while (firstTree->getOpCodeValue() == TR::allocationFence)
            {
            firstTreeTop = firstTreeTop->getNextTreeTop();
            firstTree = firstTreeTop->getNode();
            }

         bool recognizedCatch = true;
         if (!firstTree->getOpCode().isStoreDirect() ||
             !firstTree->getSymbol()->isAuto() ||
             !firstTree->getFirstChild()->getOpCode().hasSymbolReference() ||
             (firstTree->getFirstChild()->getSymbolReference() != comp()->getSymRefTab()->findOrCreateExcpSymbolRef()))
            recognizedCatch = false;

         TR_ASSERT(recognizedCatch, "Catch block is not in recognized form for heapification");

         if (recognizedCatch)
            {
            TR::Node *firstChild = firstTree->getFirstChild();
            TR::TreeTop *excTree = firstTreeTop;
            TR::TreeTop *prevExcTree = excTree->getPrevTreeTop();
            TR::TreeTop *nextExcTree = excTree->getNextTreeTop();
            TR::TreeTop *changedPrevExcTree = heapComparisonEntryTree;
            TR::TreeTop *changedNextExcTree = heapComparisonEntryTree->getNextTreeTop();


            TR::Node *dupFirstChild = firstChild->duplicateTree();
            firstTree->setAndIncChild(0, dupFirstChild);
            firstChild->setSymbolReference(firstTree->getSymbolReference());
            firstChild->decReferenceCount();

            prevExcTree->join(nextExcTree);
            changedPrevExcTree->join(excTree);
            excTree->join(changedNextExcTree);
            }
         }
      }
   }


TR::TreeTop *TR_EscapeAnalysis::storeHeapifiedToTemp(Candidate *candidate, TR::Node *value, TR::SymbolReference *symRef)
   {
   TR::Node *storeNode = TR::Node::createWithSymRef(TR::astore, 1, 1, value, symRef);
   TR::TreeTop *storeTree = TR::TreeTop::create(comp(), storeNode, NULL, NULL);

   if (symRef->getSymbol()->holdsMonitoredObject())
      {
      storeNode->setLiveMonitorInitStore(true);
      }
   storeNode->setHeapificationStore(true);

   if (!symRef->getSymbol()->isParm() && !_initializedHeapifiedTemps->get(symRef->getReferenceNumber()))
      {
      TR::Node *initStoreNode = TR::Node::createWithSymRef(TR::astore, 1, 1, TR::Node::aconst(candidate->_node, 0), symRef);
      if (symRef->getSymbol()->holdsMonitoredObject())
         initStoreNode->setLiveMonitorInitStore(true);
      TR::TreeTop *initStoreTree = TR::TreeTop::create(comp(), initStoreNode, NULL, NULL);
      TR::TreeTop *startTree = comp()->getStartTree();
      TR::TreeTop *nextToStart = startTree->getNextTreeTop();
           startTree->join(initStoreTree);
      initStoreTree->join(nextToStart);
      _initializedHeapifiedTemps->set(symRef->getReferenceNumber());
      }

   return storeTree;
   }


bool TR_EscapeAnalysis::devirtualizeCallSites()
   {
   bool devirtualizedSomething = false;
   while (!_devirtualizedCallSites.isEmpty())
      {
      TR::TreeTop *callSite   = _devirtualizedCallSites.popHead();

      devirtualizedSomething = true;

      TR::Node *callNode = callSite->getNode();
      if (callNode->getOpCode().isCheck() || callNode->getOpCodeValue() == TR::treetop)
         callNode = callNode->getFirstChild();
      TR::ResolvedMethodSymbol *calledMethod = callNode->getSymbol()->getResolvedMethodSymbol();
      if (calledMethod && (!(calledMethod->getResolvedMethod()->virtualMethodIsOverridden()) && callNode->getOpCode().isIndirect()))
         {
         TR::Block *block = callSite->getEnclosingBlock();
         TR::Node *guardNode = TR_VirtualGuard::createNonoverriddenGuard(TR_NonoverriddenGuard, comp(),
            callNode->getByteCodeInfo().getCallerIndex(),
            callNode,
            NULL,
            callNode->getSymbol()->getResolvedMethodSymbol(),false);
         dumpOptDetails(comp(), "new guard=%p added for callsite =%p (%p)\n",guardNode,callSite,callNode);
         //create empty tree and let the splitter fix the callNode and then duplicate it.
         TR::TreeTop *compareTree =  TR::TreeTop::create(comp(), guardNode);
         TR::TreeTop *directCallTree = TR::TreeTop::create(comp());
         TR::TreeTop *coldTree = TR::TreeTop::create(comp());
         TR::Block * remainder = block->createConditionalBlocksBeforeTree(callSite, compareTree, coldTree, directCallTree, comp()->getFlowGraph(),false);

         TR::Node * directCall = callNode->duplicateTree();

         TR::Node * directCallTreeNode;

         if (callSite->getNode()->getOpCode().hasSymbolReference())
            directCallTreeNode = TR::Node::createWithSymRef(callSite->getNode()->getOpCodeValue(), 1, 1, directCall, callSite->getNode()->getSymbolReference());
         else
            directCallTreeNode = TR::Node::create(callSite->getNode()->getOpCodeValue(), 1, directCall);

         directCallTree->setNode(directCallTreeNode);

         directCall->devirtualizeCall(directCallTree, comp());


         TR::Node * coldCall = callNode->duplicateTree();

         TR::Node * coldTreeNode;
         if (callSite->getNode()->getOpCode().hasSymbolReference())
            coldTreeNode = TR::Node::createWithSymRef(callSite->getNode()->getOpCodeValue(), 1, 1, coldCall, callSite->getNode()->getSymbolReference());
         else
            coldTreeNode = TR::Node::create(callSite->getNode()->getOpCodeValue(), 1, coldCall);
         coldTree->setNode(coldTreeNode);

         if (callNode->getReferenceCount() >= 1)
            {
            //need to fixup references to the original call
            //store return value to temp (after direct call and after cold call)
            //load it back (instead of the references)

            TR::DataType dt = callNode->getDataType();

            TR::SymbolReference * temp1 = comp()->getSymRefTab()->createTemporary(comp()->getMethodSymbol(), dt);

            TR::TreeTop *newStoreTree1 = TR::TreeTop::create(comp(), TR::Node::createStore(temp1, directCall));

            newStoreTree1->join(directCallTree->getNextTreeTop());
            directCallTree->join(newStoreTree1);

            //add store of return val after cold call
            TR::TreeTop *newStoreTree2 = TR::TreeTop::create(comp(), TR::Node::createStore(temp1, coldCall));
            newStoreTree2->join(coldTree->getNextTreeTop());
            coldTree->join(newStoreTree2);

            //replace all references of the orig call in the remainder with load of return val
            callNode->removeAllChildren();
            TR::Node::recreate(callNode, comp()->il.opCodeForDirectLoad(dt));
            callNode->setNumChildren(0);
            callNode->setSymbolReference(temp1);
            }
         }
      }

   return devirtualizedSomething;
   }





bool TR_EscapeAnalysis::inlineCallSites()
   {
   scanForExtraCallsToInline();

   bool inlinedSomething = false;
   while (!_inlineCallSites.isEmpty())
      {
      TR::TreeTop              *treeTop   = _inlineCallSites.popHead();
      TR::ResolvedMethodSymbol *methodSym = treeTop->getNode()->getFirstChild()->getSymbol()->getResolvedMethodSymbol();
      TR_ResolvedMethod     *method    = methodSym->getResolvedMethod();
      int32_t                  size      = method->maxBytecodeIndex();

      //The inliner might remove unreachable regions/blocks - check if the remaining calls to inline exist in the remaining trees.
      TR::TreeTop *entryTree = comp()->getStartTree();
      TR::TreeTop *exitTree = comp()->getMethodSymbol()->getLastTreeTop();
      TR::TreeTop *tt;
      for (tt = entryTree->getNextTreeTop(); tt != exitTree; tt = tt->getNextTreeTop())
         {
         if ((tt->getNode()->getNumChildren() > 0) &&
            tt->getNode()->getFirstChild() == treeTop->getNode()->getFirstChild())
         break;
         }
      if (tt == exitTree)
         {
         if (trace())
            traceMsg(comp(), "attempt to inline call %p failed because the block was removed\n",treeTop->getNode()->getFirstChild());
         continue;
         }

      if (!alwaysWorthInlining(treeTop->getNode()->getFirstChild()))
         {
         // Check size thresholds so we don't inline the universe
         //
         if (getOptData()->_totalInlinedBytecodeSize + size > _maxInlinedBytecodeSize)
            {
            dumpOptDetails(comp(), "\nNOT inlining method %s into treetop at [%p], total inlined size = %d\n", method->signature(trMemory()), treeTop->getNode(), getOptData()->_totalInlinedBytecodeSize + size);
            return false;
            }
         }

      if (trace())
         {
         //printf("secs Inlining method %s in %s\n", method->signature(trMemory()), comp()->signature());
         traceMsg(comp(), "\nInlining method %s into treetop at [%p], total inlined size = %d\n", method->signature(trMemory()), treeTop->getNode(), getOptData()->_totalInlinedBytecodeSize+size);
         }

      // Now inline the call
      //

      bool toInlineFully = (treeTop->getNode()->getFirstChild()->getSymbol()->castToMethodSymbol()->getRecognizedMethod() == TR::java_lang_Integer_init) || (treeTop->getNode()->getFirstChild()->getSymbol()->castToMethodSymbol()->getRecognizedMethod() == TR::java_lang_Integer_valueOf);
      if (performTransformation(comp(), "%sAttempting to inline call [%p]%s\n", OPT_DETAILS, treeTop->getNode(), toInlineFully?" fully":""))
         {
         TR_InlineCall newInlineCall(optimizer(), this);
         newInlineCall.setSizeThreshold(size+100);
         bool inlineOK = newInlineCall.inlineCall(treeTop, 0, toInlineFully);

         if (inlineOK)
            {
            getOptData()->_totalInlinedBytecodeSize += size;
            inlinedSomething = true;
            if (trace())
               traceMsg(comp(), "inlined succeeded\n");
            }
         }
      }
   return inlinedSomething;
   }

static bool alreadyGoingToInline(TR::Node *callNode, TR_ScratchList<TR::TreeTop> &listOfCallTrees)
   {
   // A given callNode can appear under multiple treetops, so we can't just
   // compare treetop identities if we want to make sure we don't try to inline
   // the same function twice.
   //
   ListIterator<TR::TreeTop> iter(&listOfCallTrees);
   for (TR::TreeTop *callTree = iter.getFirst(); callTree; callTree = iter.getNext())
      {
      if (callTree->getNode()->getFirstChild() == callNode)
         return true;
      }
   return false;
   }

void TR_EscapeAnalysis::scanForExtraCallsToInline()
   {
   if (!_repeatAnalysis)
      {
      // This is the last pass of EA.  If there are any calls that we had
      // previously declined to inline to benefit EA, we longer need to
      // restrain ourselves, and can inline them now.
      //
      for (TR::TreeTop *tt = comp()->getStartTree(); tt; tt = tt->getNextTreeTop())
         {
         if (  tt->getNode()->getOpCodeValue() == TR::BBStart
            && tt->getNode()->getBlock()->isCold())
            {
            // Don't bother inlining calls in cold blocks
            //
            tt = tt->getNode()->getBlock()->getExit();
            continue;
            }

         TR::TreeTop *callTreeToInline = NULL;
         TR::Node    *callNode = NULL;
         char *reason = "??";
         if (  tt->getNode()->getNumChildren() >= 1
            && tt->getNode()->getFirstChild()->getOpCode().isCall()
            && tt->getNode()->getFirstChild()->getSymbol()->isResolvedMethod())
            {
            callNode = tt->getNode()->getFirstChild();
            if (!callNode->isTheVirtualCallNodeForAGuardedInlinedCall())
               {
               switch (callNode->getSymbol()->getResolvedMethodSymbol()->getRecognizedMethod())
                  {
                  case TR::java_lang_Integer_valueOf:
                     callTreeToInline = tt;
                     reason = "dememoization did not eliminate it";
                     break;
                  default:
                     break;
                  }
               }
            }
         if (callTreeToInline && !alreadyGoingToInline(callNode, _inlineCallSites))
            {
            _inlineCallSites.add(callTreeToInline);
            if (trace())
               traceMsg(comp(), "Consider inlining %s n%dn [%p] of %s because %s\n", callNode->getOpCode().getName(), callNode->getGlobalIndex(), callNode, callNode->getSymbolReference()->getName(comp()->getDebug()), reason);
            }
         }
      }
   }

bool TR_EscapeAnalysis::alwaysWorthInlining(TR::Node *callNode)
   {
   // If this gets any more sophisticated, it should probably start sharing
   // code with alwaysWorthInlining from the inliner.
   //
   TR::ResolvedMethodSymbol *callee = callNode->getSymbol()->getResolvedMethodSymbol();
   if (callee) switch (callee->getRecognizedMethod())
      {
      case TR::java_lang_Integer_valueOf:
         return true;
      default:
         break;
      }
   return false;
   }

//TR::TreeTop * TR_EscapeAnalysis::findCallSiteFixed(TR::TreeTop * virtualCallSite)
bool TR_EscapeAnalysis::findCallSiteFixed(TR::TreeTop * virtualCallSite)
   {
   for (TR_CallSitesFixedMapper *cur = _fixedVirtualCallSites.getFirst(); cur; cur = cur->getNext())
      {
      if (cur->_vCallSite == virtualCallSite)
         {
         //return cur->_dCallSite;
         return true;
         }
      }

   //return NULL;
   return false;
   }


FieldInfo& Candidate::findOrSetFieldInfo(TR::Node *fieldRefNode, TR::SymbolReference *symRef, int32_t fieldOffset, int32_t fieldSize, TR::DataType fieldStoreType, TR_EscapeAnalysis *ea)
   {
   int32_t resultIdx = -1;

   TR::DataType refType = symRef->getSymbol()->getDataType();
   TR::DataType fieldType = refType;
   int N = 1;
   if (refType.isVector())
      {
      fieldType = refType.getVectorElementType();
      N = TR::Symbol::convertTypeToSize(refType)/TR::Symbol::convertTypeToSize(fieldType) ;
      }
   for (int j = 0; j < N; j++)
      {
      const bool isPeeking = (ea->_parms != NULL);

      int32_t i;
      if (!this->_fields)
         {
         this->_fields = new (trStackMemory()) TR_Array<FieldInfo>(trMemory(), 8, false, stackAlloc);
         i = -1;
         }
      else
         {
         for (i = this->_fields->size()-1; i >= 0; i--)
            {
            if (this->_fields->element(i)._offset == fieldOffset)
               {
               checkForDifferentSymRefs(this, i, symRef, ea, isPeeking);
               break;
               }
            }
         }
      if (i < 0)
         {
         i = this->_fields->size();
         (*this->_fields)[i]._offset = fieldOffset;
         if (comp()->useCompressedPointers() && fieldStoreType == TR::Address)
            fieldSize = TR::Compiler->om.sizeofReferenceField();
         (*this->_fields)[i]._symRef = NULL;
         (*this->_fields)[i]._size = fieldSize;
         (*this->_fields)[i]._vectorElem = 0;
         (*this->_fields)[i]._goodFieldSymrefs = new (trStackMemory()) TR_ScratchList<TR::SymbolReference>(trMemory());
         (*this->_fields)[i]._badFieldSymrefs  = new (trStackMemory()) TR_ScratchList<TR::SymbolReference>(trMemory());
         }
      if (resultIdx < 0)
         {
         resultIdx = i;
         }
      if (!isPeeking)
         {
         if (fieldRefNode != NULL)
            {
            (*this->_fields)[i].rememberFieldSymRef(fieldRefNode, this, ea);
            }
         else
            {
            (*this->_fields)[i].rememberFieldSymRef(symRef, ea);
            }
         }

      if (N > 1) // vector
         {
         (*this->_fields)[i]._vectorElem = j+1;
         fieldOffset += TR::Symbol::convertTypeToSize(fieldType);
         }
      }

   return this->_fields->element(resultIdx);
   }


void TR_EscapeAnalysis::printCandidates(char *title)
   {
   if (title)
      traceMsg(comp(), "\n%s\n", title);

   int32_t index = 0;
   for (Candidate *candidate = _candidates.getFirst(); candidate; candidate = candidate->getNext())
      {
      traceMsg(comp(), "Candidate %d:\n", index++);
      candidate->print();
      }
   }

static void printSymRefList(TR_ScratchList<TR::SymbolReference> *list, TR::Compilation *comp)
   {
   ListIterator<TR::SymbolReference> iter(list);
   char *sep = "";
   for (TR::SymbolReference *symRef = iter.getFirst(); symRef; symRef = iter.getNext())
      {
      traceMsg(comp, "%s#%d", sep, symRef->getReferenceNumber());
      sep = ",";
      }
   }

void Candidate::print()
   {
   traceMsg(comp(), "   Node = %p, contiguous = %d, local = %d\n", _node, isContiguousAllocation(), isLocalAllocation());
   if (_flags.getValue() != 0)
      {

#define PRINT_FLAG_IF(comp, cond, text) do { if (cond) traceMsg(comp, text " "); } while (false)
#define PRINT_FLAG(comp, query, text) PRINT_FLAG_IF(comp, query(), text)

      traceMsg(comp(), "   Flags = {");
      PRINT_FLAG(comp(), isLocalAllocation, "LocalAllocation");
      PRINT_FLAG(comp(), mustBeContiguousAllocation, "MustBeContiguous");
      PRINT_FLAG(comp(), isExplicitlyInitialized, "ExplicitlyInitialized");
      PRINT_FLAG(comp(), objectIsReferenced, "ObjectIsReferenced");
      PRINT_FLAG(comp(), fillsInStackTrace, "FillsInStackTrace");
      PRINT_FLAG(comp(), usesStackTrace, "UsesStackTrace");
      PRINT_FLAG(comp(), isInsideALoop, "InsideALoop");
      PRINT_FLAG(comp(), isInAColdBlock, "InAColdBlock");
      PRINT_FLAG(comp(), isProfileOnly, "ProfileOnly");
      PRINT_FLAG(comp(), callsStringCopyConstructor, "CallsStringCopy");
      PRINT_FLAG(comp(), forceLocalAllocation, "ForceLocalAllocation");
      traceMsg(comp(), "}\n");

#undef PRINT_FLAG_IF
#undef PRINT_FLAG
      }
   traceMsg(comp(), "   Value numbers = {");
   for (uint32_t j = 0; j <_valueNumbers->size(); j++)
      traceMsg(comp(), " %d", _valueNumbers->element(j));
   traceMsg(comp(), " }\n");
   if (isLocalAllocation() && hasCallSites())
      {
      traceMsg(comp(), "   Max inline depth = %d, inline bytecode size = %d\n", _maxInlineDepth, _inlineBytecodeSize);
      traceMsg(comp(), "   Call sites to be inlined:\n");
      ListIterator<TR::TreeTop> callSites(getCallSites());
      for (TR::TreeTop *callSite = callSites.getFirst(); callSite; callSite = callSites.getNext())
         {
         TR::Node *node = callSite->getNode()->getFirstChild();
         traceMsg(comp(), "      [%p] %s\n", node, node->getSymbol()->getMethodSymbol()->getMethod()->signature(trMemory()));
         }
      }
   if (_fields)
      {
      traceMsg(comp(), "   %d fields:\n", _fields->size());
      for (int32_t i = 0; i < _fields->size(); i++)
         {
         FieldInfo &field = _fields->element(i);
         traceMsg(comp(), "     %2d: offset=%-3d size=%-2d vectorElem=%-2d ",
            i, field._offset, field._size, field._vectorElem);
         if (field._symRef)
            traceMsg(comp(), "symRef=#%-4d ", field._symRef->getReferenceNumber());
         else
            traceMsg(comp(), "symRef=null ");
         traceMsg(comp(), "good={");
         printSymRefList(field._goodFieldSymrefs, comp());
         traceMsg(comp(), "} bad={");
         printSymRefList(field._badFieldSymrefs, comp());
         traceMsg(comp(), "}\n");
         }
      }
   }



#if CHECK_MONITORS
/* monitors */

// The following code is temporary fix for a problem with illegal monitor state exceptions.
// Escape Analysis must be careful about removing monent/monexit trees if there is a possibility
// of illegal monitor state.  This pass (conservatively) checks if the monitor structure may be
// illegal, returns true if it so.
//
// The real fix for this problem is to create the header-only object and let RedundantMonitorElimination
// deal with it, but that fix will be added in the next release (post R20).
//


bool TR_MonitorStructureChecker::checkMonitorStructure(TR::CFG *cfg)
   {
   TR::StackMemoryRegion stackMemoryRegion(*trMemory());

   _foundIllegalStructure = false;
   int32_t numBlocks = cfg->getNextNodeNumber();
   _seenNodes = new (trStackMemory()) TR_BitVector(numBlocks, trMemory(), stackAlloc, notGrowable);
   _blockInfo = (int32_t *) trMemory()->allocateStackMemory(numBlocks * sizeof(int32_t), TR_Memory::EscapeAnalysis);
   memset(_blockInfo, -1, numBlocks * sizeof(int32_t));

   TR::CFGNode *start = cfg->getStart();
   TR::CFGNode *end   = cfg->getEnd();
   _blockInfo[start->getNumber()] = 0;
   _blockInfo[end  ->getNumber()] = 0;

   // Walk reverse post-order
   //
   TR_ScratchList<TR::CFGNode> stack;
   stack.add(start);
   while (!stack.isEmpty() && !_foundIllegalStructure)
      {
      TR::CFGNode *node = stack.popHead();

      if (_seenNodes->isSet(node->getNumber()))
         continue;

      if (node != start)
         {
         bool notDone = false;
         TR_PredecessorIterator pit(node);
         for (TR::CFGEdge *edge = pit.getFirst(); edge && !notDone; edge = pit.getNext())
            {
            TR::CFGNode *pred = edge->getFrom();
            if (!_seenNodes->isSet(pred->getNumber()))
                notDone = true;
            }

         if (notDone)
            continue;
         }

      _seenNodes->set(node->getNumber());
      processBlock(toBlock(node));

      if (node != end)
         {
         TR_SuccessorIterator sit(node);
         for (TR::CFGEdge *edge = sit.getFirst(); edge; edge = sit.getNext())
            {
            TR::CFGNode *succ = edge->getTo();
            stack.add(succ);
            }
         }
      }

   return _foundIllegalStructure;
   }

void TR_MonitorStructureChecker::processBlock(TR::Block *block)
   {
   TR::TreeTop *exitTT = block->getExit();

   int32_t myInfo = _blockInfo[block->getNumber()];
   TR_ASSERT(myInfo != -1, "cfg walk failure"); // the cfg is a connected graph

   for (TR::TreeTop *tt = block->getEntry();
        tt != exitTT && !_foundIllegalStructure;
        tt = tt->getNextTreeTop())
      {
      TR::Node *node = tt->getNode();

      uint32_t exceptions = node->exceptionsRaised();
      if (exceptions)
         {
         for (auto edge = block->getExceptionSuccessors().begin(); edge != block->getExceptionSuccessors().end(); ++edge)
            {
            TR::Block *succ = toBlock((*edge)->getTo());
            if (succ->canCatchExceptions(exceptions))
               propagateInfoTo(succ, myInfo);
            }
         }

      if (node->getOpCodeValue() == TR::treetop ||
          node->getOpCodeValue() == TR::NULLCHK)
         node = node->getFirstChild();

      if (node->getOpCodeValue() == TR::monent)
         myInfo++;

      if (node->getOpCodeValue() == TR::monexit)
         myInfo--;
      }

   TR_SuccessorIterator sit(block);
   for (TR::CFGEdge *edge = sit.getFirst(); edge; edge = sit.getNext())
      {
      TR::CFGNode *succ = edge->getTo();
      propagateInfoTo(toBlock(succ), myInfo);
      }
   }

void TR_MonitorStructureChecker::propagateInfoTo(TR::Block *block, int32_t inInfo)
   {
   if (inInfo < 0)
      _foundIllegalStructure = true;
   else
      {
      int32_t thisInfo = _blockInfo[block->getNumber()];
      if (thisInfo == -1)
         _blockInfo[block->getNumber()] = inInfo;
      else
         if (inInfo != thisInfo)
            _foundIllegalStructure = true;
      }
   }
#endif

static TR_DependentAllocations *getDependentAllocationsFor(Candidate *c, List<TR_DependentAllocations> *dependentAllocations)
   {
   ListIterator<TR_DependentAllocations> dependentIt(dependentAllocations);
   TR_DependentAllocations *info;
   for (info = dependentIt.getFirst(); info; info=dependentIt.getNext())
      {
      if (info->getAllocation() == c)
         return info;
      }
   return NULL;
   }



static Candidate *getCandidate(TR_LinkHead<Candidate> *candidates, FlushCandidate *flushCandidate)
   {
   Candidate *candidate = flushCandidate->getCandidate();
   if (candidate || flushCandidate->getIsKnownToLackCandidate())
      {
      return candidate;
      }

   for (candidate = candidates->getFirst(); candidate; candidate = candidate->getNext())
      {
      if (flushCandidate->getAllocation() == candidate->_node)
         {
         flushCandidate->setCandidate(candidate);
         break;
         }
      }

   if (!candidate)
      {
      flushCandidate->setIsKnownToLackCandidate(true);
      }

   return candidate;
   }


TR_DataFlowAnalysis::Kind TR_FlowSensitiveEscapeAnalysis::getKind()
   {
   return FlowSensitiveEscapeAnalysis;
   }

TR_FlowSensitiveEscapeAnalysis *TR_FlowSensitiveEscapeAnalysis::asFlowSensitiveEscapeAnalysis()
   {
   return this;
   }

bool TR_FlowSensitiveEscapeAnalysis::supportsGenAndKillSets()
   {
   return false;
   }

int32_t TR_FlowSensitiveEscapeAnalysis::getNumberOfBits()
   {
   return _numAllocations;
   }


bool TR_FlowSensitiveEscapeAnalysis::getCFGBackEdgesAndLoopEntryBlocks(TR_Structure *structure)
   {
   if (!structure->asBlock())
      {
      TR_RegionStructure *region = structure->asRegion();
      bool isLoop = region->isNaturalLoop();

      //if (!isLoop &&
      //    !region->isAcyclic())
      //   return true;

      if (isLoop)
         {
         collectCFGBackEdges(region->getEntry());
         _loopEntryBlocks->set(region->getEntry()->getNumber());
         if (trace())
            traceMsg(comp(), "Block numbered %d is loop entry\n", region->getEntry()->getNumber());
         }

      TR_StructureSubGraphNode *subNode;
      TR_Structure             *subStruct = NULL;
      TR_RegionStructure::Cursor si(*region);
      for (subNode = si.getCurrent(); subNode != NULL; subNode = si.getNext())
         {
         subStruct = subNode->getStructure();
         if (getCFGBackEdgesAndLoopEntryBlocks(subStruct))
            return true;
         }
      }
   else
      {
      if (structure->asBlock()->getBlock()->isCatchBlock())
         _catchBlocks->set(structure->getNumber());
      }

   return false;
   }



void TR_FlowSensitiveEscapeAnalysis::collectCFGBackEdges(TR_StructureSubGraphNode *loopEntry)
   {
   for (auto edge = loopEntry->getPredecessors().begin(); edge != loopEntry->getPredecessors().end(); ++edge)
      {
      TR_Structure *pred = toStructureSubGraphNode((*edge)->getFrom())->getStructure();
      pred->collectCFGEdgesTo(loopEntry->getNumber(), &_cfgBackEdges);
      }
   }


TR_FlowSensitiveEscapeAnalysis::TR_FlowSensitiveEscapeAnalysis(TR::Compilation *comp, TR::Optimizer *optimizer, TR_Structure *rootStructure, TR_EscapeAnalysis *escapeAnalysis)
   : TR_IntersectionBitVectorAnalysis(comp, comp->getFlowGraph(), optimizer, escapeAnalysis->trace()),
     _cfgBackEdges(comp->trMemory()),
     _flushEdges(comp->trMemory()),
     _splitBlocks(comp->trMemory())
   {
   if (trace())
      traceMsg(comp, "Starting FlowSensitiveEscapeAnalysis analysis\n");

   if (comp->getVisitCount() > 8000)
      comp->resetVisitCounts(1);

   // Find the number of allocations and assign an index to each
   //
   _escapeAnalysis = escapeAnalysis;
   _candidates = &(escapeAnalysis->_candidates);
   _numAllocations = 0;
   _newlyAllocatedObjectWasLocked = false;
   _cfgBackEdges.deleteAll();
   _flushEdges.deleteAll();
   _splitBlocks.deleteAll();

   _flushCandidates = new (trStackMemory()) TR_LinkHead<FlushCandidate>;
   _flushCandidates->setFirst(NULL);

   Candidate *candidate, *next;
   for (candidate = _candidates->getFirst(); candidate; candidate = next)
      {
      next = candidate->getNext();
      if (trace())
         traceMsg(comp, "Allocation node %p is represented by bit position %d\n", candidate->_node, _numAllocations);
      candidate->_index = _numAllocations++;
      }

   if (trace())
      traceMsg(comp, "_numAllocations = %d\n", _numAllocations);

   if (_numAllocations == 0)
      return; // Nothing to do if there are no allocations

   // Allocate the block info before setting the stack mark - it will be used by
   // the caller
   //
   initializeBlockInfo();

   // After this point all stack allocation will die when the function returns
   TR::StackMemoryRegion stackMemoryRegion(*trMemory());

   if (!performAnalysis(rootStructure, false))
      {
      return;
      }

   int32_t i;
   if (trace())
      {
      for (i = 1; i < _numberOfNodes; ++i)
         {
         if (_blockAnalysisInfo[i])
            {
            traceMsg(comp, "\nSolution for block_%d: ",i);
            _blockAnalysisInfo[i]->print(comp);
            }
         }
      traceMsg(comp, "\nEnding FlowSensitiveEscapeAnalysis analysis\n");
      }

   int32_t blockNum = -1;
   TR::TreeTop *treeTop;
   TR_BitVector *blockInfo = NULL;
   for (treeTop = comp->getStartTree(); treeTop; treeTop = treeTop->getNextTreeTop())
      {
      TR::Node *node = treeTop->getNode();
      if (node->getOpCodeValue() == TR::BBStart)
         {
         blockNum = node->getBlock()->getNumber();
         blockInfo = _blockAnalysisInfo[blockNum];

         //if (_blocksWithFlushes->get(blockNum) &&
         //    blockInfo &&
         //    !blockInfo->isEmpty())
         //   {
         //   printf("%d allocation(s) reached allocation in block_%d in method %s\n", blockInfo->elementCount(), blockNum, comp->signature();
         //   blockInfo->print(comp);
         //   fflush(stdout);
         //   }

         continue;
         }

      if (node->getOpCode().isNullCheck() ||
          node->getOpCode().isResolveCheck() ||
          (node->getOpCodeValue() == TR::treetop))
         node = node->getFirstChild();

      if ((node->getOpCodeValue() == TR::monent) || (node->getOpCodeValue() == TR::monexit))
         {
         Candidate *candidate;
         for (candidate = _candidates->getFirst(); candidate; candidate = candidate->getNext())
            {
            if (escapeAnalysis->_valueNumberInfo->getValueNumber(candidate->_node) == escapeAnalysis->_valueNumberInfo->getValueNumber(node->getFirstChild()))
               {
               if (blockInfo &&
                   blockInfo->get(candidate->_index) &&
                   performTransformation(comp, "%sMark monitor node [%p] as a local object monitor (flow sensitive escape analysis)\n",OPT_DETAILS, node))
                  {
                  //if (!node->isSyncMethodMonitor())
                     {
                     node->setLocalObjectMonitor(true);
                     optimizer->setRequestOptimization(OMR::redundantMonitorElimination);
                     //printf("Eliminating monitor in %s\n", comp->signature());
                     }
                  //else
                  //   {
                  //printf("Removing monitor from %s\n", comp->signature());
                  //   if (treeTop->getNode() == node)
                  //      TR::Node::recreate(node, TR::treetop);
                  //   else
                  //      TR::Node::recreate(node, TR::PassThrough);
                  //   }
                  }
               break;
               }
            }
         }
      }

   if (_flushCandidates->isEmpty())
      {
      return;
      }

   if (trace())
      traceMsg(comp, "\nStarting local flush elimination \n");

   TR_LocalFlushElimination localFlushElimination(_escapeAnalysis, _numAllocations);
   localFlushElimination.perform();

   if (trace())
      traceMsg(comp, "\nStarting global flush elimination \n");

   if (comp->getFlowGraph()->getStructure()->markStructuresWithImproperRegions())
      {
      return;
      }

   int32_t numBlocks = comp->getFlowGraph()->getNextNodeNumber();
   _successorInfo = (TR_BitVector **) trMemory()->allocateStackMemory(numBlocks* sizeof(TR_BitVector *));
   memset(_successorInfo, 0, numBlocks * sizeof(TR_BitVector *));
   _predecessorInfo = (TR_BitVector **) trMemory()->allocateStackMemory(numBlocks* sizeof(TR_BitVector *));
   memset(_predecessorInfo, 0, numBlocks * sizeof(TR_BitVector *));
   for (TR::CFGNode *node = comp->getFlowGraph()->getFirstNode(); node; node = node->getNext())
      {
      _successorInfo[node->getNumber()] = new (trStackMemory()) TR_BitVector(numBlocks, trMemory(), stackAlloc, notGrowable);
      _predecessorInfo[node->getNumber()] = new (trStackMemory()) TR_BitVector(numBlocks, trMemory(), stackAlloc, notGrowable);
      }

   TR_BitVector *visitedNodes = new (trStackMemory()) TR_BitVector(numBlocks, trMemory(), stackAlloc, notGrowable);
   _loopEntryBlocks = new (trStackMemory()) TR_BitVector(numBlocks, trMemory(), stackAlloc, notGrowable);
   _catchBlocks = new (trStackMemory()) TR_BitVector(numBlocks, trMemory(), stackAlloc, notGrowable);
   getCFGBackEdgesAndLoopEntryBlocks(comp->getFlowGraph()->getStructure());
   TR::MonitorElimination::collectPredsAndSuccs(comp->getFlowGraph()->getStart(), visitedNodes, _predecessorInfo, _successorInfo, &_cfgBackEdges, _loopEntryBlocks, comp);

   _scratch2 = new (trStackMemory()) TR_BitVector(numBlocks, trMemory(), stackAlloc, notGrowable);

   _scratch = visitedNodes;
   _scratch->empty();
   //_scratch2 = _loopEntryBlocks;
   *_scratch2 = *_loopEntryBlocks;
   *_scratch2 |= *_catchBlocks;
   //_scratch2->empty();

   TR_BitVector *movedToBlocks = new (trStackMemory()) TR_BitVector(numBlocks, trMemory(), stackAlloc, notGrowable);

   FlushCandidate *flushCandidate;
   for (flushCandidate = _flushCandidates->getFirst(); flushCandidate; flushCandidate = flushCandidate->getNext())
      {
      // If this flushCanidate has been associated with more then one allocation
      // then we should no longer consider it as a canidate for being disabled
      if (flushCandidate->getFlush()->getNode()->getAllocation()==NULL)
         continue;
      candidate = getCandidate(_candidates, flushCandidate);

      if (!candidate)
         continue;


      //TR::Block *block = candidate->_block;
      //int32_t blockNum = block->getNumber();
      int32_t blockNum = flushCandidate->getBlockNum();

      if (trace())
         traceMsg(comp, "\nConsidering Flush for allocation %p (index %d) in block_%d\n", candidate->_node, candidate->_index, blockNum);

      TR_BitVector *successors = _successorInfo[blockNum];

       if (trace())
         {
         traceMsg(comp, "Successors : \n");
         successors->print(comp);
         traceMsg(comp, "\n");
         }

      TR_BitVectorIterator succIt(*successors);
      while (succIt.hasMoreElements())
         {
         int32_t nextSucc = succIt.getNextElement();
         TR_BitVector *succInfo = _blockAnalysisInfo[nextSucc];

         *_scratch2 = *_loopEntryBlocks;
         *_scratch2 |= *_catchBlocks;

          if (trace())
             traceMsg(comp, "Successor %d being examined\n", nextSucc);

         if ((_blocksWithFlushes->get(nextSucc) ||
              _blocksWithSyncs->get(nextSucc)) &&
              succInfo &&
              succInfo->get(candidate->_index))
            {
            if (trace())
               traceMsg(comp, "Current allocation %d reaches successor %d\n", candidate->_index, nextSucc);

            TR_BitVector *preds = _predecessorInfo[nextSucc];

            if (trace())
               {
               traceMsg(comp, "Predecessors of next succ %d : \n", nextSucc);
               preds->print(comp);
               traceMsg(comp, "\n");
               }

            *_scratch = *preds;
            *_scratch &= *successors;

            if (_scratch2->get(nextSucc))
               continue;

            *_scratch2 &= *_scratch;
            if (!_scratch2->isEmpty())
               continue;

            _scratch->set(blockNum);

            bool postDominated = true;
            TR::CFG *cfg = comp->getFlowGraph();
            TR::CFGNode *nextNode;
            for (nextNode = cfg->getFirstNode(); nextNode; nextNode = nextNode->getNext())
              {
              if (_scratch->get(nextNode->getNumber()))
                 {
                 for (auto succ = nextNode->getSuccessors().begin(); succ != nextNode->getSuccessors().end(); ++succ)
                    {
                    if (trace())
                       traceMsg(comp, "Checking succ edge from %d to %d\n", nextNode->getNumber(), (*succ)->getTo()->getNumber());

                    if (!_scratch->get((*succ)->getTo()->getNumber()) &&
                        ((*succ)->getTo()->getNumber() != nextSucc))
                       {
                       postDominated = false;
                       _flushEdges.add(new (trStackMemory()) TR_CFGEdgeAllocationPair(*succ, candidate));
                       if (trace())
                          traceMsg(comp, "Adding flush edge from %d to %d\n", nextNode->getNumber(), (*succ)->getTo()->getNumber());
                       }
                    }
                 }
              }

            if (trace())
               {
               traceMsg(comp, "Scratch : \n");
               _scratch->print(comp);
               traceMsg(comp, "\n");
               }

            //if (postDominated)
               {
               if (trace())
                  traceMsg(comp, "Current allocation %d is post dominated by allocation in successor %d\n", candidate->_index, nextSucc);

               Candidate *succCandidate = NULL;
               FlushCandidate *succFlushCandidate = NULL;
               if (!_blocksWithSyncs->get(nextSucc))
                  {
                  for (succFlushCandidate = _flushCandidates->getFirst(); succFlushCandidate; succFlushCandidate = succFlushCandidate->getNext())
                    //for (succCandidate = _candidates->getFirst(); succCandidate; succCandidate = succCandidate->getNext())
                     {
                     succCandidate = getCandidate(_candidates, succFlushCandidate);
                     if (!succCandidate)
                        continue;

                     //TR::Block *succBlock = succCandidate->_block;
                     int32_t succBlockNum = succFlushCandidate->getBlockNum();

                     //if (trace())
                     //   traceMsg(comp, "succCandidate %p succCandidate num %d succCandidate Flush reqd %d succBlockNum %d\n", succCandidate, succCandidate->_index, succCandidate->_flushRequired, succBlockNum);

                     if ((succBlockNum == nextSucc) &&
                         succCandidate->_flushRequired)
                        {
                        bool nextAllocCanReach = true;

                        ListIterator<Candidate> candIt(&candidate->_flushMovedFrom);
                        for (Candidate *dependentCandidate = candIt.getFirst(); dependentCandidate; dependentCandidate = candIt.getNext())
                           {
                           if (!succInfo->get(dependentCandidate->_index))
                              {
                              nextAllocCanReach = false;
                              break;
                              }
                           }

                        //if (trace())
                        //    traceMsg(comp, "succ candidate %p nextAllocCanReach %d\n", succCandidate, nextAllocCanReach);

                        if (nextAllocCanReach)
                           {
                           if (succCandidate != candidate)
                              {
                              succCandidate->_flushMovedFrom.add(candidate);
                              ListIterator<Candidate> candIt(&candidate->_flushMovedFrom);
                              for (Candidate *dependentCandidate = candIt.getFirst(); dependentCandidate; dependentCandidate = candIt.getNext())
                                 succCandidate->_flushMovedFrom.add(candidate);
                              }
                           break;
                           }
                        }
                     }
                  }

               //if (trace())
               //   traceMsg(comp, "succCandidate %p _blocksWithSyncs bit %d\n", succCandidate, _blocksWithSyncs->get(nextSucc));
               TR::TreeTop *tt = _syncNodeTTForBlock[nextSucc];
               // If we have a sync node where the flush is not already optimally placed or we have a successor flush candidate
               if ((_blocksWithSyncs->get(nextSucc) && flushCandidate->getFlush()->getNode() != tt->getPrevTreeTop()->getNode()) ||
                   succCandidate)
                  {
                  movedToBlocks->set(nextSucc);
                  candidate->_flushRequired = false;
                  TR::TreeTop *flushTree = flushCandidate->getFlush();
                  TR::TreeTop *prevTree = flushTree->getPrevTreeTop();
                  TR::TreeTop *nextTree = flushTree->getNextTreeTop();
                  if ((prevTree->getNextTreeTop() == flushTree) &&
                                  (nextTree->getPrevTreeTop() == flushTree))
                     {
                     if (flushTree->getNode()->getOpCodeValue() == TR::allocationFence)
                        {
                        TR_ASSERT_FATAL(flushTree->getNode()->getAllocation()!=NULL || flushTree->getNode()->canOmitSync()==true, "EA: Attempt to omit sync on a fence (%p) with allocation already set to ALL.\n", flushTree->getNode());
                        flushTree->getNode()->setOmitSync(true);
                        if (trace())
                           traceMsg(comp,"Setting AF node %p for allocation %p to omitsync\n", flushTree->getNode(), flushTree->getNode()->getAllocation() );
                        flushTree->getNode()->setAllocation(NULL);
                        }
                     //prevTree->join(nextTree);
                     }

                  if (!succCandidate)
                     {
                     TR::Node *afNode = tt->getPrevTreeTop()->getNode();
                     if (afNode->getOpCodeValue() == TR::allocationFence)
                        {
                        if (afNode->canOmitSync()==true)
                           {
                           afNode->setAllocation(candidate->_node);
                           afNode->setOmitSync(false);
                           if (trace())
                              traceMsg(comp, "Restoring AF node %p for allocation %p above node %p.\n", afNode, candidate->_node, tt->getNode());
                           }
                        else
                           {
                           afNode->setAllocation(NULL); // Existing AllocationFence is now needed by more then one allocation
                           if (trace())
                              traceMsg(comp, "Setting AF node %p allocation to ALL above %p.\n", afNode, tt->getNode() );
                           }
                        }
                     else
                        {
                        // Insert an AllocationFence above the monExit/volatile-access. CodeGen can optimize the fence & monExit/volatile-access sequence
                        // so that only one flush instruction is executed. With lock-reservation or lock-reentry it's possible for a monExit to skip the
                        // flush so this AllocationFence will ensure correct behaviour. In addition, if the monExit/volatile-access happens to be
                        // moved/removed later in the compile, this AllocationFence will ensure a flush instruction is generated.
                        TR::Node *afNode = TR::Node::createAllocationFence(candidate->_node, candidate->_node);
                        tt->insertBefore(TR::TreeTop::create(comp, afNode, NULL, NULL));
                        if (trace())
                           traceMsg(comp,   "Inserted AF node %p for candidate %p above %p (%s).\n", afNode, candidate->_node, tt->getNode(), tt->getNode()->getOpCode().getName() );
                        //fprintf( stderr, "Inserted AF node %p above %p (%s).\n", afNode, tt->getNode(), tt->getNode()->getOpCode().getName() );
                        }
                     }
                  //if (trace())
                  //   {
                  //   traceMsg(comp, "0reaching candidate %p index %d does not need Flush\n", candidate, candidate->_index);
                  //   }

                  if (trace())
                     {
                     if (succCandidate)
                        {
                        traceMsg(comp, "Flush for current allocation %d is post dominated by (and moved to) Flush for allocation %d\n", candidate->_index, succCandidate->_index);
                        //printf("Moved flush for allocation %p in block_%d to allocation %p in succ block_%d in method %s\n", candidate->_node, blockNum, succCandidate->_node, nextSucc, comp->signature());
                        }
                     else
                        {
                        traceMsg(comp, "Flush for current allocation %d is post dominated by (and moved to) real sync for in succ %d\n", candidate->_index, nextSucc);
                        //printf("Moved flush for allocation %p in block_%d to real sync in succ %d in method %s\n", candidate->_node, blockNum, nextSucc, comp->signature());
                        }
                     fflush(stdout);
                     }
                  //break;
                  }
               }
            }
         }

      ListElement<TR_CFGEdgeAllocationPair> *listElem;
      ListElement<TR_CFGEdgeAllocationPair> *nextListElem = NULL, *prevListElem = NULL;
      TR_CFGEdgeAllocationPair *pair = NULL;
      for (listElem = _flushEdges.getListHead(); listElem != NULL;)
         {
         nextListElem = listElem->getNextElement();
         TR_CFGEdgeAllocationPair *pair = listElem->getData();
         if (trace())
            {
            traceMsg(comp, "Processing flush edge from %d to %d\n", pair->getEdge()->getFrom()->getNumber(), pair->getEdge()->getTo()->getNumber());
            traceMsg(comp, "Processing flush alloc %p vs candidate %p\n", pair->getAllocation(), candidate);
            }

         if (pair->getAllocation() == candidate)
            {
            bool edgeSplitRequired = true;
            int32_t toNum = pair->getEdge()->getTo()->getNumber();
            if (movedToBlocks->get(toNum))
               edgeSplitRequired = false;

            if (!edgeSplitRequired)
               {
               if (prevListElem)
                  prevListElem->setNextElement(nextListElem);
               else
                  _flushEdges.setListHead(nextListElem);
               listElem = nextListElem;
               continue;
               }
            }

         prevListElem = listElem;
         listElem = nextListElem;
         }
      }


   ListIterator<TR_CFGEdgeAllocationPair> pairIt(&_flushEdges);
   for (TR_CFGEdgeAllocationPair *pair = pairIt.getFirst(); pair; pair = pairIt.getNext())
      {
      TR::CFGNode *to = pair->getEdge()->getTo();
      TR::Block *splitBlock = NULL;
      if (to == comp->getFlowGraph()->getEnd())
         {
         splitBlock = toBlock(pair->getEdge()->getFrom());
         }
      else if ((to->getPredecessors().size() == 1))
         {
         splitBlock = toBlock(to);
         if (trace())
            {
            traceMsg(comp, "For edge %d->%d adding Flush in block_%d for candidate %p index %d\n", pair->getEdge()->getFrom()->getNumber(), pair->getEdge()->getTo()->getNumber(), splitBlock->getNumber(), pair->getAllocation(), pair->getAllocation()->_index);
            //printf("For edge %d->%d adding Flush in block_%d for candidate %p index %d\n", pair->getEdge()->getFrom()->getNumber(), pair->getEdge()->getTo()->getNumber(), splitBlock->getNumber(), pair->getAllocation(), pair->getAllocation()->_index);
            }
         }
      else
         {
         splitBlock = findOrSplitEdge(toBlock(pair->getEdge()->getFrom()), toBlock(to));
         if (trace())
            {
            traceMsg(comp, "Splitting edge %d->%d with block_%d for candidate %p index %d\n", pair->getEdge()->getFrom()->getNumber(), pair->getEdge()->getTo()->getNumber(), splitBlock->getNumber(), pair->getAllocation(), pair->getAllocation()->_index);
            //printf("Splitting edge %d->%d with block_%d for candidate %p index %d\n", pair->getEdge()->getFrom()->getNumber(), pair->getEdge()->getTo()->getNumber(), splitBlock->getNumber(), pair->getAllocation(), pair->getAllocation()->_index);
            }
         }

      TR::Node *firstNode = splitBlock->getFirstRealTreeTop()->getNode();
      if (firstNode->getOpCodeValue() == TR::allocationFence)
         firstNode->setAllocation(NULL);
      else
         splitBlock->prepend(TR::TreeTop::create(comp, TR::Node::createAllocationFence(pair->getAllocation()->_node, pair->getAllocation()->_node), NULL, NULL));
      }

   for (flushCandidate = _flushCandidates->getFirst(); flushCandidate; flushCandidate = flushCandidate->getNext())
      {
      candidate = getCandidate(_candidates, flushCandidate);

      if (!candidate)
         continue;

      if (!candidate->_flushMovedFrom.isEmpty())
         {
         flushCandidate->getFlush()->getNode()->setAllocation(NULL);
         }
      }
   }

bool TR_FlowSensitiveEscapeAnalysis::postInitializationProcessing()
   {
   _blocksWithSyncs = new (trStackMemory()) TR_BitVector(_numberOfNodes, trMemory(), stackAlloc);
   _syncNodeTTForBlock   =  new (trStackMemory()) TR::TreeTop*[_numberOfNodes];
   memset(_syncNodeTTForBlock,   0, _numberOfNodes * sizeof(TR::TreeTop*));
   int32_t blockNum = -1;
   TR::TreeTop *treeTop = NULL;
   for (treeTop = comp()->getStartTree(); treeTop; treeTop = treeTop->getNextTreeTop())
      {
      TR::Node *node = treeTop->getNode();
      if (node->getOpCodeValue() == TR::BBStart)
         {
         blockNum = node->getBlock()->getNumber();
         continue;
         }

      if ((node->getOpCodeValue() == TR::allocationFence) &&
          node->getAllocation())
         {
         FlushCandidate *candidate = new (trStackMemory()) FlushCandidate(treeTop, node->getAllocation(), blockNum);
         _flushCandidates->add(candidate);
         }

      if (node->getOpCode().isNullCheck() ||
          node->getOpCode().isResolveCheck() ||
          (node->getOpCodeValue() == TR::treetop))
         node = node->getFirstChild();

      if (node->getOpCodeValue() == TR::monent)
         {
         Candidate *candidate;
         for (candidate = _candidates->getFirst(); candidate; candidate = candidate->getNext())
            {
            if (_escapeAnalysis->_valueNumberInfo->getValueNumber(node->getFirstChild()) == _escapeAnalysis->_valueNumberInfo->getValueNumber(candidate->_node))
               _newlyAllocatedObjectWasLocked = true;
            }
         }
      else if (node->getOpCodeValue() == TR::monexit)
         {
         bool syncPresent = true;
         Candidate *candidate;
         for (candidate = _candidates->getFirst(); candidate; candidate = candidate->getNext())
            {
            if (_escapeAnalysis->_valueNumberInfo->getValueNumber(node->getFirstChild()) == _escapeAnalysis->_valueNumberInfo->getValueNumber(candidate->_node))
               {
               syncPresent = false;
               break;
               }
            }

         if (syncPresent)
            {
            _blocksWithSyncs->set(blockNum);
            // Keep track of this sync node treetop if we don't already have one for this block
            if (!_syncNodeTTForBlock[blockNum])
               _syncNodeTTForBlock[blockNum] = treeTop;
            }
         }
      // Due to lock-reservation and lock reentry it's not guaranteed that a synchronized method will issue a memory flush
      //else if (node->getOpCode().isCall() && !node->hasUnresolvedSymbolReference() &&
      //         node->getSymbolReference()->getSymbol()->castToMethodSymbol()->isSynchronised())
      //   {
      //   _blocksWithSyncs->set(blockNum);
      //   _syncNodeTTForBlock[blockNum] = treeTop;
      //   }
      }

   int32_t i;

   if (!_newlyAllocatedObjectWasLocked &&
       _flushCandidates->isEmpty())
      {
      return false;
      }

   _blocksWithFlushes = new (trStackMemory()) TR_BitVector(_numberOfNodes, trMemory(), stackAlloc);
   FlushCandidate *flushCandidate;
   for (flushCandidate = _flushCandidates->getFirst(); flushCandidate; flushCandidate = flushCandidate->getNext())
      _blocksWithFlushes->set(flushCandidate->getBlockNum());

   //_blocksThatNeedFlush = new (trStackMemory()) TR_BitVector(_numberOfNodes, trMemory(), stackAlloc, growable);
   return true;
   }


TR::Block *TR_FlowSensitiveEscapeAnalysis::findOrSplitEdge(TR::Block *from, TR::Block *to)
   {
   TR::Block *splitBlock = NULL;
   if (!from->hasSuccessor(to))
      {
      for (auto edge2 = to->getPredecessors().begin(); edge2 != to->getPredecessors().end(); ++edge2)
         {
         if (_splitBlocks.find((*edge2)->getFrom()) &&
             from->hasSuccessor((*edge2)->getFrom()))
            {
            splitBlock = toBlock((*edge2)->getFrom());
            break;
            }
         }
      }
   else
      {
      splitBlock = from->splitEdge(from, to, comp());
      _splitBlocks.add(splitBlock);
      }

   return splitBlock;
   }




void TR_FlowSensitiveEscapeAnalysis::analyzeTreeTopsInBlockStructure(TR_BlockStructure *blockStructure)
   {
   TR::Block *block = blockStructure->getBlock();
   if ((block == comp()->getFlowGraph()->getStart()) ||
       (block == comp()->getFlowGraph()->getEnd()))
      return;

   int32_t blockNum = block->getNumber();
   bool seenException = false;

   comp()->incVisitCount(); //@TODO: slightly untrivial as it requires either a change to API (i.e. analyzeNode)
                            //or an extra field needs to be declared in TR_FlowSensitiveEscapeAnalysis
                            //so let's leave this use as is for the next iteration
   TR::TreeTop *lastTree = block->getExit()->getNextTreeTop();
   for (TR::TreeTop *treeTop = block->getEntry(); treeTop != lastTree; treeTop = treeTop->getNextTreeTop())
      {
      TR::Node *node = treeTop->getNode();

      if (node->getOpCodeValue() == TR::BBStart)
         continue;

#if DEBUG
      if (node->getOpCodeValue() == TR::BBEnd && trace())
         {
         traceMsg(comp(), "\n  Block %d:\n", blockNum);
         traceMsg(comp(), "     Normal set ");
         if (_regularInfo)
            _regularInfo->print(comp());
         else
            traceMsg(comp(), "{}");
         traceMsg(comp(), "\n     Exception set ");
         if (_exceptionInfo)
            _exceptionInfo->print(comp());
         else
            traceMsg(comp(), "{}");
         }
#endif

      analyzeNode(node, treeTop, seenException, blockNum, NULL);

      if (!seenException && treeHasChecks(treeTop))
         seenException = true;
      }
   copyFromInto(_regularInfo, _blockAnalysisInfo[blockStructure->getNumber()]);
   }


void TR_FlowSensitiveEscapeAnalysis::analyzeNode(TR::Node *node, TR::TreeTop *treeTop, bool seenException, int32_t blockNum, TR::Node *parent)
   {
   // Update gen and kill info for nodes in this subtree
   //
   int32_t i;

   if (node->getVisitCount() == comp()->getVisitCount())
      return;
   node->setVisitCount(comp()->getVisitCount());

   // Process the children first
   //
   for (i = node->getNumChildren()-1; i >= 0; --i)
      {
      analyzeNode(node->getChild(i), treeTop, seenException, blockNum, node);
      }


   TR::ILOpCode &opCode = node->getOpCode();
   if (opCode.hasSymbolReference())
      {
      TR::SymbolReference *symReference = node->getSymbolReference();
      if (symReference->getSymbol()->isVolatile())
         {
         _blocksWithSyncs->set(blockNum);
         // Keep track of this volatile load/store node tt, prefer volatile load/store over monexits since monexits can skip sync in some cases
         _syncNodeTTForBlock[blockNum] = treeTop;
         }
      }

   //traceMsg(comp(), "Node %p is being examined\n", node);

   TR_EscapeAnalysis *escapeAnalysis = _escapeAnalysis;
   if (!node->getOpCode().isCall())
      {
      int32_t     valueNumber = 0;
      Candidate  *candidate   = NULL;
      TR::Node   *child       = NULL;
      TR_DependentAllocations *dependencies = NULL;

      if ((node->getOpCodeValue() == TR::areturn) ||
          (node->getOpCodeValue() == TR::athrow))
         child = node->getFirstChild();
      else if (node->getOpCode().isStoreIndirect())
         {
         child = node->getSecondChild();

         TR::Node *base = node->getFirstChild();
         int32_t baseValueNumber = escapeAnalysis->_valueNumberInfo->getValueNumber(base);
         Candidate *candidate;
         for (candidate = _candidates->getFirst(); candidate; candidate = candidate->getNext())
            {
            if (escapeAnalysis->_valueNumberInfo->getValueNumber(candidate->_node) == baseValueNumber)
               {
               if (_regularInfo->get(candidate->_index))
                  {
                    //child = NULL;
                  dependencies = getDependentAllocationsFor(candidate, &(_escapeAnalysis->_dependentAllocations));
                  if (!dependencies)
                     {
                     dependencies = new (trStackMemory()) TR_DependentAllocations(candidate, 0, trMemory());
                     _escapeAnalysis->_dependentAllocations.add(dependencies);
                     }
                  }
               break;
               }
            }
         }
      else if (node->getOpCode().isStore() &&
               node->getSymbolReference()->getSymbol()->isStatic())
         child = node->getFirstChild();

      if (child)
         {
         // If we are in a called method, returning a candidate to the caller
         // escapes, since we don't track what happens to the returned value.
         //
         valueNumber = escapeAnalysis->_valueNumberInfo->getValueNumber(child);
         }

      for (candidate = _candidates->getFirst(); candidate; candidate = candidate->getNext())
         {
         if (child &&
             escapeAnalysis->usesValueNumber(candidate, valueNumber))
            {
            if (!dependencies)
               {
               _regularInfo->reset(candidate->_index);
                if (seenException)
                  _exceptionInfo->reset(candidate->_index);

               TR_DependentAllocations *deps = getDependentAllocationsFor(candidate, &(escapeAnalysis->_dependentAllocations));
               if (deps)
                  {
                  ListIterator<Candidate> candIt(deps->getDependentAllocations());
                  for (Candidate *dependentCandidate = candIt.getFirst(); dependentCandidate; dependentCandidate = candIt.getNext())
                     {
                     _regularInfo->reset(dependentCandidate->_index);
                     if (seenException)
                        _exceptionInfo->reset(dependentCandidate->_index);
                     }
                  }
               }
            else
               dependencies->addDependentAllocation(candidate);
            }

         if (node == candidate->_node)
            {
            _regularInfo->set(candidate->_index);
            if (!seenException)
               _exceptionInfo->set(candidate->_index);
            }
         }
      }
   else
      {
      int32_t firstArgIndex = node->getFirstArgumentIndex();
      for (int32_t arg = firstArgIndex; arg < node->getNumChildren(); arg++)
         {
         TR::Node *child = node->getChild(arg);
         int32_t valueNumber = escapeAnalysis->_valueNumberInfo->getValueNumber(child);
         Candidate *candidate;
         for (candidate = _candidates->getFirst(); candidate; candidate = candidate->getNext())
            {
            if (escapeAnalysis->usesValueNumber(candidate, valueNumber))
               {
               _regularInfo->reset(candidate->_index);
               if (seenException)
                  _exceptionInfo->reset(candidate->_index);

               TR_DependentAllocations *deps = getDependentAllocationsFor(candidate, &(escapeAnalysis->_dependentAllocations));
               if (deps)
                  {
                  ListIterator<Candidate> candIt(deps->getDependentAllocations());
                  for (Candidate *dependentCandidate = candIt.getFirst(); dependentCandidate; dependentCandidate = candIt.getNext())
                     {
                     _regularInfo->reset(dependentCandidate->_index);
                     if (seenException)
                        _exceptionInfo->reset(dependentCandidate->_index);
                     }
                  }
               }
            }
         }
      }
   }



TR_LocalFlushElimination::TR_LocalFlushElimination(TR_EscapeAnalysis *escapeAnalysis, int32_t numAllocations)
   : _dependentAllocations(escapeAnalysis->trMemory())
   {
   _escapeAnalysis = escapeAnalysis;
   _numAllocations = numAllocations;
   }

int32_t TR_LocalFlushElimination::perform()
   {
   if (_escapeAnalysis)
      _candidates = &(_escapeAnalysis->_candidates);
   else
      {
      _candidates = new (trStackMemory()) TR_LinkHead<Candidate>;
      _numAllocations = -1;
      }

   _flushCandidates = new (trStackMemory()) TR_LinkHead<FlushCandidate>;
   _flushCandidates->setFirst(NULL);

   TR::NodeChecklist visited(comp());
   TR::TreeTop *treeTop;
   TR::Block *block = NULL;
   _dependentAllocations.deleteAll();

   if (_numAllocations < 0)
      {
      _numAllocations = 0;
      for (treeTop = comp()->getStartTree(); treeTop; treeTop = treeTop->getNextRealTreeTop())
         {
         // Get information about this block
         //
         TR::Node *node = treeTop->getNode();
         if (node->getOpCodeValue() == TR::BBStart)
            block = node->getBlock();

         if ((node->getOpCodeValue() == TR::treetop) &&
             ((node->getFirstChild()->getOpCodeValue() == TR::New) ||
              (node->getFirstChild()->getOpCodeValue() == TR::newvalue) ||
              (node->getFirstChild()->getOpCodeValue() == TR::newarray) ||
              (node->getFirstChild()->getOpCodeValue() == TR::anewarray)))
            {
            Candidate *candidate = new (trStackMemory()) Candidate(node, treeTop, block, -1, NULL, comp());
            _candidates->add(candidate);
            candidate->_index = _numAllocations++;
            }
         }
      }

   _allocationInfo = new (trStackMemory()) TR_BitVector(_numAllocations, trMemory(), stackAlloc);
   _temp = new (trStackMemory()) TR_BitVector(_numAllocations, trMemory(), stackAlloc);

   for (treeTop = comp()->getStartTree(); treeTop; treeTop = treeTop->getNextRealTreeTop())
      {
      // Get information about this block
      //
      TR::Node *node = treeTop->getNode();
      if (node->getOpCodeValue() == TR::BBStart)
         block = node->getBlock();

      if ((node->getOpCodeValue() == TR::allocationFence) &&
          node->getAllocation())
         {
         FlushCandidate *candidate = new (trStackMemory()) FlushCandidate(treeTop, node->getAllocation(), block->getNumber());
         _flushCandidates->add(candidate);
         }
      }

   // Process each block in treetop order
   //
   for (treeTop = comp()->getStartTree(); treeTop; treeTop = treeTop->getNextRealTreeTop())
      {
      // Get information about this block
      //
      TR::Node *node = treeTop->getNode();
      if (node->getOpCodeValue() == TR::BBStart)
         {
         block = node->getBlock();
         _allocationInfo->empty();
         }

      examineNode(node, treeTop, block, visited);
      }

   FlushCandidate *flushCandidate;
   for (flushCandidate = _flushCandidates->getFirst(); flushCandidate; flushCandidate = flushCandidate->getNext())
      {
      Candidate *candidate = getCandidate(_candidates, flushCandidate);

      if (!candidate)
         continue;

      if (!candidate->_flushMovedFrom.isEmpty())
         {
         flushCandidate->getFlush()->getNode()->setAllocation(NULL);
         }
      }

   return 1; // actual cost
   }


bool TR_LocalFlushElimination::examineNode(TR::Node *node, TR::TreeTop *tt, TR::Block *currBlock, TR::NodeChecklist& visited)
   {
   if (visited.contains(node))
      return true;
   visited.add(node);

   TR::ILOpCode &opCode = node->getOpCode();

   if (!opCode.isCall())
      {
      int32_t    valueNumber = -1;
      Candidate *candidate;
      TR::Node   *child = NULL;
      TR_DependentAllocations *dependencies = NULL;
      if ((node->getOpCodeValue() == TR::areturn) ||
          (node->getOpCodeValue() == TR::athrow))
         child = node->getFirstChild();
      else if (node->getOpCode().isStoreIndirect())
         {
         child = node->getSecondChild();

         TR::Node *base = node->getFirstChild();

         //if (_escapeAnalysis)
            {
            int32_t baseValueNumber = -1;
            if (_escapeAnalysis)
               baseValueNumber = _escapeAnalysis->_valueNumberInfo->getValueNumber(base);
            Candidate *candidate;
            for (candidate = _candidates->getFirst(); candidate; candidate = candidate->getNext())
               {
               if ((_escapeAnalysis &&
                    (_escapeAnalysis->_valueNumberInfo->getValueNumber(candidate->_node) == baseValueNumber)) ||
                   !_escapeAnalysis)
                  {
                  if (_allocationInfo->get(candidate->_index))
                    {
                    TR_ScratchList<TR_DependentAllocations> *list = NULL;
                    if (_escapeAnalysis)
                       list = &(_escapeAnalysis->_dependentAllocations);
                    else
                       list = &_dependentAllocations;
                    dependencies = getDependentAllocationsFor(candidate, list);
                    if (!dependencies)
                       {
                       dependencies = new (trStackMemory()) TR_DependentAllocations(candidate, 0, trMemory());
                       list->add(dependencies);
                       }
                    }
                  //child = NULL;
                  break;
                  }
               }
            }
         }
      else if (node->getOpCode().isStore() &&
               node->getSymbolReference()->getSymbol()->isStatic())
         child = node->getFirstChild();


      if (_escapeAnalysis)
         {
         if (child)
            {
            // If we are in a called method, returning a candidate to the caller
            // escapes, since we don't track what happens to the returned value.
            //
            valueNumber = _escapeAnalysis->_valueNumberInfo->getValueNumber(child);
            }
         }

      bool nodeHasSync = false;
      bool nodeHasVolatile = false;
      if (node->getOpCodeValue() == TR::monexit)
         {
         bool syncPresent = true;
         if (_escapeAnalysis)
            {
            Candidate *candidate;
            for (candidate = _candidates->getFirst(); candidate; candidate = candidate->getNext())
               {
               if (_escapeAnalysis->_valueNumberInfo->getValueNumber(node->getFirstChild()) == _escapeAnalysis->_valueNumberInfo->getValueNumber(candidate->_node))
                    {
                    syncPresent = false;
                    break;
                    }
               }
            }

         if (syncPresent)
            nodeHasSync = true;
         }
      else
         {
         TR::ILOpCode &opCode = node->getOpCode();
         if (opCode.hasSymbolReference())
            {
            TR::SymbolReference *symReference = node->getSymbolReference();
            if (symReference->getSymbol()->isVolatile())
               {
               nodeHasSync = true;
               nodeHasVolatile = true;
               }
            }
         // Due to lock-reservation and lock reentry it's not guaranteed that a synchronised method will issue a flush
         //if (opCode.isCall() &&
         //    !node->hasUnresolvedSymbolReference() &&
         //    node->getSymbolReference()->getSymbol()->castToMethodSymbol()->isSynchronised())
         //   nodeHasSync = true;
         }

      bool notAnalyzedSync = true;
      FlushCandidate *flushCandidate;
      for (flushCandidate = _flushCandidates->getFirst(); flushCandidate; flushCandidate = flushCandidate->getNext())
      //for (candidate = _candidates->getFirst(); candidate; candidate = candidate->getNext())
         {
         candidate = getCandidate(_candidates, flushCandidate);
         if (!candidate)
            continue;

         if (child &&
             ((_escapeAnalysis &&
               _escapeAnalysis->usesValueNumber(candidate, valueNumber)) ||
              !_escapeAnalysis))
               {
               if (!dependencies)
                  {
                  _allocationInfo->reset(candidate->_index);
                  TR_DependentAllocations *deps = NULL;
                  if (_escapeAnalysis)
                     deps = getDependentAllocationsFor(candidate, &(_escapeAnalysis->_dependentAllocations));
                  else
                     deps = getDependentAllocationsFor(candidate, &_dependentAllocations);

                  if (deps)
                     {
                     ListIterator<Candidate> candIt(deps->getDependentAllocations());
                     for (Candidate *dependentCandidate = candIt.getFirst(); dependentCandidate; dependentCandidate = candIt.getNext())
                        _allocationInfo->reset(dependentCandidate->_index);
                     }
                  }
               else
                  dependencies->addDependentAllocation(candidate);
               }

         if (((node == flushCandidate->getFlush()->getNode()) &&
              candidate->_flushRequired) ||
             (nodeHasSync &&
              notAnalyzedSync))
            {
            notAnalyzedSync = false;
            if (trace())
               {
               traceMsg(comp(), "\nConsidering Flush %p for allocation %p (index %d)\n", flushCandidate->getFlush()->getNode(), candidate->_node, candidate->_index);
               if (nodeHasSync)
                  {
                  traceMsg(comp(), "Also analyzing for nodeHasSync node %p; nodeHasVolatile %d\n", node, nodeHasVolatile);
                  }
               traceMsg(comp(), "Allocation info at this stage : \n");
               _allocationInfo->print(comp());
               traceMsg(comp(), "\n");
               }

            _temp->empty();
            TR_BitVectorIterator allocIt(*_allocationInfo);
            while (allocIt.hasMoreElements())
               {
               int32_t nextAlloc = allocIt.getNextElement();
               //if (nextAlloc == candidate->_index)
               //   continue;

               //if (trace())
               //          {
               //          traceMsg(comp(), "nextAlloc %d\n", nextAlloc);
               //          printf("nextAlloc %d\n", nextAlloc);
               //          fflush(stdout);
               //          }

               bool nextAllocCanReach = true;
               Candidate *reachingCandidate = NULL;
               FlushCandidate *reachingFlushCandidate = NULL;
               for (reachingFlushCandidate = _flushCandidates->getFirst(); reachingFlushCandidate; reachingFlushCandidate = reachingFlushCandidate->getNext())
               //for (reachingCandidate = _candidates->getFirst(); reachingCandidate; reachingCandidate = reachingCandidate->getNext())
                  {
                  if (reachingFlushCandidate->isOptimallyPlaced() ||
                     reachingFlushCandidate->getFlush()->getNode()->getAllocation() == NULL ||
                     reachingFlushCandidate->getBlockNum() != currBlock->getNumber())
                     continue;
                  reachingCandidate = getCandidate(_candidates, reachingFlushCandidate);
                  if (!reachingCandidate)
                     continue;

                  if ((reachingCandidate->_index == nextAlloc) &&
                      (reachingFlushCandidate != flushCandidate) &&
                      reachingFlushCandidate->getFlush() &&
                      visited.contains(reachingFlushCandidate->getFlush()->getNode()))
                     {
                     ListIterator<Candidate> candIt(&reachingCandidate->_flushMovedFrom);
                     for (Candidate *dependentCandidate = candIt.getFirst(); dependentCandidate; dependentCandidate = candIt.getNext())
                        {
                        if (!_allocationInfo->get(dependentCandidate->_index))
                           {
                           nextAllocCanReach = false;
                           break;
                           }
                        }
                     break;
                     }
                  }

               // If reachingFlushCandidate is already placed in the best possible location (above a volatile access) make sure we don't attempt to moved it
               if (nodeHasVolatile && reachingFlushCandidate && reachingFlushCandidate->getFlush()->getNode() == tt->getPrevTreeTop()->getNode())
                  {
                  reachingFlushCandidate->setOptimallyPlaced(true);
                  traceMsg(comp(), "AF %p is now marked as Optimally Placed!\n", reachingFlushCandidate->getFlush()->getNode() );
                  //fprintf( stderr, "AF %p is now marked as Optimally Placed!\n", reachingFlushCandidate->getFlush()->getNode() );
                  }

               // Skip to next allocation if we don't have a candidate, or the reachingFlushCandidate is right were we want it already
               if (!reachingFlushCandidate || !reachingCandidate || (nodeHasSync && reachingFlushCandidate->getFlush()->getNode() == tt->getPrevTreeTop()->getNode()))
                  continue;

               if (nextAllocCanReach)
                  {
                  reachingCandidate->_flushRequired = false;

                  TR::TreeTop *flushTree = reachingFlushCandidate->getFlush();
                  TR::TreeTop *prevTree = flushTree->getPrevTreeTop();
                  TR::TreeTop *nextTree = flushTree->getNextTreeTop();
                  if ((prevTree->getNextTreeTop() == flushTree) &&
                        (nextTree->getPrevTreeTop() == flushTree))
                     {
                     if (flushTree->getNode()->getOpCodeValue() == TR::allocationFence)
                        {
                        TR_ASSERT_FATAL(flushTree->getNode()->getAllocation()!=NULL, "localEA: Attempt to omit sync on a fence (%p) with allocation already set to ALL.\n", flushTree->getNode());
                        flushTree->getNode()->setOmitSync(true);
                        if (trace())
                           traceMsg(comp(),"(local) Setting AF node %p for allocation %p to omitsync\n", flushTree->getNode(), flushTree->getNode()->getAllocation() );
                        flushTree->getNode()->setAllocation(NULL);
                        }
                     //prevTree->join(nextTree);
                     }

                  //if (trace())
                  //   {
                  //   traceMsg(comp(), "1reaching candidate %p index %d does not need Flush\n", reachingCandidate, reachingCandidate->_index);
                  //   }

                  if (!nodeHasSync)
                     {
                     if (reachingCandidate != candidate)
                        {
                        if (!_temp->get(reachingCandidate->_index))
                           {
                           _temp->set(reachingCandidate->_index);
                           candidate->_flushMovedFrom.add(reachingCandidate);
                           }

                        ListIterator<Candidate> candIt(&reachingCandidate->_flushMovedFrom);
                        for (Candidate *dependentCandidate = candIt.getFirst(); dependentCandidate; dependentCandidate = candIt.getNext())
                           {
                           if (!_temp->get(dependentCandidate->_index))
                              {
                              _temp->set(dependentCandidate->_index);
                              candidate->_flushMovedFrom.add(dependentCandidate);
                              }
                           }
                        }
                     }
                  else
                     {
                     if (tt->getPrevTreeTop()->getNode()->getOpCodeValue() == TR::allocationFence)
                        {
                        TR::Node *afNode = tt->getPrevTreeTop()->getNode();

                        if (afNode->canOmitSync())
                           {
                           afNode->setAllocation(candidate->_node);
                           afNode->setOmitSync(false);

                           if (trace())
                              {
                              traceMsg(comp(), "(local) Restoring AF node %p for allocation %p above node %p.\n", afNode, candidate->_node, tt->getNode());
                              }
                           }
                        else
                           {
                           afNode->setAllocation(NULL); // Existing AllocationFence is now needed by more then one allocation
                           if (trace())
                              {
                              traceMsg(comp(), "(local) Setting AF node %p allocation to ALL above %p.\n", afNode, tt->getNode() );
                              }
                           }
                        }
                     else
                        {
                        // Insert an AllocationFence above the monExit/volatile-access. CodeGen can optimize the fence & monExit/volatile-access sequence
                        // so that only one flush instruction is executed. With lock-reservation or lock-reentry it's possible for a monExit to skip the
                        // flush so this AllocationFence will ensure correct behaviour. In addition, if the monExit/volatile-access happens to be
                        // moved/removed later in the compile, this AllocationFence will ensure a flush instruction is generated.
                        TR::Node *afNode = TR::Node::createAllocationFence(candidate->_node, candidate->_node);
                        tt->insertBefore(TR::TreeTop::create(comp(), afNode, NULL, NULL));
                        if (trace())
                           traceMsg(comp(), "(local) Inserted AF node %p for candidate %p above node %p (%s).\n", afNode, candidate->_node, node, node->getOpCode().getName() );
                        //fprintf( stderr, "(local) Inserted AF node %p above node %p (%s).\n", afNode, node, node->getOpCode().getName() );
                        }
                     }

                  if (trace())
                     {
                     if (!nodeHasSync)
                        {
                        traceMsg(comp(), "Flush for current allocation %d is post dominated by (and moved to) Flush for allocation %d\n", reachingCandidate->_index, candidate->_index);
                        //printf("Moved flush for allocation %p to allocation %p locally in method %s\n", reachingCandidate->_node, candidate->_node, comp()->signature());
                        }
                     else
                        {
                        traceMsg(comp(), "Flush for current allocation %d is post dominated by (and moved to) sync in the same block\n", reachingCandidate->_index);
                        //printf("Moved flush for allocation %p to real sync node %p locally in method %s\n", reachingCandidate->_node, node, comp()->signature());
                        }

                     //fflush(stdout);
                     }
                  }
               }

            if (!nodeHasSync)
               _allocationInfo->set(candidate->_index);
            }

         //if (node == candidate->_node)
         //   _allocationInfo->set(candidate->_index);
         }
      }
   else
      {
        //if (_escapeAnalysis)
         {
         int32_t firstArgIndex = node->getFirstArgumentIndex();
         for (int32_t arg = firstArgIndex; arg < node->getNumChildren(); arg++)
            {
            TR::Node *child = node->getChild(arg);
            int32_t valueNumber = -1;
            if (_escapeAnalysis)
               valueNumber = _escapeAnalysis->_valueNumberInfo->getValueNumber(child);
            Candidate *candidate;
            for (candidate = _candidates->getFirst(); candidate; candidate = candidate->getNext())
               {
               if ((_escapeAnalysis &&
                    _escapeAnalysis->usesValueNumber(candidate, valueNumber)) ||
                   !_escapeAnalysis)
                  {
                  _allocationInfo->reset(candidate->_index);

                  TR_DependentAllocations *deps = NULL;
                  if (_escapeAnalysis)
                     deps = getDependentAllocationsFor(candidate, &(_escapeAnalysis->_dependentAllocations));
                  else
                     deps = getDependentAllocationsFor(candidate, &_dependentAllocations);

                  if (deps)
                     {
                     ListIterator<Candidate> candIt(deps->getDependentAllocations());
                     for (Candidate *dependentCandidate = candIt.getFirst(); dependentCandidate; dependentCandidate = candIt.getNext())
                        _allocationInfo->reset(dependentCandidate->_index);
                     }
                  }
               }
            }
         }
      }

   int32_t i = 0;
   for (i = 0; i < node->getNumChildren(); i++)
      {
      TR::Node *child = node->getChild(i);

      if (!examineNode(child, tt, currBlock, visited))
         return false;
      }

   return true;
   }<|MERGE_RESOLUTION|>--- conflicted
+++ resolved
@@ -6980,14 +6980,9 @@
             //
             if (referenceSlots && !candidate->isInsideALoop())
                {
-<<<<<<< HEAD
-               //if (zeroInitOffset == referenceSlots[j]*_cg->sizeOfJavaPointer())
-               if (zeroInitOffset == referenceSlots[j]*TR::Compiler->om.sizeofReferenceField())
-=======
                for (j = 0; referenceSlots[j]; j++)
->>>>>>> 67e11c62
                   {
-                  ////if (zeroInitOffset == referenceSlots[j]*_cg->sizeOfJavaPointer())
+                  //if (zeroInitOffset == referenceSlots[j]*_cg->sizeOfJavaPointer())
                   if (zeroInitOffset == referenceSlots[j]*TR::Compiler->om.sizeofReferenceField())
                      {
                      TR::TransformUtil::removeTree(comp(), initTree);
@@ -7291,28 +7286,6 @@
             sizeChild->decReferenceCount();
             }
          }
-<<<<<<< HEAD
-      else
-         {
-         // Change the node so that it allocates a java/lang/Object object
-         //
-         TR::ResolvedMethodSymbol *owningMethodSymbol = candidate->_node->getSymbolReference()->getOwningMethodSymbol(comp());
-         TR_OpaqueClassBlock *classObject = comp()->getObjectClassPointer();
-         //the call to findOrCreateClassSymbol is safe even though we pass CPI of -1 it is guarded by another check (see the first occurrence of findOrCreateClassSymbol in EA; dememoizedConstructorCall
-         TR::SymbolReference *classSymRef = getSymRefTab()->findOrCreateClassSymbol(owningMethodSymbol, -1, classObject, false);
-         TR::Node *classNode = TR::Node::createWithSymRef(candidate->_node, TR::loadaddr, 0, classSymRef);
-         candidate->_node->removeAllChildren();
-         candidate->_node->setAndIncChild(0, classNode);
-         TR::Node::recreate(candidate->_node, TR::New);
-         candidate->_node->setNumChildren(1);
-         candidate->_class = classObject;
-         candidate->_origSize = candidate->_size;
-         candidate->_origKind = candidate->_kind;
-         candidate->_size = comp()->fej9()->getObjectHeaderSizeInBytes() + TR::Compiler->cls.classInstanceSize(classObject);
-         candidate->_kind = TR::New;
-         }
-=======
->>>>>>> 67e11c62
       candidate->setExplicitlyInitialized(false);
 
       makeLocalObject(candidate);
