/*******************************************************************************
 * Copyright (c) 2000, 2019 IBM Corp. and others
 *
 * This program and the accompanying materials are made available under
 * the terms of the Eclipse Public License 2.0 which accompanies this
 * distribution and is available at https://www.eclipse.org/legal/epl-2.0/
 * or the Apache License, Version 2.0 which accompanies this distribution and
 * is available at https://www.apache.org/licenses/LICENSE-2.0.
 *
 * This Source Code may also be made available under the following
 * Secondary Licenses when the conditions for such availability set
 * forth in the Eclipse Public License, v. 2.0 are satisfied: GNU
 * General Public License, version 2 with the GNU Classpath
 * Exception [1] and GNU General Public License, version 2 with the
 * OpenJDK Assembly Exception [2].
 *
 * [1] https://www.gnu.org/software/classpath/license.html
 * [2] http://openjdk.java.net/legal/assembly-exception.html
 *
 * SPDX-License-Identifier: EPL-2.0 OR Apache-2.0 OR GPL-2.0 WITH Classpath-exception-2.0 OR LicenseRef-GPL-2.0 WITH Assembly-exception
 *******************************************************************************/

#ifndef RUNTIME_ASSUMPTIONS_INCL
#define RUNTIME_ASSUMPTIONS_INCL

#include <algorithm>
#include <stddef.h>
#include <stdint.h>
#include <vector>
#include "env/RuntimeAssumptionTable.hpp"
#include "env/TRMemory.hpp"
#include "env/jittypes.h"
#include "infra/Flags.hpp"
#include "infra/Link.hpp"
#include "runtime/OMRRuntimeAssumptions.hpp"

class TR_FrontEnd;
class TR_OpaqueClassBlock;
class TR_PatchJNICallSite;
class TR_PatchNOPedGuardSite;
class TR_PersistentClassInfo;
class TR_PersistentClassInfoForFields;
class TR_PreXRecompile;
class TR_RedefinedClassPicSite;
class TR_UnloadedClassPicSite;

class TR_SubClass : public TR_Link0<TR_SubClass>
   {
public:
   TR_PERSISTENT_ALLOC(TR_Memory::PersistentInfo);
   TR_SubClass(TR_PersistentClassInfo * classInfo) : _classInfo(classInfo) { }
   TR_PersistentClassInfo * getClassInfo() { return _classInfo; }

private:
   TR_PersistentClassInfo * _classInfo;
   };

class TR_PersistentClassInfo : public TR_Link0<TR_PersistentClassInfo>
   {
   public:
   TR_PERSISTENT_ALLOC(TR_Memory::PersistentInfo);
   TR_PersistentClassInfo(TR_OpaqueClassBlock *id) : _classId(id), _fieldInfo(0), _prexAssumptions(0), _timeStamp(0), _nameLength(-1)
    {
    uintptrj_t classPointerValue = (uintptrj_t) id;

    // Bit is switched on to mark it as uninitialized
    //
    _classId = (TR_OpaqueClassBlock *) ((classPointerValue | 1));
    }

   TR_OpaqueClassBlock *getClassId() { return (TR_OpaqueClassBlock *) (((uintptr_t) _classId) & ~(uintptr_t)1); }
   bool isInitialized(bool validate = true);
   virtual void setInitialized(TR_PersistentMemory *);

   // HCR
   virtual void setClassId(TR_OpaqueClassBlock *newClass)
      {
      _classId = (TR_OpaqueClassBlock *) (((uintptrj_t)newClass) | (uintptrj_t)isInitialized());
      setClassHasBeenRedefined(true);
      }

   TR_SubClass *getFirstSubclass() { return _subClasses.getFirst(); }
   virtual void setFirstSubClass(TR_SubClass *sc) { _subClasses.setFirst(sc); }

   void setVisited() {_visitedStatus |= 1; }
   void resetVisited() { _visitedStatus = _visitedStatus & ~(uintptrj_t)1; }
   bool hasBeenVisited()
    {
    if (_visitedStatus & 1)
       return true;
    return false;
    }

   TR_PersistentClassInfoForFields *getFieldInfo()
      {
      uintptrj_t fieldInfo = (uintptrj_t) _fieldInfo;
      fieldInfo = fieldInfo & ~(uintptrj_t)3;
      return (TR_PersistentClassInfoForFields *) fieldInfo;
      }
   virtual void setFieldInfo(TR_PersistentClassInfoForFields *i)
      {
      uintptrj_t fieldInfo = (uintptrj_t) i;
      fieldInfo |= (((uintptrj_t) _fieldInfo) & (uintptrj_t)3);
      _visitedStatus = fieldInfo;
      }

   int32_t getSubClassesCount() { return _subClasses.getSize(); }

   virtual TR_SubClass *addSubClass(TR_PersistentClassInfo *subClass);
   virtual void removeSubClasses();
   virtual void removeASubClass(TR_PersistentClassInfo *subClass);
   virtual void removeUnloadedSubClasses();
   virtual void setUnloaded(){_visitedStatus |= 0x2;}
   bool getUnloaded()
    {
    if (_visitedStatus & 0x2)
       return true;
    return false;
   }
   uint16_t getTimeStamp() { return _timeStamp; }
   int16_t getNumPrexAssumptions() { return _prexAssumptions; }
   virtual void incNumPrexAssumptions() { _prexAssumptions++; }

   virtual void setReservable(bool v = true)              { _flags.set(_isReservable, v); }
   bool isReservable()                            { return _flags.testAny(_isReservable); }

   virtual void setShouldNotBeNewlyExtended(int32_t ID);
   virtual void resetShouldNotBeNewlyExtended(int32_t ID){ _shouldNotBeNewlyExtended.reset(1 << ID); }
   virtual void clearShouldNotBeNewlyExtended()          { _shouldNotBeNewlyExtended.clear(); }
   bool shouldNotBeNewlyExtended()               { return _shouldNotBeNewlyExtended.testAny(0xff); }
   bool shouldNotBeNewlyExtended(int32_t ID)     { return _shouldNotBeNewlyExtended.testAny(1 << ID); }
   flags8_t getShouldNotBeNewlyExtendedMask() const { return _shouldNotBeNewlyExtended; }

   virtual void setHasRecognizedAnnotations(bool v = true){ _flags.set(_containsRecognizedAnnotations, v); }
   bool hasRecognizedAnnotations()                { return _flags.testAny(_containsRecognizedAnnotations); }
   virtual void setAlreadyCheckedForAnnotations(bool v = true){ _flags.set(_alreadyScannedForAnnotations, v); }
   bool alreadyCheckedForAnnotations()            { return _flags.testAny(_alreadyScannedForAnnotations); }

   virtual void setCannotTrustStaticFinal(bool v = true)  { _flags.set(_cannotTrustStaticFinal, v); }
   bool cannotTrustStaticFinal()                  { return _flags.testAny(_cannotTrustStaticFinal); }

   // HCR
   virtual void setClassHasBeenRedefined(bool v = true)  { _flags.set(_classHasBeenRedefined, v); }
   bool classHasBeenRedefined()                  { return _flags.testAny(_classHasBeenRedefined); }

   int32_t getNameLength()                       { return _nameLength; }
   virtual void setNameLength(int32_t length)            { _nameLength = length; }

   private:

   enum // flag bits
      {
      _isReservable                         = 0x02,
      _containsRecognizedAnnotations        = 0x04,
      _alreadyScannedForAnnotations         = 0x08,
      _cannotTrustStaticFinal               = 0x10,
      // HCR
      _classHasBeenRedefined                = 0x20,
      _dummyEnum
      };

   friend class TR_ClassQueries;
   friend class J9::Options;
   friend class ::OMR::Options;
<<<<<<< HEAD
   friend class FlatPersistentClassInfo;
=======
#if defined(JITSERVER_SUPPORT)
   friend class FlatPersistentClassInfo;
#endif
>>>>>>> 9957530e

   TR_OpaqueClassBlock               *_classId;
   TR_LinkHead0<TR_SubClass>          _subClasses;

   union
      {
      uintptrj_t _visitedStatus;
      TR_PersistentClassInfoForFields *_fieldInfo;
      };
   int16_t                             _prexAssumptions;
   uint16_t                            _timeStamp;
   int32_t                             _nameLength;
   flags8_t                            _flags;
   flags8_t                            _shouldNotBeNewlyExtended; // one bit for each possible compilation thread
   };

class TR_AddressRange
   {
   uintptrj_t _start;
   uintptrj_t _end; // start == end means only one address in this range

   public:
   TR_PERSISTENT_ALLOC(TR_MemoryBase::Assumption);
   TR_AddressRange()
#if defined(DEBUG)
      // Paint invalid fields
      :_start(0x321dead),
       _end(0x321dead)
#endif
      {}

   uintptrj_t getStart() { return _start; }
   uintptrj_t getEnd()   { return _end; }

   void initialize(uintptrj_t start, uintptrj_t end){ _start = start; _end = end; }
   void add(uintptrj_t start, uintptrj_t end){ _start = std::min(_start, start); _end = std::max(end, _end); }
   bool covers(uintptrj_t address){ return _start <= address && address <= _end; }

   };

class TR_AddressSet
   {
   TR_AddressRange *_addressRanges;
   int32_t          _numAddressRanges;
   int32_t          _maxAddressRanges;

   static void trace(char *format, ...);
   static bool enableTraceDetails();
   static void traceDetails(char *format, ...);

   void moveAddressRanges(int32_t desiredHole, int32_t currentHole);
   void moveAddressRangesBy(int32_t low, int32_t high, int32_t distance);
   void findCheapestRangesToMerge(uintptrj_t *cost, int32_t *lowerIndex);

   int32_t firstHigherAddressRangeIndex(uintptrj_t address); // the binary search

   public:


   TR_PERSISTENT_ALLOC(TR_Memory::Assumption);

   TR_AddressSet(TR_PersistentMemory *persistentMemory, int32_t maxAddressRanges):
      _addressRanges(new (persistentMemory) TR_AddressRange[maxAddressRanges]),
      _numAddressRanges(0),
      _maxAddressRanges(maxAddressRanges)
      {}

<<<<<<< HEAD
   void destroy();
   void getRanges(std::vector<TR_AddressRange> &ranges);
   void setRanges(const std::vector<TR_AddressRange> &ranges);
   int32_t getNumberOfRanges() { return _numAddressRanges; }
   int32_t getMaxRanges() { return _maxAddressRanges; }
=======
#if defined(JITSERVER_SUPPORT)
   void destroy();
   void getRanges(std::vector<TR_AddressRange> &ranges); // copies the address ranges stored in the current object into a vector
   void setRanges(const std::vector<TR_AddressRange> &ranges); // loads the address ranges from the vector given as parameter
   int32_t getNumberOfRanges() const { return _numAddressRanges; }
   int32_t getMaxRanges() const { return _maxAddressRanges; }
#endif
>>>>>>> 9957530e

   void add        (uintptrj_t address){ add(address, address); }
   void add        (uintptrj_t start, uintptrj_t end);
   bool mayContain (uintptrj_t address)
      {
      traceDetails("%p.mayContain(%p)\n", this, address);
      int32_t index = firstHigherAddressRangeIndex(address);
      if (index < _numAddressRanges && _addressRanges[index].covers(address))
         return true;
      else
         return false;
      }

   };

class TR_UnloadedClassPicSite : public OMR::ValueModifyRuntimeAssumption
   {
   protected:
   TR_UnloadedClassPicSite(TR_PersistentMemory * pm, uintptrj_t key, uint8_t *picLocation, uint32_t size = sizeof(uintptrj_t))
      : OMR::ValueModifyRuntimeAssumption(pm, key), _picLocation(picLocation), _size(size)
         {}

   public:
   static TR_UnloadedClassPicSite *make(
      TR_FrontEnd *fe, TR_PersistentMemory * pm, uintptrj_t key, uint8_t *picLocation, uint32_t size,
      TR_RuntimeAssumptionKind kind, OMR::RuntimeAssumption **sentinel);
   virtual TR_RuntimeAssumptionKind getAssumptionKind() { return RuntimeAssumptionOnClassUnload; }
   virtual void compensate(TR_FrontEnd *vm, bool isSMP, void *data);
   virtual bool equals(OMR::RuntimeAssumption &other)
      {
      TR_UnloadedClassPicSite *o = other.asUCPSite();
      return (o != 0) && o->_picLocation == _picLocation;
      }
   virtual uint8_t *getFirstAssumingPC() { return getPicLocation(); }
   virtual uint8_t *getLastAssumingPC() { return getPicLocation(); }
   virtual TR_UnloadedClassPicSite *asUCPSite() { return this; }
   uint8_t * getPicLocation()    { return _picLocation; }
   void      setPicLocation   (uint8_t *p) { _picLocation = p; }
   uintptrj_t getPicEntry() { return *((uintptrj_t*)_picLocation); }

   virtual void dumpInfo();

   private:
   uint8_t    *_picLocation;
   uint32_t    _size;
   };

#endif<|MERGE_RESOLUTION|>--- conflicted
+++ resolved
@@ -162,13 +162,9 @@
    friend class TR_ClassQueries;
    friend class J9::Options;
    friend class ::OMR::Options;
-<<<<<<< HEAD
-   friend class FlatPersistentClassInfo;
-=======
 #if defined(JITSERVER_SUPPORT)
    friend class FlatPersistentClassInfo;
 #endif
->>>>>>> 9957530e
 
    TR_OpaqueClassBlock               *_classId;
    TR_LinkHead0<TR_SubClass>          _subClasses;
@@ -236,13 +232,6 @@
       _maxAddressRanges(maxAddressRanges)
       {}
 
-<<<<<<< HEAD
-   void destroy();
-   void getRanges(std::vector<TR_AddressRange> &ranges);
-   void setRanges(const std::vector<TR_AddressRange> &ranges);
-   int32_t getNumberOfRanges() { return _numAddressRanges; }
-   int32_t getMaxRanges() { return _maxAddressRanges; }
-=======
 #if defined(JITSERVER_SUPPORT)
    void destroy();
    void getRanges(std::vector<TR_AddressRange> &ranges); // copies the address ranges stored in the current object into a vector
@@ -250,7 +239,6 @@
    int32_t getNumberOfRanges() const { return _numAddressRanges; }
    int32_t getMaxRanges() const { return _maxAddressRanges; }
 #endif
->>>>>>> 9957530e
 
    void add        (uintptrj_t address){ add(address, address); }
    void add        (uintptrj_t start, uintptrj_t end);
