/*******************************************************************************
 * Copyright (c) 2000, 2019 IBM Corp. and others
 *
 * This program and the accompanying materials are made available under
 * the terms of the Eclipse Public License 2.0 which accompanies this
 * distribution and is available at https://www.eclipse.org/legal/epl-2.0/
 * or the Apache License, Version 2.0 which accompanies this distribution and
 * is available at https://www.apache.org/licenses/LICENSE-2.0.
 *
 * This Source Code may also be made available under the following
 * Secondary Licenses when the conditions for such availability set
 * forth in the Eclipse Public License, v. 2.0 are satisfied: GNU
 * General Public License, version 2 with the GNU Classpath
 * Exception [1] and GNU General Public License, version 2 with the
 * OpenJDK Assembly Exception [2].
 *
 * [1] https://www.gnu.org/software/classpath/license.html
 * [2] http://openjdk.java.net/legal/assembly-exception.html
 *
 * SPDX-License-Identifier: EPL-2.0 OR Apache-2.0 OR GPL-2.0 WITH Classpath-exception-2.0 OR LicenseRef-GPL-2.0 WITH Assembly-exception
 *******************************************************************************/

#include <algorithm>
#include "j9cp.h"
#include "j9cfg.h"
#include "j9.h"
#include "j9consts.h"
#include "j9version.h"
#include "jilconsts.h"
#include "rommeth.h"
#include "j9protos.h"
#include "jvminit.h"
#include "jitprotos.h"
#include "env/ut_j9jit.h"

#if defined(J9VM_OPT_SHARED_CLASSES)
#include "j9jitnls.h"
#endif

#include "env/VMJ9.h"
#include "control/Options.hpp"
#include "control/Options_inlines.hpp"
#include "env/jittypes.h"
#include "env/CompilerEnv.hpp"
#include "runtime/MethodMetaData.h"
#include "runtime/J9Runtime.hpp"
#include "runtime/CodeCache.hpp"
#include "runtime/CodeCacheConfig.hpp"
#include "runtime/CodeCacheManager.hpp"
#include "runtime/ArtifactManager.hpp"
#include "runtime/DataCache.hpp"
#include "codegen/FrontEnd.hpp"
#include "infra/Monitor.hpp"
#include "env/PersistentInfo.hpp"
#include "env/VMAccessCriticalSection.hpp"
#include "env/CompilerEnv.hpp"

#include "runtime/RelocationRuntime.hpp"
#include "runtime/RelocationRuntimeLogger.hpp"
#include "runtime/RelocationRecord.hpp"
#include "runtime/RelocationTarget.hpp"
#include "aarch64/runtime/ARM64RelocationTarget.hpp"
#include "arm/runtime/ARMRelocationTarget.hpp"
#include "x/runtime/X86RelocationTarget.hpp"
#include "p/runtime/PPCRelocationTarget.hpp"
#include "z/runtime/S390RelocationTarget.hpp"

#include "runtime/RuntimeAssumptions.hpp"

#include "control/Recompilation.hpp"
#include "control/RecompilationInfo.hpp"

#include "codegen/CodeGenerator.hpp"
#include "compile/ResolvedMethod.hpp"
#include "control/CompilationRuntime.hpp"
#include "control/CompilationThread.hpp"

TR_RelocationRuntime::TR_RelocationRuntime(J9JITConfig *jitCfg)
   {
   _method = NULL;
   _ramCP = NULL;

   _jitConfig = jitCfg;
   _javaVM = jitCfg->javaVM;
   _trMemory = NULL;
   _options = TR::Options::getAOTCmdLineOptions();
   _compInfo = TR::CompilationInfo::get(_jitConfig);

   PORT_ACCESS_FROM_JAVAVM(javaVM());
   _reloLogger = new (PERSISTENT_NEW) TR_RelocationRuntimeLogger(this);
   if (_reloLogger == NULL)
      {
      // TODO: need error condition here
      return;
      }

   _aotStats = ((TR_JitPrivateConfig *)jitConfig()->privateConfig)->aotStats;

   #if defined(TR_HOST_X86)
      #if defined(TR_HOST_64BIT)
      _reloTarget = new (PERSISTENT_NEW) TR_AMD64RelocationTarget(this);
      #else
      _reloTarget = new (PERSISTENT_NEW) TR_X86RelocationTarget(this);
      #endif
   #elif defined(TR_HOST_POWER)
      #if defined(TR_HOST_64BIT)
      _reloTarget = new (PERSISTENT_NEW) TR_PPC64RelocationTarget(this);
      #else
      _reloTarget = new (PERSISTENT_NEW) TR_PPC32RelocationTarget(this);
      #endif
   #elif defined(TR_HOST_S390)
      _reloTarget = new (PERSISTENT_NEW) TR_S390RelocationTarget(this);
   #elif defined(TR_HOST_ARM)
      _reloTarget = new (PERSISTENT_NEW) TR_ARMRelocationTarget(this);
   #elif defined(TR_HOST_ARM64)
      _reloTarget = new (PERSISTENT_NEW) TR_ARM64RelocationTarget(this);
   #else
      TR_ASSERT(0, "Unsupported relocation target");
   #endif

   if (_reloTarget == NULL)
      {
      // TODO: need error condition here
      return;
      }

   // initialize global values
   if (!_globalValuesInitialized)
      {
      J9VMThread *vmThread = javaVM()->internalVMFunctions->currentVMThread(javaVM());
      TR::PersistentInfo *pinfo = ((TR_PersistentMemory *)_jitConfig->scratchSegment)->getPersistentInfo();
      setGlobalValue(TR_CountForRecompile, (uintptr_t) &(pinfo->_countForRecompile));
      setGlobalValue(TR_HeapBaseForBarrierRange0, (uintptr_t) *(uintptr_t*)((uint8_t*)vmThread + offsetof(J9VMThread, heapBaseForBarrierRange0)));
      setGlobalValue(TR_ActiveCardTableBase, (uintptr_t) *(uintptr_t*)((uint8_t*)vmThread + offsetof(J9VMThread, activeCardTableBase)));
      setGlobalValue(TR_HeapSizeForBarrierRange0, (uintptr_t) *(uintptr_t*)((uint8_t*)vmThread + offsetof(J9VMThread, heapSizeForBarrierRange0)));
      setGlobalValue(TR_MethodEnterHookEnabledAddress, (uintptr_t) &(javaVM()->hookInterface.flags[J9HOOK_VM_METHOD_ENTER]));
      setGlobalValue(TR_MethodExitHookEnabledAddress, (uintptr_t) &(javaVM()->hookInterface.flags[J9HOOK_VM_METHOD_RETURN]));
      _globalValuesInitialized = true;
      }

      _isLoading = false;

#if defined(DEBUG) || defined(PROD_WITH_ASSUMES)
      _numValidations = 0;
      _numFailedValidations = 0;
      _numInlinedMethodRelos = 0;
      _numFailedInlinedMethodRelos = 0;
      _numInlinedAllocRelos = 0;
      _numFailedInlinedAllocRelos = 0;
#endif
   }


// Prepare to relocate an AOT method from either a JXE or shared cache
// returns J9JITExceptionTable pointer if successful, NULL if not
J9JITExceptionTable *
TR_RelocationRuntime::prepareRelocateAOTCodeAndData(J9VMThread* vmThread,
                                                    TR_FrontEnd *theFE,
                                                    TR::CodeCache *aotMCCRuntimeCodeCache,
                                                    const J9JITDataCacheHeader *cacheEntry,
                                                    J9Method *theMethod,
                                                    bool shouldUseCompiledCopy,
                                                    TR::Options *options,
                                                    TR::Compilation *comp,
                                                    TR_ResolvedMethod *resolvedMethod,
                                                    uint8_t *existingCode)
   {
   _currentThread = vmThread;
   _fe = theFE;
   _codeCache = aotMCCRuntimeCodeCache;
   _method = theMethod;
   _ramCP = ((TR_ResolvedJ9Method*)comp->getCurrentMethod())->cp();
   _useCompiledCopy = shouldUseCompiledCopy;
   _classReloAmount = 0;
   _exceptionTable = NULL;
   _newExceptionTableStart = NULL;
   _relocationStatus = RelocationNoError;
   _haveReservedCodeCache = false; // MCT
   _returnCode = 0;

   _comp = comp;
   _trMemory = comp->trMemory();
   _currentResolvedMethod = resolvedMethod;

   TR_J9VMBase *fej9 = (TR_J9VMBase *)_fe;

   _options = options;
   TR_ASSERT(_options, "Options were not correctly initialized.");
   _reloLogger->setupOptions(_options);

   uint8_t *tempCodeStart, *tempDataStart;
   uint8_t *oldDataStart, *oldCodeStart, *newCodeStart;
   tempDataStart = (uint8_t *)cacheEntry;

   // Check method header is valid
   _aotMethodHeaderEntry = (TR_AOTMethodHeader *)(cacheEntry + 1); // skip the header J9JITDataCacheHeader
   if (!aotMethodHeaderVersionsMatch())
      return NULL;

   // If we want to trace this method but the AOT body is not prepared to handle it
   // we must fail this AOT load with an error code that will force retrial
   if ((fej9->isMethodTracingEnabled((TR_OpaqueMethodBlock*)theMethod) || fej9->canMethodExitEventBeHooked())
      &&
       (_aotMethodHeaderEntry->flags & TR_AOTMethodHeader_IsNotCapableOfMethodExitTracing))
      {
      setReturnCode(compilationAotValidateMethodExitFailure);
      return NULL; // fail
      }
   if ((fej9->isMethodTracingEnabled((TR_OpaqueMethodBlock*)theMethod) || fej9->canMethodEnterEventBeHooked())
      &&
       (_aotMethodHeaderEntry->flags & TR_AOTMethodHeader_IsNotCapableOfMethodEnterTracing))
      {
      setReturnCode(compilationAotValidateMethodEnterFailure);
      return NULL; // fail
      }

   // Check the flags related to string compression
   if (_aotMethodHeaderEntry->flags & TR_AOTMethodHeader_UsesEnableStringCompressionFolding)
      {
      int32_t *enableCompressionFieldAddr = fej9->getStringClassEnableCompressionFieldAddr(comp, true);
      bool conflict = true;
      if (enableCompressionFieldAddr)
         {
         if (*enableCompressionFieldAddr)
            {
            if (_aotMethodHeaderEntry->flags & TR_AOTMethodHeader_StringCompressionEnabled)
               conflict = false;
            }
         else
            {
            if (!(_aotMethodHeaderEntry->flags & TR_AOTMethodHeader_StringCompressionEnabled))
               conflict = false;
            }
         }
      if (conflict)
         {
         setReturnCode(compilationAotValidateStringCompressionFailure);
         return NULL;
         }
      }

   // Check the flags related to the symbol validation manager
   bool usesSVM = _aotMethodHeaderEntry->flags & TR_AOTMethodHeader_UsesSymbolValidationManager;
   options->setOption(TR_UseSymbolValidationManager, usesSVM);

   if ((_aotMethodHeaderEntry->flags & TR_AOTMethodHeader_TMDisabled) && !comp->getOption(TR_DisableTM))
      {
      setReturnCode(compilationAOTValidateTMFailure);
      return NULL;
      }

   _exceptionTableCacheEntry = (J9JITDataCacheHeader *)((uint8_t *)cacheEntry + _aotMethodHeaderEntry->offsetToExceptionTable);

   if (_exceptionTableCacheEntry->type == J9_JIT_DCE_EXCEPTION_INFO)
      {
      oldDataStart = (U_8 *)_aotMethodHeaderEntry->compileMethodDataStartPC;
      oldCodeStart = (U_8 *)_aotMethodHeaderEntry->compileMethodCodeStartPC;

      UDATA dataSize = _aotMethodHeaderEntry->compileMethodDataSize;
      UDATA codeSize = _aotMethodHeaderEntry->compileMethodCodeSize;

      TR_ASSERT(codeSize > sizeof(OMR::CodeCacheMethodHeader), "codeSize for AOT loads should include the CodeCacheHeader");

      if (useCompiledCopy())
         {
         newCodeStart = oldCodeStart;
         _newExceptionTableStart = oldDataStart;
         TR_ASSERT(oldCodeStart != NULL, "assertion failure");
         TR_ASSERT(_codeCache, "assertion failure"); // some code cache must be reserved // MCT
         TR_ASSERT(oldDataStart != NULL, "assertion failure");
         _exceptionTable = (J9JITExceptionTable *) (_exceptionTableCacheEntry + 1); // skip the header J9JITDataCacheHeader
         }
      else
         {
         _newExceptionTableStart = allocateSpaceInDataCache(_exceptionTableCacheEntry->size, _exceptionTableCacheEntry->type);
         // JITServer: code should always be non-NULL, should point to the code cache
         // received from the server.
         if (existingCode)
            tempCodeStart = existingCode;
         else
            tempCodeStart = tempDataStart + dataSize;
         if (_newExceptionTableStart)
            {
            TR_DataCacheManager::copyDataCacheAllocation(reinterpret_cast<J9JITDataCacheHeader *>(_newExceptionTableStart), _exceptionTableCacheEntry);
            _exceptionTable = reinterpret_cast<J9JITExceptionTable *>(_newExceptionTableStart + sizeof(J9JITDataCacheHeader)); // Get new exceptionTable location

            // This must be an AOT load because for AOT compilations we relocate in place

            // We must prepare the list of assumptions linked to the metadata
            // We could set just a NULL pointer and let the code update that should an
            // assumption be created.
            // Another alternative is to create a sentinel entry right away to avoid
            // having to allocate one at runtime and possibly running out of memory
            OMR::RuntimeAssumption * raList = new (PERSISTENT_NEW) TR::SentinelRuntimeAssumption();
            comp->setMetadataAssumptionList(raList); // copy this list to the compilation object as well (same view as for a JIT compilation)
            _exceptionTable->runtimeAssumptionList = raList;
            // If we cannot allocate the memory, fail the compilation
            if (raList == NULL)
               _relocationStatus = RelocationAssumptionCreateError; // signal an error


            if (_exceptionTable->bodyInfo)
               {
               J9JITDataCacheHeader *persistentInfoCacheEntry = (J9JITDataCacheHeader *)((U_8 *)cacheEntry + _aotMethodHeaderEntry->offsetToPersistentInfo);
               TR_ASSERT(persistentInfoCacheEntry->type == J9_JIT_DCE_AOT_PERSISTENT_INFO, "Incorrect data cache type read from disk.");
               _newPersistentInfo = allocateSpaceInDataCache(persistentInfoCacheEntry->size, persistentInfoCacheEntry->type);
               if (_newPersistentInfo)
                  {
                  TR_DataCacheManager::copyDataCacheAllocation(reinterpret_cast<J9JITDataCacheHeader *>(_newPersistentInfo), persistentInfoCacheEntry);
                  }
               else
                  {
                  reloLogger()->maxCodeOrDataSizeWarning();
                  _relocationStatus = RelocationPersistentCreateError;
                  }
               }
            // newCodeStart points after a OMR::CodeCacheMethodHeader, but tempCodeStart points at a OMR::CodeCacheMethodHeader
            // to keep alignment consistent, back newCodeStart over the OMR::CodeCacheMethodHeader
            //we can still do the code start without the bodyInfo! need check in cleanup!
            newCodeStart = allocateSpaceInCodeCache(codeSize-sizeof(OMR::CodeCacheMethodHeader));
            if (newCodeStart)
               {
               TR_ASSERT(_codeCache->isReserved(), "codeCache must be reserved"); // MCT
               newCodeStart = ((U_8*)newCodeStart) - sizeof(OMR::CodeCacheMethodHeader);
               // Before copying, memorize the real size of the block returned by the code cache manager
               // and fix it later
               U_32 blockSize = ((OMR::CodeCacheMethodHeader*)newCodeStart)->_size;
               memcpy(newCodeStart, tempCodeStart, codeSize);  // the real size may have been overwritten
               ((OMR::CodeCacheMethodHeader*)newCodeStart)->_size = blockSize; // fix it
               // Must fix the pointer to the metadata which is stored in the OMR::CodeCacheMethodHeader
               ((OMR::CodeCacheMethodHeader*)newCodeStart)->_metaData = _exceptionTable;
               }
            else
               {
               reloLogger()->maxCodeOrDataSizeWarning();
               _relocationStatus = RelocationCodeCreateError;
               }
            }
         else
            {
            reloLogger()->maxCodeOrDataSizeWarning();
            _relocationStatus = RelocationTableCreateError;
            }
         }
      }
   else
      {
      PORT_ACCESS_FROM_JAVAVM(javaVM());
      j9tty_printf(PORTLIB, "Relocation Error: Failed to find the exception table");
      _relocationStatus = RelocationNoClean;
      }

   if (_relocationStatus == RelocationNoError)
      {
      initializeAotRuntimeInfo();
      relocateAOTCodeAndData(tempDataStart, oldDataStart, newCodeStart, oldCodeStart);
      }

   if (_relocationStatus != RelocationNoError)
      {
      if (_options->getOption(TR_EnableAOTCacheReclamation))
         {
         relocationFailureCleanup();
         }
      else
         {
         _exceptionTable=NULL;
         }
      }

   if (haveReservedCodeCache())
      codeCache()->unreserve();
   return _exceptionTable;
   }

//clean up the allocations we made during the relocation, depending on point of failure
void TR_RelocationRuntime::relocationFailureCleanup()
   {
   if (_relocationStatus == RelocationNoError)
      return;
   switch (_relocationStatus)
      {
      case (RelocationFailure):
         {
         //remove our code cache entry
         _codeCache->addFreeBlock(_exceptionTable);
         }
      case RelocationCodeCreateError:
         {
         //since we don't use this field for compiled copy, don't free it.
         if (!useCompiledCopy() && _exceptionTable->bodyInfo)
            {
            TR_DataCacheManager::getManager()->freeDataCacheRecord(_newPersistentInfo+sizeof(J9JITDataCacheHeader));
            }
         }
      case RelocationPersistentCreateError:
         {
         // I don't have to reclaim the assumptions here
         // When we detect failure, we will do this cleanup anyway
         // getPersistentInfo()->getRuntimeAssumptionTable()->reclaimAssumptions(_exceptionTable);
         }
      case RelocationAssumptionCreateError:
         {
         TR_DataCacheManager::getManager()->freeDataCacheRecord(_exceptionTable);
         }
      case RelocationTableCreateError: // Nothing to do. Fall through
      default:
         {
         _exceptionTable = NULL;
         }
      }
   }

// Function called for AOT method from both JXE and Shared Classes to perform relocations
//
void
TR_RelocationRuntime::relocateAOTCodeAndData(U_8 *tempDataStart,
                                             U_8 *oldDataStart,
                                             U_8 *codeStart,
                                             U_8 *oldCodeStart)
   {
   J9JITDataCacheHeader *cacheEntry = (J9JITDataCacheHeader*)(tempDataStart);
   UDATA startPC = 0;

   RELO_LOG(_reloLogger,
            7,
            "relocateAOTCodeAndData jitConfig=%p aotDataCache=%p aotMccCodeCache=%p method=%p tempDataStart=%p exceptionTable=%p oldDataStart=%p codeStart=%p oldCodeStart=%p classReloAmount=%p cacheEntry=%p\n",
            jitConfig(),
            dataCache(),
            codeCache(),
            _method,
            tempDataStart,
            _exceptionTable,
            oldDataStart,
            codeStart,
            oldCodeStart,
            classReloAmount(),
            cacheEntry
            );

   initializeCacheDeltas();

   _newMethodCodeStart = codeStart;

   reloLogger()->relocationDump();

   if (_exceptionTableCacheEntry->type == J9_JIT_DCE_EXCEPTION_INFO)
      {
      /* Adjust exception table entires */
      _exceptionTable->ramMethod = _method;
      _exceptionTable->constantPool = ramCP();

      _exceptionTable->className = ((TR_ResolvedJ9Method*)_comp->getCurrentMethod())->_className;
      _exceptionTable->methodName = ((TR_ResolvedJ9Method*)_comp->getCurrentMethod())->_name;
      _exceptionTable->methodSignature = ((TR_ResolvedJ9Method*)_comp->getCurrentMethod())->_signature;
      RELO_LOG(reloLogger(), 1, "relocateAOTCodeAndData: method %.*s.%.*s%.*s\n",
                                    _exceptionTable->className->length,
                                    _exceptionTable->className->data,
                                    _exceptionTable->methodName->length,
                                    _exceptionTable->methodName->data,
                                    _exceptionTable->methodSignature->length,
                                    _exceptionTable->methodSignature->data);

      /* Now it is safe to perform the JITExceptionTable structure relocations */
      relocateMethodMetaData((UDATA)codeStart - (UDATA)oldCodeStart, (UDATA)_exceptionTable - (UDATA)((U_8 *)oldDataStart + _aotMethodHeaderEntry->offsetToExceptionTable + sizeof(J9JITDataCacheHeader)));

      reloTarget()->preRelocationsAppliedEvent();

      /* Perform code relocations */
      if (_aotMethodHeaderEntry->offsetToRelocationDataItems != 0)
         {
         TR_RelocationRecordBinaryTemplate * binaryReloRecords = (TR_RelocationRecordBinaryTemplate * )((U_8 *)_aotMethodHeaderEntry - sizeof(J9JITDataCacheHeader) + _aotMethodHeaderEntry->offsetToRelocationDataItems);
         TR_RelocationRecordGroup reloGroup(binaryReloRecords);

         RELO_LOG(reloLogger(), 6, "relocateAOTCodeAndData: jitConfig=%x aotDataCache=%x aotMccCodeCache=%x method=%x tempDataStart=%x exceptionTable=%x\n", jitConfig(), dataCache(), codeCache(), _method, tempDataStart, _exceptionTable);
         RELO_LOG(reloLogger(), 6, "                        oldDataStart=%x codeStart=%x oldCodeStart=%x classReloAmount=%x cacheEntry=%x\n", oldDataStart, codeStart, oldCodeStart, classReloAmount(), cacheEntry);
         RELO_LOG(reloLogger(), 6, "                        tempDataStart: %p, _aotMethodHeaderEntry: %p, header offset: %x, binaryReloRecords: %p\n", tempDataStart, _aotMethodHeaderEntry, (UDATA)_aotMethodHeaderEntry-(UDATA)tempDataStart, binaryReloRecords);

         try
            {
            _returnCode = reloGroup.applyRelocations(this, reloTarget(), newMethodCodeStart() + codeCacheDelta());
            }
         catch (...)
            {
            _returnCode = compilationAotClassReloFailure;
            }

         RELO_LOG(reloLogger(), 6, "relocateAOTCodeAndData: return code %d\n", _returnCode);

#if defined(DEBUG) || defined(PROD_WITH_ASSUMES)
         // Detect some potential incorrectness that could otherwise be missed
         if ((getNumValidations() > 10) && (getNumFailedValidations() > getNumValidations() / 2))
            {
            if (aotStats())
               aotStats()->failedPerfAssumptionCode = tooManyFailedValidations;
            //TR_ASSERT(0, "AOT failed too many validations");
            }
         if ((getNumInlinedMethodRelos() > 10) && (getNumFailedInlinedMethodRelos() > getNumInlinedMethodRelos() / 2))
            {
            if (aotStats())
               aotStats()->failedPerfAssumptionCode = tooManyFailedInlinedMethodRelos;
            //TR_ASSERT(0, "AOT failed too many inlined method relos");
            }
         if ((getNumInlinedAllocRelos() > 10) && (getNumFailedAllocInlinedRelos() > getNumInlinedAllocRelos() / 2))
            {
            if (aotStats())
               aotStats()->failedPerfAssumptionCode = tooManyFailedInlinedAllocRelos;
            //TR_ASSERT(0, "AOT failed too many inlined alloc relos");
            }
#endif

         if (_returnCode != 0)
            {
            //clean up code cache
            _relocationStatus = RelocationFailure;
            return;
            }
         }

#if 0
      // add this in later...
      /* Perform meta-data relocations */
      if (_aotMethodHeaderEntry->offsetToMetaDataRelocations != 0)
         {
         TR_RelocationRecordBinaryTemplate * binaryReloRecords = (TR_RelocationRecordBinaryTemplate * )((U_8 *)_aotMethodHeaderEntry - sizeof(J9JITDataCacheHeader) + _aotMethodHeaderEntry->offsetToMetaDataRelocationItems);
         TR_RelocationRecordGroup reloGroup(binaryReloRecords);
         int rc = reloGroup.applyRelocations(this, reloTarget, _exceptionTable);
         if (rc != 0)
            {
            _relocationStatus = RelocationFailure;
            return;
            }
         }
#endif

      reloTarget()->flushCache(codeStart, _aotMethodHeaderEntry->compileMethodCodeSize);

#if 1
      // replace this with meta-data relocations above when we implement it

      /* Fix up inlined exception table ram method entries if wide */
      if (((UDATA)_exceptionTable->numExcptionRanges) & J9_JIT_METADATA_WIDE_EXCEPTIONS)
         {
         // highest 2 bits indicate wide exceptions and FSD, unset them and extract
         // the number of exception ranges
         UDATA numExcptionRanges = ((UDATA)_exceptionTable->numExcptionRanges) & 0x7fff;
         if (_comp->getOption(TR_FullSpeedDebug))
            numExcptionRanges &= 0x3fff;

         /* 4 byte exception range entries */
         J9JIT32BitExceptionTableEntry *excptEntry32 = (J9JIT32BitExceptionTableEntry *)(_exceptionTable + 1);
         while (numExcptionRanges > 0)
            {
            J9Method *actualMethod = _method;
            UDATA inlinedSiteIndex = (UDATA)excptEntry32->ramMethod;
            if (inlinedSiteIndex != (UDATA)-1)
               {
               TR_InlinedCallSite *inlinedCallSite = (TR_InlinedCallSite *)getInlinedCallSiteArrayElement(_exceptionTable, (int)inlinedSiteIndex);
               actualMethod = (J9Method *) inlinedCallSite->_methodInfo;
               }
            excptEntry32->ramMethod = actualMethod;


            //excptEntry32->ramMethod = _method;
            excptEntry32++;
            if (_comp->getOption(TR_FullSpeedDebug))
               excptEntry32 = (J9JIT32BitExceptionTableEntry *) ((uint8_t *) excptEntry32 + 4);
            numExcptionRanges--;
            }
         }
#endif

      // Fix RAM method and send target AFTER all relocations are complete.
      startPC = _exceptionTable->startPC;
      } //end if J9_JIT_DCE_EXCEPTION_INFO

   if (!TR::CompilationInfo::getStream() && startPC)
      {
      // insert exceptionTable into JIT artifacts avl tree under mutex
         {
         TR_TranslationArtifactManager::CriticalSection updateMetaData;

         jit_artifact_insert(javaVM()->portLibrary, jitConfig()->translationArtifacts, _exceptionTable);

         // Test for anonymous classes
         J9Class *j9clazz = ramCP()->ramClass;
         if (fej9()->isAnonymousClass((TR_OpaqueClassBlock*)j9clazz))
            {
            J9CLASS_EXTENDED_FLAGS_SET(j9clazz, J9ClassContainsJittedMethods);
            _exceptionTable->prevMethod = NULL;
            _exceptionTable->nextMethod = j9clazz->jitMetaDataList;
            if (j9clazz->jitMetaDataList)
               j9clazz->jitMetaDataList->prevMethod = _exceptionTable;
            j9clazz->jitMetaDataList = _exceptionTable;
            }
         else
            {
            J9ClassLoader * classLoader = j9clazz->classLoader;
            classLoader->flags |= J9CLASSLOADER_CONTAINS_JITTED_METHODS;
            _exceptionTable->prevMethod = NULL;
            _exceptionTable->nextMethod = classLoader->jitMetaDataList;
            if (classLoader->jitMetaDataList)
               classLoader->jitMetaDataList->prevMethod = _exceptionTable;
            classLoader->jitMetaDataList = _exceptionTable;
            }
         }

      reloLogger()->relocationTime();
      }
   }

// This whole function can be dealt with more easily by meta-data relocations rather than this specialized function
//   but leave it here for now
void
TR_RelocationRuntime::relocateMethodMetaData(UDATA codeRelocationAmount, UDATA dataRelocationAmount)
   {
   #if 0
      J9UTF8 * name;
      fprintf(stdout, "relocating ROM method %p ", _exceptionTable->ramMethod);
   #endif

   reloLogger()->metaData();

   _exceptionTable->startPC = (UDATA) ( ((U_8 *)_exceptionTable->startPC) + codeRelocationAmount);
   _exceptionTable->endPC = (UDATA) ( ((U_8 *)_exceptionTable->endPC) + codeRelocationAmount);
   _exceptionTable->endWarmPC = (UDATA) ( ((U_8 *)_exceptionTable->endWarmPC) + codeRelocationAmount);
   if (_exceptionTable->startColdPC)
      _exceptionTable->startColdPC = (UDATA) ( ((U_8 *)_exceptionTable->startColdPC) + codeRelocationAmount);

   _exceptionTable->codeCacheAlloc = (UDATA) ( ((U_8 *)_exceptionTable->codeCacheAlloc) + codeRelocationAmount);

   if (_exceptionTable->gcStackAtlas)
      {
      bool relocateStackAtlasFirst = classReloAmount() != 0;

      if (relocateStackAtlasFirst)
         _exceptionTable->gcStackAtlas = (void *)( ((U_8 *)_exceptionTable->gcStackAtlas) + dataRelocationAmount);

      J9JITStackAtlas *vmAtlas = (J9JITStackAtlas*)_exceptionTable->gcStackAtlas;
      if (vmAtlas->internalPointerMap)
         {
         vmAtlas->internalPointerMap = (U_8 *)( ((U_8 *)vmAtlas->internalPointerMap) + dataRelocationAmount);
         }

      if (vmAtlas->stackAllocMap)
         {
         vmAtlas->stackAllocMap = (U_8 *)( ((U_8 *)vmAtlas->stackAllocMap) + dataRelocationAmount);
         }

      if (!relocateStackAtlasFirst)
         _exceptionTable->gcStackAtlas = (void *)( ((U_8 *)_exceptionTable->gcStackAtlas) + dataRelocationAmount);
      }

   // Believe this will eventually be handled via relocations
   if (_exceptionTable->inlinedCalls)
      {
      U_32 numInlinedCallSites;
      _exceptionTable->inlinedCalls = (void *) (((U_8 *)_exceptionTable->inlinedCalls) + dataRelocationAmount);
      numInlinedCallSites = getNumInlinedCallSites(_exceptionTable);
      /* FIXME: methodInfo is not correctly fixed up.
      if (classReloAmount() && numInlinedCallSites)
         {
         U_8 * callSiteCursor = _exceptionTable->inlinedCalls;
         for (i = 0; i < numInlinedCallSites; ++i)
            {
            TR_InlinedCallSite * inlinedCallSite = (TR_InlinedCallSite *)callSiteCursor;
            inlinedCallSite->_methodInfo = (void *)((U_8 *)inlinedCallSite->_methodInfo + classReloAmount());
            callSiteCursor += sizeOfInlinedCallSiteArrayElement(_exceptionTable);
            }
         }
      */
      }

   if (_exceptionTable->bodyInfo && !useCompiledCopy())
      {
      TR_PersistentJittedBodyInfo *persistentBodyInfo = reinterpret_cast<TR_PersistentJittedBodyInfo *>( (_newPersistentInfo + sizeof(J9JITDataCacheHeader) ) );
      TR_PersistentMethodInfo *persistentMethodInfo = reinterpret_cast<TR_PersistentMethodInfo *>( (_newPersistentInfo + sizeof(J9JITDataCacheHeader) ) + sizeof(TR_PersistentJittedBodyInfo) );

      if (_comp->isRemoteCompilation() && !_comp->getCurrentMethod()->isInterpreted())
         {
         TR_PersistentMethodInfo *existingPersistentMethodInfo = _comp->getRecompilationInfo()->getExistingMethodInfo(_comp->getCurrentMethod());
         if (existingPersistentMethodInfo)
            *existingPersistentMethodInfo = *persistentMethodInfo;
         else
            existingPersistentMethodInfo = persistentMethodInfo;
         persistentBodyInfo->setMethodInfo(existingPersistentMethodInfo);
         }
      else
         persistentBodyInfo->setMethodInfo(persistentMethodInfo);
      _exceptionTable->bodyInfo = (void *)(persistentBodyInfo);
      }

   if (getPersistentInfo()->isRuntimeInstrumentationEnabled() &&
       TR::Options::getCmdLineOptions()->getOption(TR_EnableHardwareProfileIndirectDispatch) &&
       TR::Options::getCmdLineOptions()->getOption(TR_EnableMetadataBytecodePCToIAMap) &&
       _exceptionTable->riData)
      {
      _exceptionTable->riData = (void *) (((U_8 *)_exceptionTable->riData) + dataRelocationAmount);
      }

   if (_exceptionTable->osrInfo)
      _exceptionTable->osrInfo = (void *) (((U_8 *)_exceptionTable->osrInfo) + dataRelocationAmount);

   #if 0
      fprintf(stdout, "-> %p", _exceptionTable->ramMethod);
      if (classReloAmount())
         {
         name = J9ROMMETHOD_NAME(J9_ROM_METHOD_FROM_RAM_METHOD(((J9ROMMethod *)_exceptionTable->ramMethod)));
         fprintf(stdout, " (%.*s)", name->length, name->data);
         }
      fprintf(stdout, "\n");
      fflush(stdout);
   #endif
   }



bool
TR_RelocationRuntime::aotMethodHeaderVersionsMatch()
   {
   if ((_aotMethodHeaderEntry->majorVersion != TR_AOTMethodHeader_MajorVersion) ||
       (_aotMethodHeaderEntry->minorVersion != TR_AOTMethodHeader_MinorVersion))
      {
      reloLogger()->versionMismatchWarning();
      return false;
      }
   return true;
   }


bool
TR_RelocationRuntime::storeAOTHeader(TR_FrontEnd *fe, J9VMThread *curThread)
   {
   TR_ASSERT(0, "Error: storeAOTHeader not supported in this relocation runtime");
   return false;
   }

TR_AOTHeader *
TR_RelocationRuntime::createAOTHeader(TR_FrontEnd *fe)
   {
   TR_ASSERT(0, "Error: createAOTHeader not supported in this relocation runtime");
   return NULL;
   }

bool
TR_RelocationRuntime::validateAOTHeader(TR_FrontEnd *fe, J9VMThread *curThread)
   {
   TR_ASSERT(0, "Error: validateAOTHeader not supported in this relocation runtime");
   return false;
   }

TR_OpaqueClassBlock *
TR_RelocationRuntime::getClassFromCP(J9VMThread *vmThread, J9ConstantPool *constantPool, I_32 cpIndex, bool isStatic)
   {
   TR_ASSERT(0, "Error: getClassFromCP not supported in this relocation runtime");
   return NULL;
   }

J9JITExceptionTable *
TR_RelocationRuntime::copyMethodMetaData(J9JITDataCacheHeader *dataCacheHeader)
   {
   TR_AOTMethodHeader *aotMethodHeaderEntry = (TR_AOTMethodHeader *) (dataCacheHeader + 1);
   J9JITDataCacheHeader *exceptionTableCacheEntry = (J9JITDataCacheHeader *)((uint8_t *) dataCacheHeader + aotMethodHeaderEntry->offsetToExceptionTable);
   uint8_t *newExceptionTableStart = allocateSpaceInDataCache(exceptionTableCacheEntry->size, exceptionTableCacheEntry->type);
   J9JITExceptionTable *metaData = NULL;
   if (newExceptionTableStart)
      {
      TR_DataCacheManager::copyDataCacheAllocation(reinterpret_cast<J9JITDataCacheHeader *>(newExceptionTableStart), exceptionTableCacheEntry);
      metaData = reinterpret_cast<J9JITExceptionTable *>(newExceptionTableStart + sizeof(J9JITDataCacheHeader)); // Get new exceptionTable location
      }
   return metaData;
   }

bool TR_RelocationRuntime::_globalValuesInitialized=false;

uintptr_t TR_RelocationRuntime::_globalValueList[TR_NumGlobalValueItems] =
   {
   0,          // not used
   0,          // TR_CountForRecompile
   0,          // TR_HeapBase
   0,          // TR_HeapTop
   0,          // TR_HeapBaseForBarrierRange0
   0,          // TR_ActiveCardTableBase
   0          // TR_HeapSizeForBarrierRange0
   };

char *TR_RelocationRuntime::_globalValueNames[TR_NumGlobalValueItems] =
   {
   "not used (0)",
   "TR_CountForRecompile (1)",
   "TR_HeapBase (2)",
   "TR_HeapTop (3)",
   "TR_HeapBaseForBarrierRange0 (4)",
   "TR_ActiveCardTableBase (5)",
   "TR_HeapSizeForBarrierRange0 (6)"
   };



#if defined(J9VM_OPT_SHARED_CLASSES)

//
// TR_SharedCacheRelocationRuntime
//

const char TR_SharedCacheRelocationRuntime::aotHeaderKey[] = "J9AOTHeader";
// When we write out the header, we don't seem to include the \0 character at the end of the string.
const UDATA TR_SharedCacheRelocationRuntime::aotHeaderKeyLength = sizeof(TR_SharedCacheRelocationRuntime::aotHeaderKey) - 1;

U_8 *
TR_SharedCacheRelocationRuntime::allocateSpaceInCodeCache(UDATA codeSize)
   {
   TR_J9VMBase *fej9 = (TR_J9VMBase *)_fe;
   TR::CodeCacheManager *manager = TR::CodeCacheManager::instance();

   int32_t compThreadID = fej9->getCompThreadIDForVMThread(_currentThread);
   if (!codeCache())
      {
      int32_t numReserved;

      _codeCache = manager->reserveCodeCache(false, codeSize, compThreadID, &numReserved);  // Acquire a cold/warm code cache.
      if (!codeCache())
         {
         // TODO: how do we pass back error codes to trigger retrial?
         //if (numReserved >= 1) // We could still get some code space in caches that are currently reserved
         //    *returnCode = compilationCodeReservationFailure; // this will promp a retrial
         return NULL;
         }
       // The GC may unload classes if code caches have been switched

      if (compThreadID >= 0 && fej9->getCompilationShouldBeInterruptedFlag())
         {
         codeCache()->unreserve(); // cancel the reservation
         //*returnCode = compilationInterrupted; // allow retrial //FIXME: how do we pass error codes?
         return NULL; // fail this AOT load
         }
      _haveReservedCodeCache = true;
      }

   uint8_t *coldCode;
   U_8 *codeStart = manager->allocateCodeMemory(codeSize, 0, &_codeCache, &coldCode, false);
   // FIXME: the GC may unload classes if code caches have been switched
   if (compThreadID >= 0 && fej9->getCompilationShouldBeInterruptedFlag())
      {
      codeCache()->unreserve(); // cancel the reservation
      _haveReservedCodeCache = false;
      //*returnCode = compilationInterrupted; // allow retrial
      return NULL; // fail this AOT load
      }
   return codeStart;
   }


// TODO: why do shared cache and JXE paths manage alignment differently?
//       main reason why there are two implementations here
uint8_t *
TR_SharedCacheRelocationRuntime::allocateSpaceInDataCache(uintptr_t metaDataSize,
                                                          uintptr_t type)
   {
   // Ensure data cache is aligned
   _metaDataAllocSize = TR_DataCacheManager::alignToMachineWord(metaDataSize);
   U_8 *newDataStart = TR_DataCacheManager::getManager()->allocateDataCacheRecord(_metaDataAllocSize, type, 0);
   if (newDataStart)
      newDataStart -= sizeof(J9JITDataCacheHeader);
   return newDataStart;
   }


void
TR_SharedCacheRelocationRuntime::initializeAotRuntimeInfo()
   {
<<<<<<< HEAD
=======
   _baseAddress = (U_8 *) javaVM()->sharedClassConfig->cacheDescriptorList->romclassStartAddress;
>>>>>>> 208b378a
   if (!useCompiledCopy())
      _classReloAmount = 1;
   }


void
TR_SharedCacheRelocationRuntime::initializeCacheDeltas()
   {
   _dataCacheDelta = 0;
   _codeCacheDelta = 0;
   }


bool
TR_SharedCacheRelocationRuntime::useDFPHardware(TR_FrontEnd *fe)
   {
   TR::Options  *options = TR::Options::getCmdLineOptions();
   bool dfpbd = options->getOption(TR_DisableHysteresis);
   bool nodfpbd =  options->getOption(TR_DisableDFP);
   bool isPOWERDFP = TR::Compiler->target.cpu.isPower() && TR::Compiler->target.cpu.supportsDecimalFloatingPoint();
   bool is390DFP =
#ifdef TR_TARGET_S390
      TR::Compiler->target.cpu.isZ() && TR::Compiler->target.cpu.getSupportsDecimalFloatingPointFacility();
#else
      false;
#endif
   if ((isPOWERDFP || is390DFP) && ((!dfpbd && !nodfpbd) || dfpbd))
      {
      return true;
      }
   return false;
   }


void
TR_SharedCacheRelocationRuntime::incompatibleCache(U_32 module_name, U_32 reason, char *assumeMessage)
   {
   if (TR::Options::isAnyVerboseOptionSet())
      {
      TR_VerboseLog::writeLineLocked(TR_Vlog_INFO, "%s\n", assumeMessage);
      }

   if (javaVM()->sharedClassConfig->verboseFlags & J9SHR_VERBOSEFLAG_ENABLE_VERBOSE)
      {
      PORT_ACCESS_FROM_JAVAVM(javaVM());
      j9nls_printf(PORTLIB, (UDATA) J9NLS_WARNING, module_name, reason);
      }
   }

bool
TR_SharedCacheRelocationRuntime::generateError(char *assumeMessage)
   {
   incompatibleCache(J9NLS_RELOCATABLE_CODE_WRONG_HARDWARE, assumeMessage);
   return false;
   }

void
TR_SharedCacheRelocationRuntime::checkAOTHeaderFlags(TR_FrontEnd *fe, TR_AOTHeader *hdrInCache, intptr_t featureFlags)
   {
   TR_J9VMBase *fej9 = (TR_J9VMBase *)fe;
   bool defaultMessage = true;

   if (!TR::Compiler->target.cpu.isCompatible((TR_Processor)hdrInCache->processorSignature, hdrInCache->processorFeatureFlags))
      defaultMessage = generateError("AOT header validation failed: Processor incompatible.");
   if ((featureFlags & TR_FeatureFlag_sanityCheckBegin) != (hdrInCache->featureFlags & TR_FeatureFlag_sanityCheckBegin))
      defaultMessage = generateError("AOT header validation failed: Processor feature sanity bit mangled.");
   if ((featureFlags & TR_FeatureFlag_IsSMP) != (hdrInCache->featureFlags & TR_FeatureFlag_IsSMP))
      defaultMessage = generateError("AOT header validation failed: SMP feature mismatch.");
   if ((featureFlags & TR_FeatureFlag_UsesCompressedPointers) != (hdrInCache->featureFlags & TR_FeatureFlag_UsesCompressedPointers))
      defaultMessage = generateError("AOT header validation failed: Compressed references feature mismatch.");
   if ((featureFlags & TR_FeatureFlag_UseDFPHardware) != (hdrInCache->featureFlags & TR_FeatureFlag_UseDFPHardware))
      defaultMessage = generateError("AOT header validation failed: DFP hardware feature mismatch.");
   if ((featureFlags & TR_FeatureFlag_DisableTraps) != (hdrInCache->featureFlags & TR_FeatureFlag_DisableTraps))
      defaultMessage = generateError("AOT header validation failed: Use of trap instruction feature mismatch.");
   if ((featureFlags & TR_FeatureFlag_TLHPrefetch) != (hdrInCache->featureFlags & TR_FeatureFlag_TLHPrefetch))
      defaultMessage = generateError("AOT header validation failed: TLH prefetch feature mismatch.");
   if ((featureFlags & TR_FeatureFlag_MethodTrampolines) != (hdrInCache->featureFlags & TR_FeatureFlag_MethodTrampolines))
      defaultMessage = generateError("AOT header validation failed: MethodTrampolines feature mismatch.");
   if ((featureFlags & TR_FeatureFlag_MultiTenancy) != (hdrInCache->featureFlags & TR_FeatureFlag_MultiTenancy))
      defaultMessage = generateError("AOT header validation failed: MultiTenancy feature mismatch.");
   if ((featureFlags & TR_FeatureFlag_HCREnabled) != (hdrInCache->featureFlags & TR_FeatureFlag_HCREnabled))
      defaultMessage = generateError("AOT header validation failed: HCR feature mismatch.");
   if (((featureFlags & TR_FeatureFlag_SIMDEnabled) == 0) && ((hdrInCache->featureFlags & TR_FeatureFlag_SIMDEnabled) != 0))
      defaultMessage = generateError("AOT header validation failed: SIMD feature mismatch.");
   if ((featureFlags & TR_FeatureFlag_AsyncCompilation) != (hdrInCache->featureFlags & TR_FeatureFlag_AsyncCompilation))
      defaultMessage = generateError("AOT header validation failed: AsyncCompilation feature mismatch.");
   if ((featureFlags & TR_FeatureFlag_ConcurrentScavenge) != (hdrInCache->featureFlags & TR_FeatureFlag_ConcurrentScavenge))
      defaultMessage = generateError("AOT header validation failed: Concurrent Scavenge feature mismatch.");
   if ((featureFlags & TR_FeatureFlag_SoftwareReadBarrier) != (hdrInCache->featureFlags & TR_FeatureFlag_SoftwareReadBarrier))
      defaultMessage = generateError("AOT header validation failed: Software Read Barrier feature mismatch.");
   if ((featureFlags & TR_FeatureFlag_UsesTM) != (hdrInCache->featureFlags & TR_FeatureFlag_UsesTM))
      defaultMessage = generateError("AOT header validation failed: TM feature mismatch.");

   if ((featureFlags & TR_FeatureFlag_SanityCheckEnd) != (hdrInCache->featureFlags & TR_FeatureFlag_SanityCheckEnd))
      defaultMessage = generateError("AOT header validation failed: Trailing sanity bit mismatch.");

   if (defaultMessage)
      generateError("AOT header validation failed: Unkown problem with processor features.");
   }

// The method CS::Hash_FNV is being used to compute the hash value
// Notice that currently CS2::Hash_FNV is a hash function that never returns 0
uint32_t
TR_SharedCacheRelocationRuntime::getCurrentLockwordOptionHashValue(J9JavaVM *vm) const
   {
   IDATA currentLockwordArgIndex = FIND_ARG_IN_VMARGS(STARTSWITH_MATCH, "-Xlockword", NULL);
   uint32_t currentLockwordOptionHashValue = 0;
   if (currentLockwordArgIndex >= 0)
      {
      char * currentLockwordOption = NULL;
      GET_OPTION_VALUE(currentLockwordArgIndex, ':', &currentLockwordOption);
      currentLockwordOptionHashValue = CS2::Hash_FNV((unsigned char*)currentLockwordOption, strlen(currentLockwordOption));
      }
   return currentLockwordOptionHashValue;
   }

// This function currently does not rely on the object beyond the v-table override (compiled as static without any problems).
// If this changes, we will need to look further into whether its users risk concurrent access.
bool
TR_SharedCacheRelocationRuntime::validateAOTHeader(TR_FrontEnd *fe, J9VMThread *curThread)
   {
   TR_J9VMBase *fej9 = (TR_J9VMBase *)fe;

   /* Look for an AOT header in the cache and see if this JVM is compatible */

   J9SharedDataDescriptor firstDescriptor;
   firstDescriptor.address = NULL;
   javaVM()->sharedClassConfig->findSharedData(curThread,
                                             aotHeaderKey,
                                             aotHeaderKeyLength,
                                             J9SHR_DATA_TYPE_AOTHEADER,
                                             FALSE,
                                             &firstDescriptor,
                                             NULL);

   const void* result = firstDescriptor.address;
   if (result)
      {
      /* check compatibility */
      TR_AOTHeader * hdrInCache = (TR_AOTHeader * )result;

      intptr_t featureFlags = generateFeatureFlags(fe);

      TR_Version currentVersion;
      memset(&currentVersion, 0, sizeof(TR_Version));
      currentVersion.structSize = sizeof(TR_Version);
      currentVersion.majorVersion = TR_AOTHeaderMajorVersion;
      currentVersion.minorVersion = TR_AOTHeaderMinorVersion;
      strncpy(currentVersion.vmBuildVersion, EsBuildVersionString, std::min(strlen(EsBuildVersionString), sizeof(currentVersion.vmBuildVersion) - 1));
      strncpy(currentVersion.jitBuildVersion, TR_BUILD_NAME, std::min(strlen(TR_BUILD_NAME), sizeof(currentVersion.jitBuildVersion) - 1));

      if (hdrInCache->eyeCatcher != TR_AOTHeaderEyeCatcher ||
          currentVersion.structSize != hdrInCache->version.structSize ||
          memcmp(&currentVersion, &hdrInCache->version, sizeof(TR_Version)))
         {
         incompatibleCache(J9NLS_RELOCATABLE_CODE_WRONG_JVM_VERSION,
                           "AOT header validation failed: bad header version or version string");
         }
      else if
         (hdrInCache->featureFlags != featureFlags ||
          !TR::Compiler->target.cpu.isCompatible((TR_Processor)hdrInCache->processorSignature, hdrInCache->processorFeatureFlags)
         )
         {
         checkAOTHeaderFlags(fe, hdrInCache, featureFlags);
         }
      else if ( hdrInCache->gcPolicyFlag != javaVM()->memoryManagerFunctions->j9gc_modron_getWriteBarrierType(javaVM()) )
         {
         incompatibleCache(J9NLS_RELOCATABLE_CODE_WRONG_GC_POLICY,
                           "AOT header validation failed: incompatible gc write barrier type");
         }
      else if (hdrInCache->lockwordOptionHashValue != getCurrentLockwordOptionHashValue(javaVM()))
         {
         incompatibleCache(J9NLS_RELOCATABLE_CODE_PROCESSING_COMPATIBILITY_FAILURE,
                           "AOT header validation failed: incompatible lockword options");
         }
      else if (hdrInCache->arrayLetLeafSize != TR::Compiler->om.arrayletLeafSize())
         {
         incompatibleCache(J9NLS_RELOCATABLE_CODE_PROCESSING_COMPATIBILITY_FAILURE,
                           "AOT header validation failed: incompatible arraylet size");
         }
#if defined(OMR_GC_COMPRESSED_POINTERS)
      else if ( hdrInCache->compressedPointerShift != TR::Compiler->om.compressedReferenceShift())
         {
         incompatibleCache(J9NLS_RELOCATABLE_CODE_PROCESSING_COMPATIBILITY_FAILURE,
                           "AOT header validation failed: incompatible compressed pointer shift");
         }
#endif // OMR_GC_COMPRESSED_POINTERS
      else
         {
         static_cast<TR_JitPrivateConfig *>(jitConfig()->privateConfig)->aotValidHeader = TR_yes;
         return true;
         }

      // not compatible, so stop looking and don't compile anything for cache
      TR::Options::getAOTCmdLineOptions()->setOption(TR_NoStoreAOT);
      TR::Options::getAOTCmdLineOptions()->setOption(TR_NoLoadAOT);
      static_cast<TR_JitPrivateConfig *>(jitConfig()->privateConfig)->aotValidHeader = TR_no;
      TR_J9SharedCache::setSharedCacheDisabledReason(TR_J9SharedCache::AOT_HEADER_INVALID);

      // Generate a trace point
      Trc_JIT_IncompatibleAOTHeader(curThread);

      return false;
      }
   else // cannot find AOT header
      {
      // Leaving TR_maybe will allow the store of a header later on
      // static_cast<TR_JitPrivateConfig *>(jitConfig()->privateConfig)->aotValidHeader = TR_maybe;
      return false;
      }
   }

TR_AOTHeader *
TR_SharedCacheRelocationRuntime::createAOTHeader(TR_FrontEnd *fe)
   {
   PORT_ACCESS_FROM_JAVAVM(javaVM());

   TR_J9VMBase *fej9 = (TR_J9VMBase *)fe;
   TR_AOTHeader * aotHeader = (TR_AOTHeader *)j9mem_allocate_memory(sizeof(TR_AOTHeader), J9MEM_CATEGORY_JIT);

   if (aotHeader)
      {
      aotHeader->eyeCatcher = TR_AOTHeaderEyeCatcher;

      TR_Version *aotHeaderVersion = &aotHeader->version;
      memset(aotHeaderVersion, 0, sizeof(TR_Version));
      aotHeaderVersion->structSize = sizeof(TR_Version);
      aotHeaderVersion->majorVersion = TR_AOTHeaderMajorVersion;
      aotHeaderVersion->minorVersion = TR_AOTHeaderMinorVersion;
      strncpy(aotHeaderVersion->vmBuildVersion, EsBuildVersionString, sizeof(EsBuildVersionString));
      strncpy(aotHeaderVersion->jitBuildVersion, TR_BUILD_NAME, std::min(strlen(TR_BUILD_NAME), sizeof(aotHeaderVersion->jitBuildVersion)));

      aotHeader->processorSignature = TR::Compiler->target.cpu.id();
      aotHeader->gcPolicyFlag = javaVM()->memoryManagerFunctions->j9gc_modron_getWriteBarrierType(javaVM());
      aotHeader->lockwordOptionHashValue = getCurrentLockwordOptionHashValue(javaVM());
#if defined(OMR_GC_COMPRESSED_POINTERS)
      aotHeader->compressedPointerShift = javaVM()->memoryManagerFunctions->j9gc_objaccess_compressedPointersShift(javaVM()->internalVMFunctions->currentVMThread(javaVM()));
#else
      aotHeader->compressedPointerShift = 0;
#endif

      aotHeader->processorFeatureFlags = TR::Compiler->target.cpu.getProcessorFeatureFlags();

      // Set up other feature flags
      aotHeader->featureFlags = generateFeatureFlags(fe);

      // Set ArrayLet Size if supported
      aotHeader->arrayLetLeafSize = TR::Compiler->om.arrayletLeafSize();
      }

   return aotHeader;
   }

bool
TR_SharedCacheRelocationRuntime::storeAOTHeader(TR_FrontEnd *fe, J9VMThread *curThread)
   {

   TR_AOTHeader *aotHeader = createAOTHeader(fe);
   if (!aotHeader)
      {
      PORT_ACCESS_FROM_JAVAVM(javaVM());
      if (javaVM()->sharedClassConfig->verboseFlags & J9SHR_VERBOSEFLAG_ENABLE_VERBOSE)
         j9nls_printf( PORTLIB, J9NLS_WARNING,  J9NLS_RELOCATABLE_CODE_PROCESSING_COMPATIBILITY_FAILURE );
      TR_J9SharedCache::setSharedCacheDisabledReason(TR_J9SharedCache::AOT_HEADER_FAILED_TO_ALLOCATE);
      return false;
      }

   J9SharedDataDescriptor dataDescriptor;
   UDATA aotHeaderLen = sizeof(TR_AOTHeader);

   dataDescriptor.address = (U_8*)aotHeader;
   dataDescriptor.length = aotHeaderLen;
   dataDescriptor.type =  J9SHR_DATA_TYPE_AOTHEADER;
   dataDescriptor.flags = J9SHRDATA_SINGLE_STORE_FOR_KEY_TYPE;

   const void* store = javaVM()->sharedClassConfig->storeSharedData(curThread,
                                                                  aotHeaderKey,
                                                                  aotHeaderKeyLength,
                                                                  &dataDescriptor);
   if (store)
      {
      // If a header already exists, the old one is returned
      // Thus, we must check the validity of the header
      return validateAOTHeader(fe, curThread);
      }
   else
      {
      // The store failed for some odd reason; maybe the cache is full
      // Let's prevent any further store operations to avoid overhead
      TR::Options::getAOTCmdLineOptions()->setOption(TR_NoStoreAOT);

      TR_J9SharedCache::setSharedCacheDisabledReason(TR_J9SharedCache::AOT_HEADER_STORE_FAILED);
      TR_J9SharedCache::setStoreSharedDataFailedLength(aotHeaderLen);
      return false;
      }
   }

TR_OpaqueClassBlock *
TR_SharedCacheRelocationRuntime::getClassFromCP(J9VMThread *vmThread, J9ConstantPool *constantPool, I_32 cpIndex, bool isStatic)
   {
   J9JITConfig *jitConfig = vmThread->javaVM->jitConfig;
   TR_J9VMBase *fe = TR_J9VMBase::get(jitConfig, vmThread);
   TR::VMAccessCriticalSection getClassFromCP(fe);
   /* Get the class.  Stop immediately if an exception occurs. */
   J9ROMFieldRef *romFieldRef = (J9ROMFieldRef *)&constantPool->romConstantPool[cpIndex];

   J9Class *resolvedClass = javaVM()->internalVMFunctions->resolveClassRef(vmThread, constantPool, romFieldRef->classRefCPIndex, J9_RESOLVE_FLAG_JIT_COMPILE_TIME);

   if (resolvedClass == NULL)
      return NULL;

   J9Class *classFromCP = J9_CLASS_FROM_CP(constantPool);
   J9ROMFieldShape *field;
   J9Class *definingClass;
   J9ROMNameAndSignature *nameAndSig;
   J9UTF8 *name;
   J9UTF8 *signature;

   nameAndSig = J9ROMFIELDREF_NAMEANDSIGNATURE(romFieldRef);
   name = J9ROMNAMEANDSIGNATURE_NAME(nameAndSig);
   signature = J9ROMNAMEANDSIGNATURE_SIGNATURE(nameAndSig);
   if (isStatic)
      {
      void *staticAddress = javaVM()->internalVMFunctions->staticFieldAddress(vmThread, resolvedClass, J9UTF8_DATA(name), J9UTF8_LENGTH(name), J9UTF8_DATA(signature), J9UTF8_LENGTH(signature), &definingClass, (UDATA *)&field, J9_LOOK_NO_JAVA, classFromCP);
      }
   else
      {
      IDATA fieldOffset = javaVM()->internalVMFunctions->instanceFieldOffset(vmThread, resolvedClass, J9UTF8_DATA(name), J9UTF8_LENGTH(name), J9UTF8_DATA(signature), J9UTF8_LENGTH(signature), &definingClass, (UDATA *)&field, J9_LOOK_NO_JAVA);
      }
   return (TR_OpaqueClassBlock *)definingClass;
   }

uintptr_t
TR_SharedCacheRelocationRuntime::generateFeatureFlags(TR_FrontEnd *fe)
   {
   uintptr_t featureFlags = 0;
   TR_J9VMBase *fej9 = (TR_J9VMBase *)fe;

   featureFlags |= TR_FeatureFlag_sanityCheckBegin;

   if (TR::Compiler->target.isSMP())
      featureFlags |= TR_FeatureFlag_IsSMP;

   if (TR::Options::useCompressedPointers())
      featureFlags |= TR_FeatureFlag_UsesCompressedPointers;

   if (useDFPHardware(fe))
      featureFlags |= TR_FeatureFlag_UseDFPHardware;

   if (TR::Options::getCmdLineOptions()->getOption(TR_DisableTraps))
      featureFlags |= TR_FeatureFlag_DisableTraps;

   if (TR::Options::getCmdLineOptions()->getOption(TR_TLHPrefetch))
      featureFlags |= TR_FeatureFlag_TLHPrefetch;

   if (TR::CodeCacheManager::instance()->codeCacheConfig().needsMethodTrampolines())
      featureFlags |= TR_FeatureFlag_MethodTrampolines;

   if (TR::Options::getCmdLineOptions()->getOption(TR_EnableHCR))
      featureFlags |= TR_FeatureFlag_HCREnabled;

#ifdef TR_TARGET_S390
   if (TR::Compiler->target.cpu.getSupportsVectorFacility())
      featureFlags |= TR_FeatureFlag_SIMDEnabled;
#endif

   if (TR::Compiler->om.readBarrierType() != gc_modron_readbar_none)
      {
      featureFlags |= TR_FeatureFlag_ConcurrentScavenge;

#ifdef TR_TARGET_S390
      if (!TR::Compiler->target.cpu.getSupportsGuardedStorageFacility())
         featureFlags |= TR_FeatureFlag_SoftwareReadBarrier;
#endif
      }


   if (fej9->isAsyncCompilation())
      featureFlags |= TR_FeatureFlag_AsyncCompilation;


   if (!TR::Options::getCmdLineOptions()->getOption(TR_DisableTM) &&
       !TR::Options::getAOTCmdLineOptions()->getOption(TR_DisableTM))
      {
      if (TR::Compiler->target.cpu.supportsTransactionalMemoryInstructions())
         {
         featureFlags |= TR_FeatureFlag_UsesTM;
         }
      }

   return featureFlags;
   }

void TR_RelocationRuntime::initializeHWProfilerRecords(TR::Compilation *comp)
   {
   assert(comp != NULL);
   comp->getHWPBCMap()->clear();
   }

void TR_RelocationRuntime::addClazzRecord(uint8_t *ia, uint32_t bcIndex, TR_OpaqueMethodBlock *method)
   {
   if (getPersistentInfo()->isRuntimeInstrumentationEnabled() && _isLoading)
      {
      comp()->addHWPBCMap(_compInfo->getHWProfiler()->createBCMap(ia,
                                                                  bcIndex,
                                                                  method,
                                                                  comp()));
      }
   }

#endif

void
TR_JITServerRelocationRuntime::initializeCacheDeltas()
   {
   _dataCacheDelta = 0;
   _codeCacheDelta = 0;
   }

U_8 *
TR_JITServerRelocationRuntime::allocateSpaceInCodeCache(UDATA codeSize)
   {
   TR_J9VMBase *fej9 = (TR_J9VMBase *)_fe;
   TR::CodeCacheManager *manager = TR::CodeCacheManager::instance();

   int32_t compThreadID = fej9->getCompThreadIDForVMThread(_currentThread);
   if (!codeCache())
      {
      int32_t numReserved;

      _codeCache = manager->reserveCodeCache(false, codeSize, compThreadID, &numReserved);  // Acquire a cold/warm code cache.
      if (!codeCache())
         {
         // TODO: how do we pass back error codes to trigger retrial?
         //if (numReserved >= 1) // We could still get some code space in caches that are currently reserved
         //    *returnCode = compilationCodeReservationFailure; // this will promp a retrial
         return NULL;
         }
       // The GC may unload classes if code caches have been switched

      if (compThreadID >= 0 && fej9->getCompilationShouldBeInterruptedFlag())
         {
         codeCache()->unreserve(); // cancel the reservation
         //*returnCode = compilationInterrupted; // allow retrial //FIXME: how do we pass error codes?
         return NULL; // fail this AOT load
         }
      _haveReservedCodeCache = true;
      }

   uint8_t *coldCode;
   U_8 *codeStart = manager->allocateCodeMemory(codeSize, 0, &_codeCache, &coldCode, false);

   // JITServer FIXME: this code is probably needed, but everything works without it, so don't run it for now.
#if 0
   // FIXME: the GC may unload classes if code caches have been switched
   if (compThreadID >= 0 && fej9->getCompilationShouldBeInterruptedFlag())
      {
      codeCache()->unreserve(); // cancel the reservation
      _haveReservedCodeCache = false;
      //*returnCode = compilationInterrupted; // allow retrial
      return NULL;
      }
#endif
   return codeStart;
   }

uint8_t *
TR_JITServerRelocationRuntime::allocateSpaceInDataCache(uintptr_t metaDataSize,
                                                   uintptr_t type)
   {
   _metaDataAllocSize = TR_DataCacheManager::alignToMachineWord(metaDataSize);
   U_8 *newDataStart = TR_DataCacheManager::getManager()->allocateDataCacheRecord(_metaDataAllocSize, type, 0);
   if (newDataStart)
      newDataStart -= sizeof(J9JITDataCacheHeader);
   return newDataStart;
   }

uint8_t *
TR_JITServerRelocationRuntime::copyDataToCodeCache(const void *startAddress, size_t totalSize, TR_J9VMBase *fe)
   {
   TR::CompilationInfoPerThreadBase *compInfoPT = fe->_compInfoPT;
   int32_t numReserved;
   TR::CodeCache *codeCache = NULL;
   TR::CodeCacheManager *manager = TR::CodeCacheManager::instance();
   TR_ASSERT(!compInfoPT->getCompilation()->cg()->getCodeCache(), "No code caches should be reserved when copying a thunk");
   codeCache = manager->reserveCodeCache(false, totalSize, compInfoPT->getCompThreadId(), &numReserved);
   if (!codeCache)
      return NULL;

   if (compInfoPT->getCompThreadId() >= 0 && fe->getCompilationShouldBeInterruptedFlag())
      {
      codeCache->unreserve();
      return NULL;
      }

   uint8_t *coldCodeStart = NULL;
   manager->allocateCodeMemory(0, totalSize, &codeCache, &coldCodeStart, false, false);
   if (coldCodeStart)
      {
      memcpy(coldCodeStart, startAddress, totalSize);
      }
   // Unreserve code cache so that the next thunk will have to reserve it again
   codeCache->unreserve();

   return coldCodeStart;
   }<|MERGE_RESOLUTION|>--- conflicted
+++ resolved
@@ -869,10 +869,7 @@
 void
 TR_SharedCacheRelocationRuntime::initializeAotRuntimeInfo()
    {
-<<<<<<< HEAD
-=======
    _baseAddress = (U_8 *) javaVM()->sharedClassConfig->cacheDescriptorList->romclassStartAddress;
->>>>>>> 208b378a
    if (!useCompiledCopy())
       _classReloAmount = 1;
    }
