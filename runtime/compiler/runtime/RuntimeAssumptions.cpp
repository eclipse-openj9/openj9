/*******************************************************************************
 * Copyright (c) 2000, 2019 IBM Corp. and others
 *
 * This program and the accompanying materials are made available under
 * the terms of the Eclipse Public License 2.0 which accompanies this
 * distribution and is available at https://www.eclipse.org/legal/epl-2.0/
 * or the Apache License, Version 2.0 which accompanies this distribution and
 * is available at https://www.apache.org/licenses/LICENSE-2.0.
 *
 * This Source Code may also be made available under the following
 * Secondary Licenses when the conditions for such availability set
 * forth in the Eclipse Public License, v. 2.0 are satisfied: GNU
 * General Public License, version 2 with the GNU Classpath
 * Exception [1] and GNU General Public License, version 2 with the
 * OpenJDK Assembly Exception [2].
 *
 * [1] https://www.gnu.org/software/classpath/license.html
 * [2] http://openjdk.java.net/legal/assembly-exception.html
 *
 * SPDX-License-Identifier: EPL-2.0 OR Apache-2.0 OR GPL-2.0 WITH Classpath-exception-2.0 OR LicenseRef-GPL-2.0 WITH Assembly-exception
 *******************************************************************************/

#include "runtime/RuntimeAssumptions.hpp"

#include "codegen/FrontEnd.hpp"
#include "control/Recompilation.hpp"
#include "control/RecompilationInfo.hpp"
#include "env/CHTable.hpp"
#include "env/CompilerEnv.hpp"
#include "env/PersistentCHTable.hpp"
#include "env/jittypes.h"
#include "infra/Monitor.hpp"
#include "infra/CriticalSection.hpp"
#include "control/CompilationRuntime.hpp"
#include "control/CompilationThread.hpp"
#include "env/VMJ9.h"

namespace TR { class Monitor; }

extern "C" void _patchJNICallSite(J9Method *method, uint8_t *pc, uint8_t *newAddress, TR_FrontEnd *fe, int32_t smpFlag);

extern TR::Monitor *assumptionTableMutex;

TR_PatchNOPedGuardSiteOnClassPreInitialize *
TR_PatchNOPedGuardSiteOnClassPreInitialize::make(
   TR_FrontEnd *fe, TR_PersistentMemory * persistentMemory, char *sig, uint32_t sigLen, uint8_t *loc, uint8_t *dest, OMR::RuntimeAssumption ** sentinel)
   {
   char * persistentSig = (char*)persistentMemory->allocatePersistentMemory(sizeof(char) * sigLen);
   memcpy(persistentSig, sig, sigLen);
   TR_PatchNOPedGuardSiteOnClassPreInitialize *result = new (PERSISTENT_NEW) TR_PatchNOPedGuardSiteOnClassPreInitialize(persistentMemory, persistentSig, sigLen, loc, dest);
   result->addToRAT(persistentMemory, RuntimeAssumptionOnClassPreInitialize, fe, sentinel);
   return result;
   }

<<<<<<< HEAD

=======
>>>>>>> 9957530e
uintptrj_t
TR_PatchNOPedGuardSiteOnClassPreInitialize::hashCode(char *sig, uint32_t sigLen)
   {
   uintptrj_t sum = 0;
   uintptrj_t scale = 1;
   bool skipFirstAndLastChars = false;
   if (sigLen > 0)
      {
      if ((sig[0] == 'L') && (sig[sigLen-1] == ';'))
         skipFirstAndLastChars = true;
      }

   int32_t firstChar;
   int32_t lastChar;
   if (skipFirstAndLastChars)
      {
      lastChar = sigLen - 2;
      firstChar = 1;
      }
   else
      {
      lastChar = sigLen - 1;
      firstChar = 0;
      }

   for (int32_t i = lastChar; i >= firstChar; --i, scale *= 31)
      sum += sig[i] * scale;
   return sum;
   }

void
TR_PatchNOPedGuardSiteOnClassPreInitialize::reclaim()
   {
   TR_ASSERT_FATAL(_key != NULL, "Attempt to reclaim an already freed _key");

<<<<<<< HEAD
    jitPersistentFree((void*)_key);
=======
   jitPersistentFree((void*)_key);
>>>>>>> 9957530e
   _key = 0;
   }

bool
TR_PatchNOPedGuardSiteOnClassPreInitialize::matches(char *sig, uint32_t sigLen)
   {
   if (sigLen + 2 != _sigLen)
      {
      return false;
      }

   char *mySig = (char*)getKey();

   for (uint32_t compareIndex = sigLen - 1; sigLen > 0; sigLen--)
      {
      if (mySig[compareIndex+1] != sig[compareIndex])
         return false;

      compareIndex--;
      }

   return true;
   }

TR_PatchNOPedGuardSiteOnMethodBreakPoint* TR_PatchNOPedGuardSiteOnMethodBreakPoint::make(
      TR_FrontEnd *fe, TR_PersistentMemory * pm, TR_OpaqueMethodBlock *method, uint8_t *location, uint8_t *destination,
      OMR::RuntimeAssumption **sentinel)
   {
   TR_PatchNOPedGuardSiteOnMethodBreakPoint *result = new (pm) TR_PatchNOPedGuardSiteOnMethodBreakPoint(pm, method, location, destination);
   result->addToRAT(pm, RuntimeAssumptionOnMethodBreakPoint, fe, sentinel);
   return result;
   }


void
TR_PreXRecompile::compensate(TR_FrontEnd *fe, bool, void *)
   {
   TR_J9VMBase *fej9 = (TR_J9VMBase *)fe;

#if (defined(TR_HOST_X86) || defined(TR_HOST_POWER) || defined(TR_HOST_S390) || defined(TR_HOST_ARM))
   TR::Recompilation::invalidateMethodBody(_startPC, fe);
   // Generate a trace point
   fej9->reportPrexInvalidation(_startPC);
#else
   TR_ASSERT(0, "preexistence is not implemented on this platform yet");
#endif
   }


void
TR_PatchJNICallSite::compensate(
      TR_FrontEnd *fe,
      bool isSMP,
      void *newAddress)
   {
#if (defined(TR_HOST_X86) || defined(TR_HOST_POWER) || defined(TR_HOST_S390) || defined(TR_HOST_ARM))
   _patchJNICallSite((J9Method*)getKey(), getPc(), (uint8_t*) newAddress, fe, isSMP);
#else
   TR_ASSERT(0, "Direct JNI support not present on this platform yet");
#endif
   }



/* This method is called at the classes unload event hook.
   It is called for each class that wes unloaded during the per-class phase.
   It performs a walk over all superclasses of the class and removes all subclasses that were unloaded.
   We mark the superclasses/interfaces seen, so we will not visit it again .
*/

void
TR_PersistentCHTable::classGotUnloadedPost(
      TR_FrontEnd *fe,
      TR_OpaqueClassBlock *classId)
   {
   TR_PersistentClassInfo * cl;
   int classDepth;
   J9Class *clazzPtr;
   J9Class *superCl;
   TR_OpaqueClassBlock *superClId;
   TR_PersistentClassInfo * scl;
   TR_J9VMBase *fej9 = (TR_J9VMBase *)fe;

   bool p = TR::Options::getVerboseOption(TR_VerboseHookDetailsClassUnloading);
   if (p)
      {
      TR_VerboseLog::writeLineLocked(TR_Vlog_HD, "subClasses clean up for unloaded class 0x%p \n", classId);
      }

   cl = findClassInfo(classId);
   classDepth = TR::Compiler->cls.classDepthOf(classId) - 1;
   uintptrj_t hashPos = TR_RuntimeAssumptionTable::hashCode((uintptrj_t)classId) % CLASSHASHTABLE_SIZE;
   _classes[hashPos].remove(cl);

   if ((classDepth >= 0) &&
       (cl->isInitialized() || fej9->isInterfaceClass(classId)))
      {
      clazzPtr = TR::Compiler->cls.convertClassOffsetToClassPtr(classId);
      superCl = clazzPtr->superclasses[classDepth];
      superClId = fej9->convertClassPtrToClassOffset(superCl);
      scl = findClassInfo(superClId);

      if (scl  && !(scl->hasBeenVisited()))
         {
         scl->removeUnloadedSubClasses();
         scl->setVisited(); //resetting is done in rossa
         _trPersistentMemory->getPersistentInfo()->addSuperClass(superClId);
         }

      for (J9ITable * iTableEntry = (J9ITable *)clazzPtr->iTable; iTableEntry; iTableEntry = iTableEntry->next)
         {
         superCl = iTableEntry->interfaceClass;
         if (superCl != clazzPtr)
            {
            superClId = fej9->convertClassPtrToClassOffset(superCl);
            scl = findClassInfo(superClId);
            if (scl && !(scl->hasBeenVisited()))
               {
               scl->removeUnloadedSubClasses();
               scl->setVisited(); //resetting is done in rossa
               _trPersistentMemory->getPersistentInfo()->addSuperClass(superClId);
               }
            }
         }

      }

   // cl was removed from all superclass/interfaces lists so we can free the memory now
   jitPersistentFree(cl);
   }


bool
TR_PersistentCHTable::classGotExtended(
      TR_FrontEnd *fe,
      TR_PersistentMemory *persistentMemory,
      TR_OpaqueClassBlock *superClassId,
      TR_OpaqueClassBlock *subClassId)
   {
   TR_PersistentClassInfo * cl = findClassInfo(superClassId);
   TR_PersistentClassInfo * subClass = findClassInfo(subClassId); // This is actually the class that got loaded extending the superclass
<<<<<<< HEAD

   TR::CompilationInfo::get()->classGotNewlyExtended(superClassId);

=======
#if defined(JITSERVER_SUPPORT)
   TR::CompilationInfo::get()->classGotNewlyExtended(superClassId);
#endif
>>>>>>> 9957530e
   // should have an assume0(cl && subClass) here - but assume does not work rt-code

   TR_SubClass *sc = cl->addSubClass(subClass); // Updating the hierarchy

   if (!sc)
      return false;

   TR_RuntimeAssumptionTable *table = persistentMemory->getPersistentInfo()->getRuntimeAssumptionTable();
   if (cl->shouldNotBeNewlyExtended())
      {
      TR::CompilationInfo *compInfo = TR::CompilationInfo::get();
      uint8_t mask = cl->getShouldNotBeNewlyExtendedMask().getValue();
      for (int32_t ID = 0; mask; mask>>=1, ++ID)
         {
         if (mask & 0x1)
            {
            // Determine the compilation thread that has this ID
            // and set the fail flag into its corresponding compilation object
            TR::Compilation *comp = compInfo->getCompilationWithID(ID);
            if (comp)
               comp->setFailCHTableCommit(true);
            else
               {
               // The compilation that set the bit has vanished
               // This can actually happen due to IPA which does not add the class
               // to the list of classes that should not be newly extended
               //TR_ASSERT(false, "Compilation has vanished class %p", superClassId);
               }
            }
         }
      cl->clearShouldNotBeNewlyExtended(); // flags are not needed anymore
      }

      {
      OMR::CriticalSection classGotExtended(assumptionTableMutex);
      OMR::RuntimeAssumption ** headPtr = table->getBucketPtr(RuntimeAssumptionOnClassExtend,
                                         TR_RuntimeAssumptionTable::hashCode((uintptrj_t) superClassId));
      for (OMR::RuntimeAssumption *cursor = *headPtr; cursor; cursor = cursor->getNext())
         {
         if (cursor->matches((uintptrj_t) superClassId))
            {
            cursor->compensate(fe, 0, 0);
            removeAssumptionFromRAT(cursor);
            }
         }
      }

   return true;
   }


void
TR_PersistentCHTable::removeClass(
      TR_FrontEnd *fe,
      TR_OpaqueClassBlock *classId,
      TR_PersistentClassInfo *info,
      bool removeInfo)
   {
   if (!info)
      return;

   TR_SubClass * subcl = info->getFirstSubclass();
   while (subcl)
      {
      TR_SubClass *nextScl = subcl->getNext();
      jitPersistentFree(subcl);
      subcl = nextScl;
      }
   info->setFirstSubClass(NULL);

   J9Class *clazzPtr;
   J9Class *superCl;
   TR_OpaqueClassBlock *superClId;
   TR_PersistentClassInfo * scl;

   int classDepth = TR::Compiler->cls.classDepthOf(classId) - 1;
   uintptrj_t hashPos = TR_RuntimeAssumptionTable::hashCode((uintptrj_t)classId) % CLASSHASHTABLE_SIZE;

   if (classDepth >= 0)
      {
      clazzPtr = TR::Compiler->cls.convertClassOffsetToClassPtr(classId);
      superCl = clazzPtr->superclasses[classDepth];
      superClId = ((TR_J9VMBase *)fe)->convertClassPtrToClassOffset(superCl);
      scl = findClassInfo(superClId);
      if (scl)
         scl->removeASubClass(info);

      for (J9ITable * iTableEntry = (J9ITable *)clazzPtr->iTable; iTableEntry; iTableEntry = iTableEntry->next)
         {
         superCl = iTableEntry->interfaceClass;
         if (superCl != clazzPtr)
            {
            superClId = ((TR_J9VMBase *)fe)->convertClassPtrToClassOffset(superCl);
            scl = findClassInfo(superClId);
            if (scl)
               scl->removeASubClass(info);
            }
         }

      }

   if (removeInfo)
      {
      _classes[hashPos].remove(info);
      jitPersistentFree(info);
      }
   }


bool
TR_PersistentCHTable::classGotInitialized(
      TR_FrontEnd *fe,
      TR_PersistentMemory *persistentMemory,
      TR_OpaqueClassBlock *classId,
      TR_PersistentClassInfo *clazz)
   {
   if (!clazz) clazz = findClassInfo(classId);

   clazz->setInitialized(persistentMemory);

   int32_t sigLen;
   TR_J9VMBase *fej9 = (TR_J9VMBase *)fe;
   char *sig = fej9->getClassNameChars(classId, sigLen);

   if (!sig)
      return false;

      {
      OMR::CriticalSection classGotInitialized(assumptionTableMutex);
      TR_RuntimeAssumptionTable *table = persistentMemory->getPersistentInfo()->getRuntimeAssumptionTable();
      OMR::RuntimeAssumption ** headPtr = table->getBucketPtr(RuntimeAssumptionOnClassPreInitialize, TR_PatchNOPedGuardSiteOnClassPreInitialize::hashCode(sig, sigLen));

      for (OMR::RuntimeAssumption *cursor = *headPtr; cursor; cursor = cursor->getNext())
         {
         if (cursor->matches(sig, sigLen))
            {
            cursor->compensate(fej9, 0, 0);
            removeAssumptionFromRAT(cursor);
            }
         }
      }

   return true;
   }


void
TR_PersistentCHTable::methodGotOverridden(
      TR_FrontEnd *fe,
      TR_PersistentMemory *persistentMemory,
      TR_OpaqueMethodBlock *overriddingMethod,
      TR_OpaqueMethodBlock *overriddenMethod,
      int32_t smpFlag)
   {
   OMR::CriticalSection methodGotOverridden(assumptionTableMutex);
   TR_RuntimeAssumptionTable *table = persistentMemory->getPersistentInfo()->getRuntimeAssumptionTable();
   OMR::RuntimeAssumption ** headPtr = table->getBucketPtr(RuntimeAssumptionOnMethodOverride,
                                        TR_RuntimeAssumptionTable::hashCode((uintptrj_t)overriddenMethod));
   for (OMR::RuntimeAssumption *cursor = *headPtr; cursor; cursor = cursor->getNext())
      {
      if (cursor->matches((uintptrj_t) overriddenMethod))
         {
         cursor->compensate(fe, 0, 0);
         removeAssumptionFromRAT(cursor);
         }
      }
   }


void
TR_PersistentCHTable::classGotRedefined(
      TR_FrontEnd *fe,
      TR_OpaqueClassBlock *oldClassId,
      TR_OpaqueClassBlock *newClassId)
   {
   TR_PersistentClassInfo *oldClass = findClassInfo(oldClassId);

   OMR::CriticalSection classGotRedefined(assumptionTableMutex);

   //
   // 1. Conservatively pretend the old class got extended
   //

   TR_RuntimeAssumptionTable *table = _trPersistentMemory->getPersistentInfo()->getRuntimeAssumptionTable();
   OMR::RuntimeAssumption **headPtr = table->getBucketPtr(RuntimeAssumptionOnClassExtend,
                                      TR_RuntimeAssumptionTable::hashCode((uintptrj_t) oldClassId));
   for (OMR::RuntimeAssumption *cursor = *headPtr; cursor; cursor = cursor->getNext())
      {
      if (cursor->matches((uintptrj_t) oldClassId))
         {
         cursor->compensate(fe, 0, 0);
         removeAssumptionFromRAT(cursor);
         }
      }

   //
   // 2. Swap the old and new classes in the hierarchy, and re-hash
   //

   TR_PersistentClassInfo *newClass = findClassInfo(newClassId);
   uintptrj_t oldIndex = TR_RuntimeAssumptionTable::hashCode((uintptrj_t)oldClassId) % CLASSHASHTABLE_SIZE;
   uintptrj_t newIndex = TR_RuntimeAssumptionTable::hashCode((uintptrj_t)newClassId) % CLASSHASHTABLE_SIZE;
   _classes[oldIndex].remove(oldClass);
   oldClass->setClassId(newClassId);
   _classes[newIndex].add(oldClass);

   // The new class should have had a class load event that would create a CHTable entry.
   // We'll use it to represent the moribund old class.
   //
   if (newClass)
      {
      _classes[newIndex].remove(newClass);
      newClass->setClassId(oldClassId);
      _classes[oldIndex].add(newClass);
      }
   }


void
TR_PersistentCHTable::removeAssumptionFromRAT(OMR::RuntimeAssumption *assumption)
   {
   TR_RuntimeAssumptionTable *rat = _trPersistentMemory->getPersistentInfo()->getRuntimeAssumptionTable();
   rat->markForDetachFromRAT(assumption);
   }

void
TR_PersistentClassInfo::setShouldNotBeNewlyExtended(int32_t ID)
   {
<<<<<<< HEAD
=======
#if defined(JITSERVER_SUPPORT)
>>>>>>> 9957530e
   if (TR::compInfoPT->getStream())
      {
      auto classesThatShouldNotBeNewlyExtended = TR::compInfoPT->getClassesThatShouldNotBeNewlyExtended();
      if (classesThatShouldNotBeNewlyExtended)
         classesThatShouldNotBeNewlyExtended->insert(_classId);
      }
   else
<<<<<<< HEAD
=======
#endif
>>>>>>> 9957530e
      {
      _shouldNotBeNewlyExtended.set(1 << ID);
      }
   }<|MERGE_RESOLUTION|>--- conflicted
+++ resolved
@@ -52,10 +52,6 @@
    return result;
    }
 
-<<<<<<< HEAD
-
-=======
->>>>>>> 9957530e
 uintptrj_t
 TR_PatchNOPedGuardSiteOnClassPreInitialize::hashCode(char *sig, uint32_t sigLen)
    {
@@ -91,11 +87,7 @@
    {
    TR_ASSERT_FATAL(_key != NULL, "Attempt to reclaim an already freed _key");
 
-<<<<<<< HEAD
-    jitPersistentFree((void*)_key);
-=======
    jitPersistentFree((void*)_key);
->>>>>>> 9957530e
    _key = 0;
    }
 
@@ -237,15 +229,9 @@
    {
    TR_PersistentClassInfo * cl = findClassInfo(superClassId);
    TR_PersistentClassInfo * subClass = findClassInfo(subClassId); // This is actually the class that got loaded extending the superclass
-<<<<<<< HEAD
-
-   TR::CompilationInfo::get()->classGotNewlyExtended(superClassId);
-
-=======
 #if defined(JITSERVER_SUPPORT)
    TR::CompilationInfo::get()->classGotNewlyExtended(superClassId);
 #endif
->>>>>>> 9957530e
    // should have an assume0(cl && subClass) here - but assume does not work rt-code
 
    TR_SubClass *sc = cl->addSubClass(subClass); // Updating the hierarchy
@@ -474,10 +460,7 @@
 void
 TR_PersistentClassInfo::setShouldNotBeNewlyExtended(int32_t ID)
    {
-<<<<<<< HEAD
-=======
 #if defined(JITSERVER_SUPPORT)
->>>>>>> 9957530e
    if (TR::compInfoPT->getStream())
       {
       auto classesThatShouldNotBeNewlyExtended = TR::compInfoPT->getClassesThatShouldNotBeNewlyExtended();
@@ -485,10 +468,7 @@
          classesThatShouldNotBeNewlyExtended->insert(_classId);
       }
    else
-<<<<<<< HEAD
-=======
 #endif
->>>>>>> 9957530e
       {
       _shouldNotBeNewlyExtended.set(1 << ID);
       }
