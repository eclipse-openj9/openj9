--- conflicted
+++ resolved
@@ -213,19 +213,13 @@
    // returns the number of bytes the equivalent storage structure needs
    virtual uint32_t                   getBytesFootprint() = 0;
 
-<<<<<<< HEAD
-=======
 #if defined(JITSERVER_SUPPORT)
->>>>>>> 9957530e
    // Serialization used for JITServer
    // not sufficient for persisting to the shared cache
    virtual uint32_t canBeSerialized(TR::PersistentInfo *info) { return IPBC_ENTRY_CAN_PERSIST; }
    virtual void serialize(uintptrj_t methodStartAddress, TR_IPBCDataStorageHeader *storage, TR::PersistentInfo *info) = 0;
    virtual void deserialize(TR_IPBCDataStorageHeader *storage) = 0;
-<<<<<<< HEAD
-=======
 #endif
->>>>>>> 9957530e
 
    virtual uint32_t canBePersisted(TR_J9SharedCache *sharedCache, TR::PersistentInfo *info) { return IPBC_ENTRY_CAN_PERSIST; }
    virtual void createPersistentCopy(TR_J9SharedCache *sharedCache, TR_IPBCDataStorageHeader *storage, TR::PersistentInfo *info)  = 0;
@@ -319,20 +313,14 @@
    virtual void setInvalid() { data = IPROFILING_INVALID; }
    virtual TR_IPBCDataFourBytes  *asIPBCDataFourBytes() { return this; }
    virtual uint32_t getBytesFootprint() {return sizeof (TR_IPBCDataFourBytesStorage);}
-<<<<<<< HEAD
-
-=======
->>>>>>> 9957530e
+
 #if defined(JITSERVER_SUPPORT)
    virtual void serialize(uintptrj_t methodStartAddress, TR_IPBCDataStorageHeader *storage, TR::PersistentInfo *info);
    virtual void deserialize(TR_IPBCDataStorageHeader *storage);
 #endif
    virtual void createPersistentCopy(TR_J9SharedCache *sharedCache, TR_IPBCDataStorageHeader *storage, TR::PersistentInfo *info);
    virtual void loadFromPersistentCopy(TR_IPBCDataStorageHeader *storage, TR::Compilation *comp);
-<<<<<<< HEAD
-
-=======
->>>>>>> 9957530e
+
    int16_t getSumBranchCount();
    virtual void copyFromEntry(TR_IPBytecodeHashTableEntry * originalEntry, TR::Compilation *comp);
 private:
@@ -385,10 +373,7 @@
    virtual void setInvalid() { data[0] = IPROFILING_INVALID; }
    virtual TR_IPBCDataEightWords  *asIPBCDataEightWords() { return this; }
    virtual uint32_t getBytesFootprint() {return sizeof(TR_IPBCDataEightWordsStorage);}
-<<<<<<< HEAD
-
-=======
->>>>>>> 9957530e
+
 #if defined(JITSERVER_SUPPORT)
    virtual void serialize(uintptrj_t methodStartAddress, TR_IPBCDataStorageHeader *storage, TR::PersistentInfo *info);
    virtual void deserialize(TR_IPBCDataStorageHeader *storage);
@@ -436,17 +421,11 @@
    virtual void setInvalid() { _csInfo.setClazz(0, IPROFILING_INVALID); }
    virtual uint32_t getBytesFootprint() {return sizeof (TR_IPBCDataCallGraphStorage);}
 
-<<<<<<< HEAD
-   virtual uint32_t canBeSerialized(TR::PersistentInfo *info);
-   virtual void serialize(uintptrj_t methodStartAddress, TR_IPBCDataStorageHeader *storage, TR::PersistentInfo *info);
-   virtual void deserialize(TR_IPBCDataStorageHeader *storage);
-=======
 #if defined(JITSERVER_SUPPORT)
    virtual uint32_t canBeSerialized(TR::PersistentInfo *info);
    virtual void serialize(uintptrj_t methodStartAddress, TR_IPBCDataStorageHeader *storage, TR::PersistentInfo *info);
    virtual void deserialize(TR_IPBCDataStorageHeader *storage);
 #endif
->>>>>>> 9957530e
 
    virtual uint32_t canBePersisted(TR_J9SharedCache *sharedCache, TR::PersistentInfo *info);
    virtual void createPersistentCopy(TR_J9SharedCache *sharedCache, TR_IPBCDataStorageHeader *storage, TR::PersistentInfo *info);
