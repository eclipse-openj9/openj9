--- conflicted
+++ resolved
@@ -74,21 +74,8 @@
 uint8_t
 TR_RelocationRecordBinaryTemplate::type(TR_RelocationTarget *reloTarget)
    {
-<<<<<<< HEAD
-   UDATA _bcIndex;
-   UDATA _offsetOfNameString;
-   UDATA _delta;
-   UDATA _fidelity;
-   UDATA _staticDelta;
-   };
-
-
-typedef TR_RelocationRecordBinaryTemplate TR_RelocationRecordClassUnloadAssumptionBinaryTemplate;
-typedef TR_RelocationRecordBinaryTemplate TR_RelocationRecordClassUnloadBinaryTemplate;
-=======
    return reloTarget->loadUnsigned8b(&_type);
    }
->>>>>>> 72338d7a
 
 // TR_RelocationRecordGroup
 
