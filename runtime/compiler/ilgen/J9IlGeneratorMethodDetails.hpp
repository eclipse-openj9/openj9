--- conflicted
+++ resolved
@@ -41,15 +41,8 @@
 
 class J9Class;
 class J9Method;
-<<<<<<< HEAD
-#if defined(JITSERVER_SUPPORT)
 class J9ROMClass;
 class J9ROMMethod;
-#endif /* defined(JITSERVER_SUPPORT) */
-=======
-class J9ROMClass;
-class J9ROMMethod;
->>>>>>> 9957530e
 class TR_FrontEnd;
 class TR_IlGenerator;
 class TR_InlineBlocks;
@@ -122,16 +115,9 @@
    virtual J9Class *getClass() const;
 #if defined(JITSERVER_SUPPORT)
    IlGeneratorMethodDetailsType getType() const;
-<<<<<<< HEAD
-   virtual const J9ROMClass *getRomClass() const;
-   virtual const J9ROMMethod *getRomMethod() const;
-#endif /* defined(JITSERVER_SUPPORT) */
-=======
 #endif /* defined(JITSERVER_SUPPORT) */
    virtual const J9ROMClass *getRomClass() const;
    virtual const J9ROMMethod *getRomMethod() const;
-
->>>>>>> 9957530e
 
    virtual TR_IlGenerator *getIlGenerator(TR::ResolvedMethodSymbol *methodSymbol,
                                           TR_FrontEnd * fe,
