/*******************************************************************************
 * Copyright (c) 2000, 2019 IBM Corp. and others
 *
 * This program and the accompanying materials are made available under
 * the terms of the Eclipse Public License 2.0 which accompanies this
 * distribution and is available at https://www.eclipse.org/legal/epl-2.0/
 * or the Apache License, Version 2.0 which accompanies this distribution and
 * is available at https://www.apache.org/licenses/LICENSE-2.0.
 *
 * This Source Code may also be made available under the following
 * Secondary Licenses when the conditions for such availability set
 * forth in the Eclipse Public License, v. 2.0 are satisfied: GNU
 * General Public License, version 2 with the GNU Classpath
 * Exception [1] and GNU General Public License, version 2 with the
 * OpenJDK Assembly Exception [2].
 *
 * [1] https://www.gnu.org/software/classpath/license.html
 * [2] http://openjdk.java.net/legal/assembly-exception.html
 *
 * SPDX-License-Identifier: EPL-2.0 OR Apache-2.0 OR GPL-2.0 WITH Classpath-exception-2.0 OR LicenseRef-GPL-2.0 WITH Assembly-exception
 *******************************************************************************/

#define J9_EXTERNAL_TO_VM

<<<<<<< HEAD
#include "env/VMJ9Server.hpp"
=======
#if defined (_MSC_VER) && (_MSC_VER < 1900)
#define snprintf _snprintf
#endif

>>>>>>> ab007729
#include "env/VMJ9.h"

#include <algorithm>
#include <ctype.h>
#include <limits.h>
#include <string.h>
#include "bcnames.h"
#include "cache.h"
#include "fastJNI.h"
#include "j9cfg.h"
#include "j9comp.h"
#include "j9consts.h"
#include "j9jitnls.h"
#include "j9list.h"
#include "j9modron.h"
#include "j9port.h"
#include "j9protos.h"
#include "j9version.h"
#include "jilconsts.h"
#include "jitprotos.h"
#include "locknursery.h"
#include "stackwalk.h"
#include "thrtypes.h"
#include "vmaccess.h"
#undef min
#undef max
#include "codegen/AheadOfTimeCompile.hpp"
#include "codegen/CodeGenerator.hpp"
#include "env/KnownObjectTable.hpp"
#include "codegen/GCStackMap.hpp"
#include "codegen/GCStackAtlas.hpp"
#include "codegen/Instruction.hpp"
#include "codegen/Snippet.hpp"
#include "compile/Compilation.hpp"
#include "compile/CompilationTypes.hpp"
#include "compile/ResolvedMethod.hpp"
#include "compile/VirtualGuard.hpp"
#include "control/OptionsUtil.hpp"
#include "control/CompilationController.hpp"
#include "env/StackMemoryRegion.hpp"
#include "compile/CompilationException.hpp"
#include "runtime/CodeCacheExceptions.hpp"
#include "exceptions/JITShutDown.hpp"
#include "exceptions/DataCacheError.hpp"
#include "exceptions/AOTFailure.hpp"
#include "env/exports.h"
#include "env/CompilerEnv.hpp"
#include "env/CHTable.hpp"
#include "env/ClassLoaderTable.hpp"
#include "env/IO.hpp"
#include "env/PersistentCHTable.hpp"
#include "env/PersistentInfo.hpp"
#include "env/jittypes.h"
#include "env/VMAccessCriticalSection.hpp"
#include "infra/Monitor.hpp"
#include "infra/MonitorTable.hpp"
#include "il/DataTypes.hpp"
#include "il/Node.hpp"
#include "il/NodePool.hpp"
#include "il/Node_inlines.hpp"
#include "il/Symbol.hpp"
#include "il/symbol/LabelSymbol.hpp"
#include "il/symbol/MethodSymbol.hpp"
#include "il/symbol/ParameterSymbol.hpp"
#include "il/symbol/ResolvedMethodSymbol.hpp"
#include "il/symbol/RegisterMappedSymbol.hpp"
#include "il/symbol/StaticSymbol.hpp"
#include "il/TreeTop.hpp"
#include "il/TreeTop_inlines.hpp"
#include "ilgen/IlGeneratorMethodDetails_inlines.hpp"
#include "ilgen/IlGenRequest.hpp"
#include "infra/SimpleRegex.hpp"
#include "optimizer/Optimizer.hpp"
#include "optimizer/TransformUtil.hpp"
#include "runtime/asmprotos.h"
#include "runtime/CodeCache.hpp"
#include "runtime/CodeCacheManager.hpp"
#include "runtime/codertinit.hpp"
#include "runtime/DataCache.hpp"
#include "runtime/HookHelpers.hpp"
#include "runtime/RelocationRuntime.hpp"
#include "control/CompilationRuntime.hpp"
#include "control/CompilationThread.hpp"
#include "control/MethodToBeCompiled.hpp"
#include "env/J2IThunk.hpp"
#include "env/j9fieldsInfo.h"
#include "env/j9method.h"
#include "env/ut_j9jit.h"
#include "optimizer/J9EstimateCodeSize.hpp"
#include "runtime/J9VMAccess.hpp"
#include "runtime/IProfiler.hpp"
#include "runtime/HWProfiler.hpp"
#include "runtime/J9Profiler.hpp"
#include "env/J9JitMemory.hpp"
#include "infra/Bit.hpp"               //for trailingZeroes
#include "VMHelpers.hpp"

#ifdef LINUX
#include <signal.h>
#endif

#ifdef J9_CODE_CACHE_RECLAMATION
#include "runtime/CodeCacheReclamation.h"
#endif

#if defined(_MSC_VER)
#include <malloc.h>
#endif

#ifndef J9_FINDKNOWNCLASS_FLAG_EXISTING_ONLY
#define J9_FINDKNOWNCLASS_FLAG_EXISTING_ONLY 2
#endif

#define PSEUDO_RANDOM_NUMBER_PREFIX "#num"
#define PSEUDO_RANDOM_STRING_PREFIX "#str"
#define PSEUDO_RANDOM_STRING_PREFIX_LEN 4
#define PSEUDO_RANDOM_SUFFIX '#'


#define REFERENCEFIELD "referent"
#define REFERENCEFIELDLEN 8
#define REFERENCERETURNTYPE "Ljava/lang/Object;"
#define REFERENCERETURNTYPELEN 18

#if SOLARIS || AIXPPC || LINUX
#include <strings.h>
#endif

#define notImplemented(A) TR_ASSERT(0, "TR_FrontEnd::%s is undefined", (A) )

#define FIELD_OFFSET_NOT_FOUND -1
struct TR_MethodToBeCompiled;

enum { IS_VOLATILE=1 };

extern "C" J9Method * getNewInstancePrototype(J9VMThread *context);


// psuedo-call to asm function
extern "C" void _getSTFLEBits(int numDoubleWords, uint64_t * bits);  /* 390 asm stub */
extern "C" bool _isPSWInProblemState();  /* 390 asm stub */

// Returns -1 if given vmThread is not a compilation thread
int32_t
TR_J9VMBase::getCompThreadIDForVMThread(void *vmThread)
   {
   int32_t id = -1; // unknown
   if (vmThread)
      {
      if (_vmThread == (J9VMThread*)vmThread)
         {
         if (_vmThreadIsCompilationThread == TR_yes)
            {
            TR_ASSERT(_compInfoPT, "if this is a verified fe for a comp thread, _compInfoPT must exist");
            id = _compInfoPT->getCompThreadId();
            }
         else if (_vmThreadIsCompilationThread == TR_maybe) // Let's find out the compilation thread and cache it
            {
            _compInfoPT = _compInfo->getCompInfoForThread((J9VMThread*)vmThread);
            id = _compInfoPT ? _compInfoPT->getCompThreadId() : -1;
            }
         }
      else // Thread given as parameter is unrelated to this frontEnd
         {
         TR::CompilationInfoPerThread * cipt = _compInfo->getCompInfoForThread((J9VMThread*)vmThread);
         id = (cipt ? cipt->getCompThreadId() : -1);
         }
      }
   return id;
   }


bool
TR_J9VM::stackWalkerMaySkipFrames(TR_OpaqueMethodBlock *method, TR_OpaqueClassBlock *methodClass)
   {
   if(!method)
      return false;

   TR::VMAccessCriticalSection stackWalkerMaySkipFrames(this);

         // Maybe I should be using isSameMethod ?
   if (vmThread()->javaVM->jlrMethodInvoke == NULL || ((J9Method *)method) == vmThread()->javaVM->jlrMethodInvoke )
      {
      return true;
      }

   if(!methodClass)
      {
      return false;
      }

   if ( ( vmThread()->javaVM->jlrAccessibleObject != NULL) &&
          TR_J9VM::isInstanceOf( methodClass, (TR_OpaqueClassBlock*) J9VM_J9CLASS_FROM_JCLASS(vmThread(), vmThread()->javaVM->jlrAccessibleObject),false) )
      {
      return true;
      }


#if defined(J9VM_OPT_SIDECAR)
   if ( ( vmThread()->javaVM->srMethodAccessor != NULL) &&
          TR_J9VM::isInstanceOf(methodClass, (TR_OpaqueClassBlock*) J9VM_J9CLASS_FROM_JCLASS(vmThread(), vmThread()->javaVM->srMethodAccessor), false) )
      {
      return true;
      }

   if ( ( vmThread()->javaVM->srConstructorAccessor != NULL) &&
          TR_J9VM::isInstanceOf(methodClass, (TR_OpaqueClassBlock*) J9VM_J9CLASS_FROM_JCLASS(vmThread(), vmThread()->javaVM->srConstructorAccessor), false) )
      {
      return true;
      }
#endif // J9VM_OPT_SIDECAR

   return false;
   }

bool
TR_J9VMBase::isMethodBreakpointed(TR_OpaqueMethodBlock *method)
   {
   return jitIsMethodBreakpointed(vmThread(), (J9Method *)method);
   }

bool
TR_J9VMBase::instanceOfOrCheckCast(J9Class *instanceClass, J9Class* castClass)
   {
   return ::instanceOfOrCheckCast(instanceClass, castClass);
   }

// Points to address: what if vmThread is not the compilation thread.
// What if the compilation thread does not have the classUnloadMonitor.
// What if jitConfig does not exist.
// What if we already have the compilationShouldBeInterrupted flag set.
// How do we set the error code when we throw an exception

// IMPORTANT: acquireVMAccessIfNeeded could throw an exception,
// hence it is important to call this within a try block.
bool acquireVMaccessIfNeeded(J9VMThread *vmThread, TR_YesNoMaybe isCompThread)
      {
      bool haveAcquiredVMAccess = false;
      if (TR::Options::getCmdLineOptions() == 0 || // if options haven't been created yet, there is no danger
          TR::Options::getCmdLineOptions()->getOption(TR_DisableNoVMAccess))
          return false; // don't need to acquire VM access

      // we need to test if the thread has VM access
      TR_ASSERT(vmThread, "vmThread must be not null");

      // We need to acquire VMaccess only for the compilation thread
      if (isCompThread == TR_no)
         {
         TR_ASSERT((vmThread->publicFlags & J9_PUBLIC_FLAGS_VM_ACCESS), "Must have vm access if this is not a compilation thread");
         return false;
         }

      // scan all compilation threads
      J9JITConfig        *jitConfig = vmThread->javaVM->jitConfig;
      TR::CompilationInfo *compInfo  = TR::CompilationInfo::get(jitConfig);
      TR::CompilationInfoPerThread *compInfoPT = compInfo->getCompInfoForThread(vmThread);

      // We need to acquire VMaccess only for the compilation thread
      if (isCompThread == TR_maybe)
         {
         if (!compInfoPT)
            {
            TR_ASSERT((vmThread->publicFlags & J9_PUBLIC_FLAGS_VM_ACCESS), "Must have vm access if this is not a compilation thread");
            return false;
            }
         }

      // At this point we know we deal with a compilation thread
      TR_ASSERT(compInfoPT, "A compilation thread must have an associated compilationInfo");

      if (!(vmThread->publicFlags &  J9_PUBLIC_FLAGS_VM_ACCESS)) // I don't already have VM access
         {
         if (0 == vmThread->javaVM->internalVMFunctions->internalTryAcquireVMAccessWithMask(vmThread, J9_PUBLIC_FLAGS_HALT_THREAD_ANY_NO_JAVA_SUSPEND))
            {
            haveAcquiredVMAccess = true;
            }
         else // the GC is having exclusive VM access
            {
            // compilationShouldBeInterrupted flag is reset by the compilation
            // thread when a new compilation starts.

            // must test if we have the class unload monitor
            //vmThread->osThread == classUnloadMonitor->owner()

            bool hadClassUnloadMonitor = false;
#if !defined(J9VM_GC_DYNAMIC_CLASS_UNLOADING)
            if (TR::Options::getCmdLineOptions()->getOption(TR_EnableHCR) || TR::Options::getCmdLineOptions()->getOption(TR_FullSpeedDebug))
#endif
               hadClassUnloadMonitor = TR::MonitorTable::get()->readReleaseClassUnloadMonitor(compInfoPT->getCompThreadId()) >= 0;
#if defined(J9VM_GC_DYNAMIC_CLASS_UNLOADING)
            // We must have had classUnloadMonitor by the way we architected the application
            TR_ASSERT(hadClassUnloadMonitor, "Comp thread must hold classUnloadMonitor when compiling without VMaccess");
#endif

            //--- GC CAN INTERVENE HERE ---

            // fprintf(stderr, "Have released class unload monitor temporarily\n"); fflush(stderr);

            // At this point we must not hold any JIT monitors that can also be accessed by the GC
            // As we don't know how the GC code will be modified in the future we will
            // scan the entire list of known monitors
#if defined(DEBUG) || defined(PROD_WITH_ASSUMES)
            TR::Monitor * heldMonitor = TR::MonitorTable::get()->monitorHeldByCurrentThread();
            TR_ASSERT(!heldMonitor, "Current thread must not hold TR::Monitor %p called %s when trying to acquire VM access\n",
                    heldMonitor, TR_J9VMBase::get(jitConfig, NULL)->getJ9MonitorName((J9ThreadMonitor*)heldMonitor->getVMMonitor()));
#endif // #if defined(DEBUG) || defined(PROD_WITH_ASSUMES)

            if (TR::Options::getCmdLineOptions()->realTimeGC())
               compInfoPT->waitForGCCycleMonitor(false); // used only for real-time

            acquireVMAccessNoSuspend(vmThread);   // blocking. Will wait for the entire GC
            if (hadClassUnloadMonitor)
               {
               TR::MonitorTable::get()->readAcquireClassUnloadMonitor(compInfoPT->getCompThreadId());
               //fprintf(stderr, "Have acquired class unload monitor again\n"); fflush(stderr);
               }

            // Now we can check if the GC has done some unloading or redefinition happened
            if (compInfoPT->compilationShouldBeInterrupted())
               {
               // bail out
               // fprintf(stderr, "Released classUnloadMonitor and will throw an exception because GC unloaded classes\n"); fflush(stderr);
               //TR::MonitorTable::get()->readReleaseClassUnloadMonitor(0); // Main code should do it.
               // releaseVMAccess(vmThread);

               TR::Compilation *comp = compInfoPT->getCompilation();
               if (comp)
                  {
                  comp->failCompilation<TR::CompilationInterrupted>("Compilation interrupted by GC unloading classes");
                  }
               else // I am not sure we are in a compilation; better release the monitor
                  {
                  if (hadClassUnloadMonitor)
                     TR::MonitorTable::get()->readReleaseClassUnloadMonitor(compInfoPT->getCompThreadId()); // Main code should do it.
                  throw TR::CompilationInterrupted();
                  }
               }
            else // GC did not do any unloading
               {
               haveAcquiredVMAccess = true;
               }
            }
         }

      /*
       * At shutdown time the compilation thread executes Java code and it may receive a sample (see D174900)
       * Only abort the compilation if we're explicitly prepared to handle it.
       */
      if (compInfoPT->compilationCanBeInterrupted() && compInfoPT->compilationShouldBeInterrupted())
         {
         TR_ASSERT(compInfoPT->compilationShouldBeInterrupted() != GC_COMP_INTERRUPT, "GC should not have cut in _compInfoPT=%p\n", compInfoPT);
         // in prod builds take some corrective action
         throw J9::JITShutdown();
         }

      return haveAcquiredVMAccess;
      }

void releaseVMaccessIfNeeded(J9VMThread *vmThread, bool haveAcquiredVMAccess)
   {
   if (haveAcquiredVMAccess)
      {
      TR_ASSERT((vmThread->publicFlags &  J9_PUBLIC_FLAGS_VM_ACCESS), "Must have VM access"); // I don't already have VM access
      releaseVMAccess(vmThread);
      }
   }


bool
TR_J9VMBase::isAnyMethodTracingEnabled(TR_OpaqueMethodBlock *method)
   {
   return isMethodEnterTracingEnabled(method) || isMethodExitTracingEnabled(method);
   }


bool TR_J9VMBase::cachedStaticDFPAvailField = false;
int32_t * TR_J9VMBase::staticDFPHWAvailField = NULL;

int32_t * TR_J9VMBase::staticStringEnableCompressionFieldAddr = NULL;

bool
TR_J9VMBase::releaseClassUnloadMonitorAndAcquireVMaccessIfNeeded(TR::Compilation *comp, bool *hadClassUnloadMonitor)
   {
  // When allocating a new code cache we must not hold any monitor because
   // of deadlock possibilities
   // This must be executed on the compilation thread so options must exist at this point
   TR_ASSERT(comp, "Compilation object must always be given as parameter\n");
   *hadClassUnloadMonitor = false;
   bool hadVMAccess = true;
   if (!TR::Options::getCmdLineOptions()->getOption(TR_DisableNoVMAccess))
      {
      TR_ASSERT(_vmThreadIsCompilationThread != TR_no, "releaseClassUnloadMonitorAndAcquireVMaccessIfNeeded should only be called for compilation threads\n");
      // We need to acquire VMaccess only for the compilation thread
      TR_ASSERT(vmThread()==_jitConfig->javaVM->internalVMFunctions->currentVMThread(_jitConfig->javaVM),
        "fe for thread %p is used on thread %p", vmThread(),
        _jitConfig->javaVM->internalVMFunctions->currentVMThread(_jitConfig->javaVM));
      TR_ASSERT(_compInfoPT, "_compInfoPT must exist here\n");
      TR_ASSERT(_compInfo->getCompInfoForThread(vmThread()) == _compInfoPT, "assertion failure");

      if (_vmThreadIsCompilationThread == TR_maybe)
         {
         _vmThreadIsCompilationThread = TR_yes;
         }

#if defined(J9VM_GC_DYNAMIC_CLASS_UNLOADING)
      *hadClassUnloadMonitor = TR::MonitorTable::get()->readReleaseClassUnloadMonitor(_compInfoPT->getCompThreadId()) >= 0;
      TR_ASSERT(*hadClassUnloadMonitor, "releaseClassUnloadMonitorAndAcquireVMaccessIfNeeded without classUnloadMonitor\n");
#else
      // We need to use classUnloadMonitor to stop the Compilation Thread when a class is redefined
      if (TR::Options::getCmdLineOptions()->getOption(TR_EnableHCR) || TR::Options::getCmdLineOptions()->getOption(TR_FullSpeedDebug))
         {
         *hadClassUnloadMonitor = TR::MonitorTable::get()->readReleaseClassUnloadMonitor(_compInfoPT->getCompThreadId()) >= 0;
         TR_ASSERT(*hadClassUnloadMonitor, "releaseClassUnloadMonitorAndAcquireVMaccessIfNeeded without classUnloadMonitor\n");
         }
#endif

      if (!(vmThread()->publicFlags &  J9_PUBLIC_FLAGS_VM_ACCESS)) // I don't already have VM access
         {
         hadVMAccess = false;

#if defined(DEBUG) || defined(PROD_WITH_ASSUMES)
         TR::Monitor * heldMonitor = TR::MonitorTable::get()->monitorHeldByCurrentThread();
         TR_ASSERT(!heldMonitor, "Current thread must not hold TR::Monitor %p called %s when trying to acquire VM access\n",
                  heldMonitor, getJ9MonitorName((J9ThreadMonitor*)heldMonitor->getVMMonitor()));
#endif // #if defined(DEBUG) || defined(PROD_WITH_ASSUMES)

         //--- GC can happen here ---

         acquireVMAccessNoSuspend(vmThread());
         // If the GC unloaded some classes, or HCR happened we must abort this compilation
         if (_compInfoPT->compilationShouldBeInterrupted())
            {
            //releaseVMAccess(vmThread()); // release VM access before blocking on the next acquire operation
            //if (*hadClassUnloadMonitor)
            //   TR::MonitorTable::get()->readAcquireClassUnloadMonitor(_compInfoPT->getCompThreadId());
            comp->failCompilation<TR::CompilationInterrupted>("Compilation interrupted");
            // After the exception throw we will release the classUnloadMonitor and re-acquire the VM access
            }
         }
      else
         {
         hadVMAccess = true;
         }
      }
      return hadVMAccess;
   }


void
TR_J9VMBase::acquireClassUnloadMonitorAndReleaseVMAccessIfNeeded(TR::Compilation *comp, bool hadVMAccess, bool hadClassUnloadMonitor)
   {
   if (TR::Options::getCmdLineOptions() && // if options haven't been created yet, there is no danger
       !TR::Options::getCmdLineOptions()->getOption(TR_DisableNoVMAccess))
      {
      TR_ASSERT(vmThread()->publicFlags &  J9_PUBLIC_FLAGS_VM_ACCESS, "vmThread must have vmAccess at this point");
      if (_compInfoPT->compilationShouldBeInterrupted())
         {
         comp->failCompilation<TR::CompilationInterrupted>("Compilation interrupted");
         }
#if defined(J9VM_GC_DYNAMIC_CLASS_UNLOADING)
      if (hadClassUnloadMonitor)
         TR::MonitorTable::get()->readAcquireClassUnloadMonitor(_compInfoPT->getCompThreadId());
#else
      // We need to use classUnloadMonitor to stop the Compilation Thread when a class is redefined
      if ((TR::Options::getCmdLineOptions()->getOption(TR_EnableHCR) || TR::Options::getCmdLineOptions()->getOption(TR_FullSpeedDebug)) && hadClassUnloadMonitor)
         TR::MonitorTable::get()->readAcquireClassUnloadMonitor(_compInfoPT->getCompThreadId());
#endif // J9VM_GC_DYNAMIC_CLASS_UNLOADING
      if (!hadVMAccess)
         releaseVMAccess(vmThread());
      }
   }

bool
TR_J9SharedCacheVM::shouldDelayAotLoad()
   {
   return isAOT_DEPRECATED_DO_NOT_USE();
   }

J9Class *
TR_J9VMBase::matchRAMclassFromROMclass(J9ROMClass * clazz, TR::Compilation * comp)
   {
   TR::VMAccessCriticalSection matchRAMclassFromROMclass(this);
   J9UTF8 *utf8 = J9ROMCLASS_CLASSNAME(clazz);
   J9Class *ramClass = jitGetClassInClassloaderFromUTF8(vmThread(), ((TR_ResolvedJ9Method *)comp->getCurrentMethod())->getClassLoader(),
      (char *) J9UTF8_DATA(utf8), J9UTF8_LENGTH(utf8));
   if (!ramClass)
      {
      ramClass = jitGetClassInClassloaderFromUTF8(vmThread(), (J9ClassLoader *) vmThread()->javaVM->systemClassLoader,
         (char *) J9UTF8_DATA(utf8), J9UTF8_LENGTH(utf8));
      }
   return ramClass;
   }

J9VMThread *
TR_J9VMBase::getCurrentVMThread()
   {
   return _vmThread ? _vmThread : _jitConfig->javaVM->internalVMFunctions->currentVMThread(_jitConfig->javaVM);
   }

bool
TR_J9VMBase::createGlobalFrontEnd(J9JITConfig * jitConfig, TR::CompilationInfo * compInfo)
   {
   TR_ASSERT(!jitConfig->compilationInfo, "Global front end already exists");
   TR_J9VM * vmWithoutThreadInfo = 0;

#if defined(J9VM_INTERP_AOT_COMPILE_SUPPORT)
   TR_ASSERT(!pointer_cast<J9AOTConfig *>(jitConfig)->aotCompilationInfo, "Global AOT front end already exists");
   TR_J9SharedCacheVM * aotVMWithoutThreadInfo = 0;
#endif

   try
      {
      vmWithoutThreadInfo = new (PERSISTENT_NEW) TR_J9VM(jitConfig, compInfo, NULL);
      if (!vmWithoutThreadInfo) throw std::bad_alloc();

#if defined(J9VM_INTERP_AOT_COMPILE_SUPPORT)
      try
         {
         aotVMWithoutThreadInfo = new (PERSISTENT_NEW) TR_J9SharedCacheVM(jitConfig, compInfo, NULL);
         if (!aotVMWithoutThreadInfo) throw std::bad_alloc();
         }
      catch (...)
         {
         vmWithoutThreadInfo->~TR_J9VM();
         jitPersistentFree(vmWithoutThreadInfo);
         throw;
         }
#endif

      }
   catch (...)
      {
      return false;
      }

   jitConfig->compilationInfo = vmWithoutThreadInfo;

#if defined(J9VM_INTERP_AOT_COMPILE_SUPPORT)
   pointer_cast<J9AOTConfig *>(jitConfig)->aotCompilationInfo = aotVMWithoutThreadInfo;
#endif

   return true;
   }

TR_J9VMBase *
TR_J9VMBase::get(J9JITConfig * jitConfig, J9VMThread * vmThread, VM_TYPE vmType)
   {

#if defined(J9VM_INTERP_AOT_COMPILE_SUPPORT) && !defined (J9VM_OPT_SHARED_CLASSES)
#error "Unsupported AOT configuration"
#endif

   TR_ASSERT(vmThread || vmType==DEFAULT_VM, "Specific VM type ==> must supply vmThread");
   TR_J9VMBase * vmWithoutThreadInfo = static_cast<TR_J9VMBase *>(jitConfig->compilationInfo);
#if defined(J9VM_INTERP_AOT_COMPILE_SUPPORT)
   TR_J9VMBase * aotVMWithoutThreadInfo = static_cast<TR_J9VMBase *>(pointer_cast<J9AOTConfig *>(jitConfig)->aotCompilationInfo);
#endif

   if (vmThread)
      {
      // Check if this thread has cached the frontend inside

#if defined(J9VM_INTERP_AOT_COMPILE_SUPPORT)
      if (vmType==J9_SERVER_VM || vmType==J9_SHARED_CACHE_SERVER_VM)
         {
         TR_ASSERT(vmWithoutThreadInfo->_compInfo->getPersistentInfo()->getJITaaSMode() == SERVER_MODE, "J9_SERVER_VM and J9_SHARED_CACHE_SERVER_VM should only be instantiated in JITaaS SERVER_MODE");
         TR::CompilationInfoPerThread *compInfoPT = nullptr;
         // Get the compInfoPT from the cached J9_VM with thread info
         // or search using the compInfo from the J9_VM without thread info
         if (vmThread->jitVMwithThreadInfo)
            {
            TR_J9VMBase * vmWithThreadInfo = static_cast<TR_J9VMBase *>(vmThread->jitVMwithThreadInfo);
            compInfoPT = vmWithThreadInfo->_compInfoPT;
            }
         if (!compInfoPT && vmWithoutThreadInfo->_compInfo)
            {
            compInfoPT = vmWithoutThreadInfo->_compInfo->getCompInfoForThread(vmThread);
            }
         TR_ASSERT(compInfoPT, "Tried to create a TR_J9ServerVM without compInfoPT");

         if (vmType==J9_SERVER_VM)
            {
            TR_J9ServerVM *serverVM = compInfoPT->getServerVM();
            if (!serverVM)
               {
               PORT_ACCESS_FROM_JITCONFIG(jitConfig);
               void * alloc = j9mem_allocate_memory(sizeof(TR_J9ServerVM), J9MEM_CATEGORY_JIT);
               if (alloc)
                  serverVM = new (alloc) TR_J9ServerVM(jitConfig, vmWithoutThreadInfo->_compInfo, vmThread);
               if (serverVM)
                  {
                  serverVM->_vmThreadIsCompilationThread = TR_yes;
                  serverVM->_compInfoPT = compInfoPT;
                  compInfoPT->setServerVM(serverVM);
                  }
               else
                  throw std::bad_alloc();
               }
            return serverVM;
            }
         else
            {
            TR_J9SharedCacheServerVM *sharedCacheServerVM = compInfoPT->getSharedCacheServerVM();
            if (!sharedCacheServerVM)
               {
               PORT_ACCESS_FROM_JITCONFIG(jitConfig);
               void * alloc = j9mem_allocate_memory(sizeof(TR_J9SharedCacheServerVM), J9MEM_CATEGORY_JIT);
               if (alloc)
                  sharedCacheServerVM = new (alloc) TR_J9SharedCacheServerVM(jitConfig, vmWithoutThreadInfo->_compInfo, vmThread);
               if (sharedCacheServerVM)
                  {
                  sharedCacheServerVM->_vmThreadIsCompilationThread = TR_yes;
                  sharedCacheServerVM->_compInfoPT = compInfoPT;
                  compInfoPT->setSharedCacheServerVM(sharedCacheServerVM);
                  }
               else
                  throw std::bad_alloc();
               }
            return sharedCacheServerVM;
            }
         }
      if (vmType==AOT_VM)
         {
         TR_J9VMBase * aotVMWithThreadInfo = static_cast<TR_J9VMBase *>(vmThread->aotVMwithThreadInfo);

         if (!aotVMWithThreadInfo)
            {
            PORT_ACCESS_FROM_JITCONFIG(jitConfig);
            void * alloc = j9mem_allocate_memory(sizeof(TR_J9SharedCacheVM), J9MEM_CATEGORY_JIT);
            if (alloc)
               {
               aotVMWithThreadInfo = new (alloc) TR_J9SharedCacheVM(jitConfig, vmWithoutThreadInfo->_compInfo, vmThread);
               }
            if (aotVMWithThreadInfo)
               {
               vmThread->aotVMwithThreadInfo = aotVMWithThreadInfo;
               if (vmWithoutThreadInfo->_compInfo)
                  {
                  TR::CompilationInfoPerThread *compInfoPT = vmWithoutThreadInfo->_compInfo->getCompInfoForThread(vmThread);
                  aotVMWithThreadInfo->_vmThreadIsCompilationThread = (compInfoPT ? TR_yes : TR_no);
                  aotVMWithThreadInfo->_compInfoPT = compInfoPT;
                  }
               }
            else
               aotVMWithThreadInfo = aotVMWithoutThreadInfo; // may be incorrect because they are of different type
            }
         return aotVMWithThreadInfo;
         }
      else // We need to create a J9_VM
#endif
         {
         TR_J9VMBase * vmWithThreadInfo = (TR_J9VMBase *)vmThread->jitVMwithThreadInfo;
         TR_ASSERT(vmType==DEFAULT_VM || vmType==J9_VM, "assertion failure");
         if (!vmWithThreadInfo) // This thread has not cached a frontend
            {
            PORT_ACCESS_FROM_JITCONFIG(jitConfig);
            void * alloc = j9mem_allocate_memory(sizeof(TR_J9VM), J9MEM_CATEGORY_JIT);
            if (alloc)
               {
               vmWithThreadInfo =  new (alloc) TR_J9VM(jitConfig, vmWithoutThreadInfo->_compInfo, vmThread); // allocate the frontend
               }
            if (vmWithThreadInfo)
               {
               vmThread->jitVMwithThreadInfo = vmWithThreadInfo; // cache it
               // Cache ths compilation thread as well
               if (vmWithoutThreadInfo->_compInfo)
                  {
                  TR::CompilationInfoPerThread *compInfoPT = vmWithoutThreadInfo->_compInfo->getCompInfoForThread(vmThread);
                  vmWithThreadInfo->_vmThreadIsCompilationThread = (compInfoPT ? TR_yes : TR_no);
                  vmWithThreadInfo->_compInfoPT = compInfoPT;
                  }
               }
            else
               vmWithThreadInfo = vmWithoutThreadInfo;
            }
         return vmWithThreadInfo;
         }
      }
   return vmWithoutThreadInfo;
   }

TR_J9VMBase::TR_J9VMBase(
   J9JITConfig * jitConfig,
   TR::CompilationInfo * compInfo,
   J9VMThread * vmThread
   )
   : TR_FrontEnd(),
     _vmThread(vmThread),
     _portLibrary(jitConfig->javaVM->portLibrary),
     _jitConfig(jitConfig),
     _vmFunctionTable(jitConfig->javaVM->internalVMFunctions),
     _compInfo(compInfo),
     _iProfiler(0),
     _hwProfilerShouldNotProcessBuffers(TR::Options::_hwProfilerRIBufferProcessingFrequency),
     _bufferStart(NULL),
     _vmThreadIsCompilationThread(TR_maybe),
     _compInfoPT(NULL),
     _shouldSleep(false)
   {
   for (int32_t i = 0; i < UT_MODULE_INFO.count; ++i)
      if (UT_ACTIVE[i])
         {
         setTraceIsEnabled(true);
         break;
         }

   _sharedCache = NULL;
   if (TR::Options::sharedClassCache())        // shared classes and AOT must be enabled
      {
      _sharedCache = new (PERSISTENT_NEW) TR_J9SharedCache(this);
      if (!_sharedCache)
         {
         TR::Options::getAOTCmdLineOptions()->setOption(TR_NoStoreAOT);
         TR::Options::getAOTCmdLineOptions()->setOption(TR_NoLoadAOT);
         static_cast<TR_JitPrivateConfig *>(jitConfig->privateConfig)->aotValidHeader = TR_no;
         TR_J9SharedCache::setSharedCacheDisabledReason(TR_J9SharedCache::J9_SHARED_CACHE_FAILED_TO_ALLOCATE);
         }
      else
         {
         TR_PersistentMemory * persistentMemory = (TR_PersistentMemory *)(jitConfig->scratchSegment);
         TR_PersistentClassLoaderTable *loaderTable = persistentMemory->getPersistentInfo()->getPersistentClassLoaderTable();
         _sharedCache->setPersistentClassLoaderTable(loaderTable);
         }
      }
   }

void
TR_J9VMBase::freeSharedCache()
   {
   if (_sharedCache)        // shared classes and AOT must be enabled
      {
      TR_ASSERT(TR::Options::sharedClassCache(), "Found shared cache with option disabled");
      jitPersistentFree(_sharedCache);
      _sharedCache = NULL;
      }
   }

TR::CompilationInfo * getCompilationInfo(J9JITConfig * jitConfig)
   {
   return TR::CompilationInfo::get(jitConfig);
   }

J9VMThread *
TR_J9VMBase::vmThread()
   {
   TR_ASSERT(_vmThread, "TR_J9VMBase::vmThread() TR_J9VMBase was created without thread information");
   return _vmThread;
   }

void
TR_J9VMBase::acquireCompilationLock()
   {
   if (_compInfo)
      _compInfo->acquireCompilationLock();
   }

void
TR_J9VMBase::releaseCompilationLock()
   {
   if (_compInfo)
      _compInfo->releaseCompilationLock();
   }

void
TR_J9VMBase::acquireLogMonitor()
   {
   if (_compInfo)
      _compInfo->acquireLogMonitor();
   }

void
TR_J9VMBase::releaseLogMonitor()
   {
   if (_compInfo)
      _compInfo->releaseLogMonitor();
   }

bool
TR_J9VMBase::isAsyncCompilation()
   {
   return _compInfo ? _compInfo->asynchronousCompilation() : false;
   }


uintptrj_t
TR_J9VMBase::getProcessID()
   {
   PORT_ACCESS_FROM_ENV(_jitConfig->javaVM);
   TR::VMAccessCriticalSection getProcessID(this);
   uintptrj_t result = j9sysinfo_get_pid();
   return result;
   }

// static method
char *
TR_J9VMBase::getJ9FormattedName(
      J9JITConfig *jitConfig,
      J9PortLibrary *portLibrary,
      char *buf,
      int32_t bufLength,
      char *name,
      char *format,
      bool suffix)
   {
   PORT_ACCESS_FROM_ENV(jitConfig->javaVM);
   J9StringTokens *tokens;
   I_64 curTime;
   J9VMThread *vmThread = jitConfig->javaVM->internalVMFunctions->currentVMThread(jitConfig->javaVM);
   curTime = j9time_current_time_millis();
   tokens = j9str_create_tokens(curTime);
   if (tokens == NULL)
      {
      return 0;
      }

   char tmp[1025];
   I_32 nameLength = (I_32)strlen(name);

   j9str_subst_tokens(tmp,1025,name,tokens);

   if(!(strcmp(tmp,name)==0))        //only append if there isn't a format specifier
      {
      strncpy(buf,tmp,strlen(tmp)+1);   //+1 to get the null terminator
      }
   else
      {
      strncpy(buf, name, nameLength);
      char *suffixBuf = &(buf[nameLength]);
      if (format)
         j9str_subst_tokens(suffixBuf, (bufLength - nameLength), format, tokens);
      else if(suffix)
         {
         // We have to break the string up to prevent CMVC keyword expansion
         j9str_subst_tokens(suffixBuf, (bufLength - nameLength), ".%Y" "%m" "%d." "%H" "%M" "%S.%pid", tokens);
         }
      else
         buf=name;
      }

   j9str_free_tokens(tokens);
   return buf;
   }


char *
TR_J9VMBase::getFormattedName(char *buf, int32_t bufLength, char *name, char *format, bool suffix)
   {
   return getJ9FormattedName(_jitConfig, _portLibrary, buf, bufLength, name, format, suffix);
   }


void
TR_J9VMBase::invalidateCompilationRequestsForUnloadedMethods(TR_OpaqueClassBlock *clazz, bool hotCodeReplacement)
   {
   // Only called from jitHookClassUnload so we don't need to acquire VM access
   if (_compInfo)
      _compInfo->invalidateRequestsForUnloadedMethods(clazz, vmThread(), hotCodeReplacement);
   }


// -----------------------------------------------------------------------------


void
TR_J9VM::initializeHasResumableTrapHandler()
   {
   TR_ASSERT(_compInfo,"compInfo not defined");
    if(!TR::Options::getCmdLineOptions()->getOption(TR_NoResumableTrapHandler) &&
      portLibCall_sysinfo_has_resumable_trap_handler())
      {
      _compInfo->setHasResumableTrapHandler();
      }
    else
      {
      // In the case where the user specified -Xrs initializeHasResumableTrapHandler
      // will be called twice and we must unset the flag as it will have been set on
      // during the first call.
      _compInfo->setHasResumableTrapHandler(false);
      }
   }

bool
TR_J9VMBase::hasResumableTrapHandler()
   {
   return _compInfo ? _compInfo->getHasResumableTrapHandler() : false;
   }

void
TR_J9VM::initializeHasFixedFrameC_CallingConvention()
   {
   TR_ASSERT(_compInfo,"compInfo not defined");

   if(portLibCall_sysinfo_has_fixed_frame_C_calling_convention())
      {
      _compInfo->setHasFixedFrameC_CallingConvention();
      }
   }

bool
TR_J9VMBase::hasFixedFrameC_CallingConvention()
   {
   return _compInfo ? _compInfo->getHasFixedFrameC_CallingConvention() : false;
   }


bool
TR_J9VMBase::pushesOutgoingArgsAtCallSite(TR::Compilation *comp)
   {
   // TODO: What about cross-compilation?  Is there any way to know whether the
   // target should be using a variable frame even if the host is not?
#if defined(J9SW_NEEDS_JIT_2_INTERP_CALLEE_ARG_POP)
   return true;
#else
   return false;
#endif
   }

bool
TR_J9VMBase::assumeLeftMostNibbleIsZero()
   {
   return false;
   }

// -----------------------------------------------------------------------------

UDATA TR_J9VMBase::thisThreadGetStackLimitOffset()                  {return offsetof(J9VMThread, stackOverflowMark);}
UDATA TR_J9VMBase::thisThreadGetCurrentExceptionOffset()            {return offsetof(J9VMThread, currentException);}
UDATA TR_J9VMBase::thisThreadGetPublicFlagsOffset()                 {return offsetof(J9VMThread, publicFlags);}
UDATA TR_J9VMBase::thisThreadGetJavaPCOffset()                      {return offsetof(J9VMThread, pc);}
UDATA TR_J9VMBase::thisThreadGetJavaSPOffset()                      {return offsetof(J9VMThread, sp);}

UDATA TR_J9VMBase::thisThreadGetSystemSPOffset()
   {
#if defined(J9VM_JIT_FREE_SYSTEM_STACK_POINTER)
   return offsetof(J9VMThread, systemStackPointer);
#else
   notImplemented("thisThreadGetSystemSPOffset"); return 0;
#endif
   }

UDATA TR_J9VMBase::thisThreadGetJavaLiteralsOffset()                {return offsetof(J9VMThread, literals);}
UDATA TR_J9VMBase::thisThreadGetJavaFrameFlagsOffset()              {return offsetof(J9VMThread, jitStackFrameFlags);}
UDATA TR_J9VMBase::thisThreadGetMachineSPOffset()                   {return sizeof(J9VMThread);}
UDATA TR_J9VMBase::thisThreadGetCurrentThreadOffset()               {return offsetof(J9VMThread, threadObject);}
UDATA TR_J9VMBase::thisThreadGetFloatTemp1Offset()                  {return offsetof(J9VMThread, floatTemp1);}
UDATA TR_J9VMBase::thisThreadGetFloatTemp2Offset()                  {return offsetof(J9VMThread, floatTemp2);}
UDATA TR_J9VMBase::thisThreadGetTempSlotOffset()                    {return offsetof(J9VMThread, tempSlot);}
UDATA TR_J9VMBase::thisThreadGetReturnValueOffset()                 {return offsetof(J9VMThread, returnValue);}
UDATA TR_J9VMBase::getThreadDebugEventDataOffset(int32_t index) {J9VMThread *dummy=0; return offsetof(J9VMThread, debugEventData1) + (index-1)*sizeof(dummy->debugEventData1);} // index counts from 1
UDATA TR_J9VMBase::getThreadLowTenureAddressPointerOffset()         {return offsetof(J9VMThread, lowTenureAddress);}
UDATA TR_J9VMBase::getThreadHighTenureAddressPointerOffset()        {return offsetof(J9VMThread, highTenureAddress);}
UDATA TR_J9VMBase::getObjectHeaderSizeInBytes()                     {return sizeof(J9Object);}

UDATA TR_J9VMBase::getOffsetOfSuperclassesInClassObject()           {return offsetof(J9Class, superclasses);}
UDATA TR_J9VMBase::getOffsetOfBackfillOffsetField()                 {return offsetof(J9Class, backfillOffset);}

UDATA TR_J9VMBase::getOffsetOfContiguousArraySizeField()            {return TMP_OFFSETOF_J9INDEXABLEOBJECTCONTIGUOUS_SIZE;}
UDATA TR_J9VMBase::getOffsetOfDiscontiguousArraySizeField()         {return TMP_OFFSETOF_J9INDEXABLEOBJECTDISCONTIGUOUS_SIZE;}
UDATA TR_J9VMBase::getJ9ObjectContiguousLength()                    {return offsetof(J9IndexableObjectContiguous, size);}
UDATA TR_J9VMBase::getJ9ObjectDiscontiguousLength()                 {return offsetof(J9IndexableObjectContiguous, size);}

UDATA TR_J9VMBase::getOffsetOfArrayClassRomPtrField()               {return offsetof(J9ArrayClass, romClass);}
UDATA TR_J9VMBase::getOffsetOfClassRomPtrField()                    {return offsetof(J9Class, romClass);}
UDATA TR_J9VMBase::getOffsetOfClassInitializeStatus()               {return offsetof(J9Class, initializeStatus);}
UDATA TR_J9VMBase::getOffsetOfJ9ObjectJ9Class()                     {return offsetof(J9Object, clazz);}
UDATA TR_J9VMBase::getObjectHeaderHasBeenMovedInClass()             {return OBJECT_HEADER_HAS_BEEN_MOVED_IN_CLASS;}
UDATA TR_J9VMBase::getObjectHeaderHasBeenHashedInClass()            {return OBJECT_HEADER_HAS_BEEN_HASHED_IN_CLASS;}
UDATA TR_J9VMBase::getJ9ObjectFlagsMask32()                         {return (J9_REQUIRED_CLASS_ALIGNMENT - 1);}
UDATA TR_J9VMBase::getJ9ObjectFlagsMask64()                         {return (J9_REQUIRED_CLASS_ALIGNMENT - 1);}
UDATA TR_J9VMBase::getOffsetOfJ9ThreadJ9VM()                        {return offsetof(J9VMThread, javaVM);}
UDATA TR_J9VMBase::getOffsetOfJ9ROMArrayClassArrayShape()           {return offsetof(J9ROMArrayClass, arrayShape);}
UDATA TR_J9VMBase::getOffsetOfJavaVMIdentityHashData()              {return offsetof(J9JavaVM, identityHashData);}
UDATA TR_J9VMBase::getOffsetOfJ9IdentityHashData1()                 {return offsetof(J9IdentityHashData, hashData1);}
UDATA TR_J9VMBase::getOffsetOfJ9IdentityHashData2()                 {return offsetof(J9IdentityHashData, hashData2);}
UDATA TR_J9VMBase::getOffsetOfJ9IdentityHashData3()                 {return offsetof(J9IdentityHashData, hashData3);}
UDATA TR_J9VMBase::getOffsetOfJ9IdentityHashDataHashSaltTable()     {return offsetof(J9IdentityHashData, hashSaltTable);}
UDATA TR_J9VMBase::getJ9IdentityHashSaltPolicyStandard()            {return J9_IDENTITY_HASH_SALT_POLICY_STANDARD;}
UDATA TR_J9VMBase::getJ9IdentityHashSaltPolicyRegion()              {return J9_IDENTITY_HASH_SALT_POLICY_REGION;}
UDATA TR_J9VMBase::getJ9IdentityHashSaltPolicyNone()                {return J9_IDENTITY_HASH_SALT_POLICY_NONE;}
UDATA TR_J9VMBase::getJ9JavaClassRamShapeShift()                    {return J9_JAVA_CLASS_RAM_SHAPE_SHIFT; }
UDATA TR_J9VMBase::getObjectHeaderShapeMask()                       {return OBJECT_HEADER_SHAPE_MASK; }

UDATA TR_J9VMBase::getIdentityHashSaltPolicy()
   {
   TR::VMAccessCriticalSection getIdentityHashSaltPolicy(this);
   J9VMThread * vmthread = vmThread();
   J9IdentityHashData *hashData = vmthread->javaVM->identityHashData;
   jint saltPolicy = hashData->hashSaltPolicy;
   return saltPolicy;
   }

UDATA TR_J9VMBase::getOffsetOfJLThreadJ9Thread()
   {
   TR::VMAccessCriticalSection getOffsetOfJLThreadJ9Thread(this);
   J9VMThread * vmthread = vmThread();
   jint offset;
   offset = (jint) J9VMJAVALANGTHREAD_THREADREF_OFFSET(vmthread);
   return offset;
   }

UDATA TR_J9VMBase::getOSRFrameHeaderSizeInBytes()                   {return sizeof(J9OSRFrame);}
UDATA TR_J9VMBase::getOSRFrameSizeInBytes(TR_OpaqueMethodBlock* method)  {return osrFrameSize((J9Method*) method);}

bool TR_J9VMBase::ensureOSRBufferSize(uintptrj_t osrFrameSizeInBytes, uintptrj_t osrScratchBufferSizeInBytes, uintptrj_t osrStackFrameSizeInBytes)
   {
   J9JavaVM *vm = _jitConfig->javaVM;
   return ::ensureOSRBufferSize(vm, osrFrameSizeInBytes, osrScratchBufferSizeInBytes, osrStackFrameSizeInBytes);
   }


UDATA TR_J9VMBase::thisThreadGetDLTBlockOffset()
   {
#if defined(J9VM_JIT_DYNAMIC_LOOP_TRANSFER)
   return offsetof(J9VMThread, dltBlock);
#else
   return 0;
#endif
   }

UDATA TR_J9VMBase::getDLTBufferOffsetInBlock()
   {
#if defined(J9VM_JIT_DYNAMIC_LOOP_TRANSFER)
   return offsetof(J9DLTInformationBlock, temps);
#else
   return 0;
#endif
   }

bool
TR_J9VMBase::compiledAsDLTBefore(TR_ResolvedMethod * method)
   {
#if defined(J9VM_JIT_DYNAMIC_LOOP_TRANSFER)
   return _compInfo->searchForDLTRecord(((TR_ResolvedJ9Method*)method)->ramMethod(), -1) != NULL;
#else
   return 0;
#endif
   }


TR_OpaqueClassBlock *
TR_J9VMBase::getObjectClass(uintptrj_t objectPointer)
   {
   TR_ASSERT(haveAccess(), "Must haveAccess in getObjectClass");
   J9Class *j9class = J9OBJECT_CLAZZ(vmThread(), objectPointer);
   return convertClassPtrToClassOffset(j9class);
   }

uintptrj_t
TR_J9VMBase::getStaticReferenceFieldAtAddress(uintptrj_t fieldAddress)
   {
   TR_ASSERT(haveAccess(), "Must haveAccess in getStaticReferenceFieldAtAddress");
   return (uintptrj_t)J9STATIC_OBJECT_LOAD(vmThread(), NULL, fieldAddress);
   }

uintptrj_t
TR_J9VMBase::getReferenceFieldAtAddress(uintptrj_t fieldAddress)
   {
   TR_ASSERT(haveAccess(), "Must haveAccess in getReferenceFieldAtAddress");
   TR::Compilation* comp = TR::comp();
#if defined(OMR_GC_CONCURRENT_SCAVENGER)
   // Emit read barrier
   if (TR::Compiler->om.shouldGenerateReadBarriersForFieldLoads())
      vmThread()->javaVM->javaVM->memoryManagerFunctions->J9ReadBarrier(vmThread(), (fj9object_t *)fieldAddress);
#endif

#if defined(J9VM_GC_COMPRESSED_POINTERS)
   uintptrj_t compressedResult = *(uint32_t*)fieldAddress;
   return (compressedResult << TR::Compiler->om.compressedReferenceShift()) + TR::Compiler->vm.heapBaseAddress();
#else
   return *(uintptrj_t*)fieldAddress;
#endif
   }

uintptrj_t
TR_J9VMBase::getReferenceFieldAt(uintptrj_t objectPointer, uintptrj_t fieldOffset)
   {
   //TR_ASSERT(haveAccess(), "Must haveAccess in getReferenceFieldAt");
   return getReferenceFieldAtAddress(objectPointer + sizeof(J9Object) + fieldOffset);
   }

uintptrj_t
TR_J9VMBase::getVolatileReferenceFieldAt(uintptrj_t objectPointer, uintptrj_t fieldOffset)
   {
   TR_ASSERT(haveAccess(), "Must haveAccess in getVolatileReferenceFieldAt");
   return (uintptrj_t)vmThread()->javaVM->javaVM->memoryManagerFunctions->j9gc_objaccess_mixedObjectReadObject(vmThread(),
      (J9Object*)objectPointer, J9_OBJECT_HEADER_SIZE + fieldOffset, IS_VOLATILE);
   }

int32_t
TR_J9VMBase::getInt32FieldAt(uintptrj_t objectPointer, uintptrj_t fieldOffset)
   {
   TR_ASSERT(haveAccess(), "Must haveAccess in getInt32Field");
   return *(int32_t*)(objectPointer + sizeof(J9Object) + fieldOffset);
   }

int64_t
TR_J9VMBase::getInt64FieldAt(uintptrj_t objectPointer, uintptrj_t fieldOffset)
   {
   TR_ASSERT(haveAccess(), "Must haveAccess in getInt64Field");
   return *(int64_t*)(objectPointer + sizeof(J9Object) + fieldOffset);
   }

void
TR_J9VMBase::setInt64FieldAt(uintptrj_t objectPointer, uintptrj_t fieldOffset, int64_t newValue)
   {
   TR_ASSERT(haveAccess(), "Must haveAccess in setInt64Field");
   *(int64_t*)(objectPointer + sizeof(J9Object) + fieldOffset) = newValue;
   }

bool
TR_J9VMBase::compareAndSwapInt64FieldAt(uintptrj_t objectPointer, uintptrj_t fieldOffset, int64_t oldValue, int64_t newValue)
   {
   TR_ASSERT(haveAccess(), "Must haveAccess in compareAndSwapInt64FieldAt");
   UDATA success = vmThread()->javaVM->javaVM->memoryManagerFunctions->j9gc_objaccess_mixedObjectCompareAndSwapLong(vmThread(),
      (J9Object*)objectPointer, fieldOffset + getObjectHeaderSizeInBytes(), oldValue, newValue);
   return success != 0;
   }

intptrj_t
TR_J9VMBase::getArrayLengthInElements(uintptrj_t objectPointer)
   {
   TR_ASSERT(haveAccess(), "Must haveAccess in getArrayLengthInElements");
   int32_t result = *(int32_t*)(objectPointer + getOffsetOfContiguousArraySizeField());
   if (TR::Compiler->om.useHybridArraylets() && (result == 0))
      result = *(int32_t*)(objectPointer + getOffsetOfDiscontiguousArraySizeField());
   return (intptrj_t)result;
   }

int32_t
TR_J9VMBase::getInt32Element(uintptrj_t objectPointer, int32_t elementIndex)
   {
   TR_ASSERT(haveAccess(), "getInt32Element requires VM access");
   return J9JAVAARRAYOFINT_LOAD(vmThread(), objectPointer, elementIndex);
   }

uintptrj_t
TR_J9VMBase::getReferenceElement(uintptrj_t objectPointer, intptrj_t elementIndex)
   {
   TR_ASSERT(haveAccess(), "getReferenceElement requires VM access");
   return (uintptrj_t)J9JAVAARRAYOFOBJECT_LOAD(vmThread(), objectPointer, elementIndex);
   }

TR_OpaqueClassBlock *
TR_J9VMBase::getClassFromJavaLangClass(uintptrj_t objectPointer)
   {
   return (TR_OpaqueClassBlock*)J9VM_J9CLASS_FROM_HEAPCLASS(_vmThread, objectPointer);
   }

uintptrj_t
TR_J9VMBase::getConstantPoolFromMethod(TR_OpaqueMethodBlock *method)
   {
   return (uintptrj_t)J9_CP_FROM_METHOD((J9Method *)method);
   }

uintptrj_t
TR_J9VMBase::getConstantPoolFromClass(TR_OpaqueClassBlock *clazz)
   {
   return (uintptrj_t)J9_CP_FROM_CLASS((J9Class *)clazz);
   }

void TR_J9VMBase::printVerboseLogHeader(TR::Options *cmdLineOptions)
   {
   TR_VerboseLog::writeLine(TR_Vlog_INFO,"Version Information:");
   TR_VerboseLog::writeLine(TR_Vlog_INFO,"     JIT Level  - %s", getJ9JITConfig()->jitLevelName);
   TR_VerboseLog::writeLine(TR_Vlog_INFO,"     JVM Level  - %s", EsBuildVersionString);
   TR_VerboseLog::writeLine(TR_Vlog_INFO,"     GC Level   - %s", Modron_ImportString);
   TR_VerboseLog::writeLine(TR_Vlog_INFO,"");

   const char *vendorId;
   const int32_t size = 100;
   char processorName[size] = {0};

#if defined(TR_TARGET_X86)
   vendorId =  getX86ProcessorVendorId();
   getCompInfo(processorName, size);
   TR_VerboseLog::writeLine(TR_Vlog_INFO,"Processor Information:");
   TR_VerboseLog::writeLine(TR_Vlog_INFO,"     Platform Info:%s",processorName);
   TR_VerboseLog::writeLine(TR_Vlog_INFO,"     Vendor:%s",vendorId);
   TR_VerboseLog::writeLine(TR_Vlog_INFO,"     numProc=%u",TR::Compiler->target.numberOfProcessors());
   TR_VerboseLog::writeLine(TR_Vlog_INFO,"");
#endif

#if !defined(TR_TARGET_X86) //CrossCompilation, will be removed
#if defined(TR_TARGET_POWER)
   vendorId = "Unknown";
   getCompInfo(processorName, size);
   TR_VerboseLog::writeLine(TR_Vlog_INFO,"Processor Information:");
   TR_VerboseLog::writeLine(TR_Vlog_INFO,"     Platform Info:%s", processorName);
   TR_VerboseLog::writeLine(TR_Vlog_INFO,"     Supports HardwareSQRT:%d", TR::Compiler->target.cpu.getSupportsHardwareSQRT());
   TR_VerboseLog::writeLine(TR_Vlog_INFO,"     Supports HardwareRound:%d", TR::Compiler->target.cpu.getSupportsHardwareRound());
   TR_VerboseLog::writeLine(TR_Vlog_INFO,"     Supports HardwareCopySign:%d", TR::Compiler->target.cpu.getSupportsHardwareCopySign());
   TR_VerboseLog::writeLine(TR_Vlog_INFO,"     Supports FPU:%d", TR::Compiler->target.cpu.hasFPU());
   TR_VerboseLog::writeLine(TR_Vlog_INFO,"     Supports DFP:%d", TR::Compiler->target.cpu.supportsDecimalFloatingPoint());
   TR_VerboseLog::writeLine(TR_Vlog_INFO,"     Supports VMX:%d", TR::Compiler->target.cpu.getPPCSupportsVMX());
   TR_VerboseLog::writeLine(TR_Vlog_INFO,"     Supports VSX:%d", TR::Compiler->target.cpu.getPPCSupportsVSX());
   TR_VerboseLog::writeLine(TR_Vlog_INFO,"     Supports AES:%d", TR::Compiler->target.cpu.getPPCSupportsAES());
   TR_VerboseLog::writeLine(TR_Vlog_INFO,"     Supports  TM:%d", TR::Compiler->target.cpu.getPPCSupportsTM());
   TR_VerboseLog::writeLine(TR_Vlog_INFO,"     Vendor:%s",vendorId);
   TR_VerboseLog::writeLine(TR_Vlog_INFO,"     numProc=%u",TR::Compiler->target.numberOfProcessors());
   TR_VerboseLog::writeLine(TR_Vlog_INFO,"");
#endif

#if defined(TR_TARGET_S390)
   vendorId = "IBM";
   getCompInfo(processorName, size);
   TR_VerboseLog::writeLine(TR_Vlog_INFO, "Processor Information:");
   TR_VerboseLog::writeLine(TR_Vlog_INFO, "        Name: %s", processorName);
   TR_VerboseLog::writeLine(TR_Vlog_INFO, "      Vendor: %s", vendorId);
   TR_VerboseLog::writeLine(TR_Vlog_INFO, "     numProc: %u", TR::Compiler->target.numberOfProcessors());
   TR_VerboseLog::writeLine(TR_Vlog_INFO, "         DFP: %d", TR::Compiler->target.cpu.getS390SupportsDFP());
   TR_VerboseLog::writeLine(TR_Vlog_INFO, "         FPE: %d", TR::Compiler->target.cpu.getS390SupportsFPE());
   TR_VerboseLog::writeLine(TR_Vlog_INFO, "        HPRD: %d", TR::Compiler->target.cpu.getS390SupportsHPRDebug());
   TR_VerboseLog::writeLine(TR_Vlog_INFO, "          RI: %d", TR::Compiler->target.cpu.getS390SupportsRI());
   TR_VerboseLog::writeLine(TR_Vlog_INFO, "          TM: %d", TR::Compiler->target.cpu.getS390SupportsTM());
   TR_VerboseLog::writeLine(TR_Vlog_INFO, "          VF: %d", TR::Compiler->target.cpu.getS390SupportsVectorFacility());
   TR_VerboseLog::writeLine(TR_Vlog_INFO, "          GS: %d", TR::Compiler->target.cpu.getS390SupportsGuardedStorageFacility());
   TR_VerboseLog::writeLine(TR_Vlog_INFO, "");
#endif
#endif
   }

void TR_J9VMBase::printPID()
   {
   PORT_ACCESS_FROM_PORT(_portLibrary);

#if defined(TR_HOST_S390)
   struct tm *p;
   struct timeval tp;
   gettimeofday(&tp,0);
   p = localtime((const long *)&tp);

   #if defined(J9ZOS390)
   // print out the ASID (address space ID) to make it easier to run MVS-style tools like
   // slip traps, dumps, traces, etc.

   struct     oscb_ascb {         // MVS ASCB
     int eye;                    // EYE CATCHER
     int do_not_care[8];
     short ascbasid;              // ASID
   } * __ptr32 pascb;
   struct oscb_psa {              // MVS PSA CB
     int do_not_care[137];
     struct oscb_ascb * __ptr32 psaaold;  // POINTER TO ASCB
   };

   struct oscb_psa * ppsa = 0;     // 0 -> PSA

   pascb = ppsa -> psaaold;       // PSAAOLD -> ASCB
   TR_ASSERT( pascb->eye == 0xc1e2c3c2, "eye catcher not found");
   TR_VerboseLog::write("ASID=%d, ", (int) pascb->ascbasid);

   #endif /* z/OS specific ASID printing */

   TR_VerboseLog::write("PID=%d, %4d/%02d/%02d",j9sysinfo_get_pid(),
                 (p->tm_year)+1900,(p->tm_mon)+1,p->tm_mday);
#endif
   }

void TR_J9VMBase::emitNewPseudoRandomNumberVerbosePrefix()
   {
   TR_VerboseLog::vlogAcquire();
   TR_VerboseLog::writeLine(TR_Vlog_INFO,"%s ", PSEUDO_RANDOM_NUMBER_PREFIX);
   //vlogRelease();
   }

void TR_J9VMBase::emitNewPseudoRandomNumberVerbose(int32_t i)
   {
   //vlogAcquire();
   TR_VerboseLog::write("%d ", i);
   //vlogRelease();
   }

void TR_J9VMBase::emitNewPseudoRandomVerboseSuffix()
   {
   //vlogAcquire();
   TR_VerboseLog::write("%c ", PSEUDO_RANDOM_SUFFIX);
   TR_VerboseLog::vlogRelease();
   }


void TR_J9VMBase::emitNewPseudoRandomNumberVerboseLine(int32_t i)
   {
   //vlogAcquire();
   emitNewPseudoRandomNumberVerbosePrefix();
   emitNewPseudoRandomNumberVerbose(i);
   emitNewPseudoRandomVerboseSuffix();
   //vlogRelease();
   }



void TR_J9VMBase::emitNewPseudoRandomStringVerbosePrefix()
   {
   TR_VerboseLog::vlogAcquire();
   TR_VerboseLog::writeLine(TR_Vlog_INFO,"%s ", PSEUDO_RANDOM_STRING_PREFIX);
   //vlogRelease();
   }

void TR_J9VMBase::emitNewPseudoRandomStringVerbose(char *c)
   {
   //vlogAcquire();
   TR_VerboseLog::write("%s ", c);
   //vlogRelease();
   }


void TR_J9VMBase::emitNewPseudoRandomStringVerboseLine(char *c)
   {
     //vlogAcquire();
   emitNewPseudoRandomStringVerbosePrefix();
   emitNewPseudoRandomStringVerbose(c);
   emitNewPseudoRandomVerboseSuffix();
   //vlogRelease();
   }

UDATA TR_J9VMBase::getLowTenureAddress()
   {
   return (UDATA) _vmThread->lowTenureAddress;
   }

UDATA TR_J9VMBase::getHighTenureAddress()
   {
   return (UDATA) _vmThread->highTenureAddress;
   }


bool TR_J9VMBase::generateCompressedPointers()
   {
   return TR::Options::useCompressedPointers();
   }


bool TR_J9VMBase::generateCompressedLockWord()
   {
#if defined(J9VM_THR_LOCK_NURSERY)
   if (sizeof(j9objectmonitor_t) == 4)
      return true;
#else
   if (sizeof((((J9Object *)NULL)->monitor)) == 4)
      return true;
#endif
   return false;
   }


int32_t *TR_J9VMBase::getCurrentLocalsMapForDLT(TR::Compilation *comp)
   {
   int32_t           *currentBundles = NULL;

#if defined(J9VM_JIT_DYNAMIC_LOOP_TRANSFER)
   TR_ResolvedMethod *currentMethod = comp->getCurrentMethod();
   J9Method          *j9method = (J9Method *)(currentMethod->getPersistentIdentifier());
   int32_t            numBundles = currentMethod->numberOfTemps() + currentMethod->numberOfParameterSlots();

   numBundles = (numBundles+31)/32;
   currentBundles = (int32_t *)comp->trMemory()->allocateHeapMemory(numBundles * sizeof(int32_t));
   jitConfig->javaVM->localMapFunction(_portLibrary, J9_CLASS_FROM_METHOD(j9method)->romClass, J9_ROM_METHOD_FROM_RAM_METHOD(j9method), comp->getDltBcIndex(), (U_32 *)currentBundles, NULL, NULL, NULL);
#endif

   return currentBundles;
   }

UDATA TR_J9VMBase::getOffsetOfInitializeStatusFromClassField()
   {
   return offsetof(J9Class, initializeStatus);
   }

UDATA TR_J9VMBase::getOffsetOfJavaLangClassFromClassField()
   {
   return offsetof(J9Class, classObject);
   }

UDATA TR_J9VMBase::getOffsetOfLastITableFromClassField()
   {
   return offsetof(J9Class, lastITable);

   // Note: the "iTable" field is also a suitable choice here, except it can
   // sometimes be null.  It was useful for early experimentation, but not for
   // production unless we add null checks where necessary.
   }

UDATA TR_J9VMBase::getOffsetOfInterfaceClassFromITableField()
   {
   return offsetof(J9ITable, interfaceClass);
   }

int32_t TR_J9VMBase::getITableEntryJitVTableOffset()
   {
   return sizeof(J9Class);
   }

int32_t TR_J9VMBase::convertITableIndexToOffset(uintptrj_t itableIndex)
   {
   return (int32_t)(sizeof(J9ITable) + itableIndex*sizeof(UDATA));
   }
UDATA TR_J9VMBase::getOffsetOfInstanceShapeFromClassField()
   {
   return offsetof(J9Class, totalInstanceSize);
   }

UDATA TR_J9VMBase::getOffsetOfInstanceDescriptionFromClassField()
   {
   return offsetof(J9Class, instanceDescription);
   }

UDATA TR_J9VMBase::getOffsetOfDescriptionWordFromPtrField()
   {
   return 0;
   }


UDATA TR_J9VMBase::getOffsetOfClassFromJavaLangClassField()
   {
   return J9VMCONSTANTPOOL_ADDRESS_OFFSET(J9VMTHREAD_JAVAVM(_vmThread), J9VMCONSTANTPOOL_JAVALANGCLASS_VMREF);
   }


UDATA TR_J9VMBase::getOffsetOfRamStaticsFromClassField()            {return offsetof(J9Class, ramStatics);}
UDATA TR_J9VMBase::getOffsetOfIsArrayFieldFromRomClass()            {return offsetof(J9ROMClass, modifiers);}
UDATA TR_J9VMBase::getOffsetOfClassAndDepthFlags()                  {return offsetof(J9Class, classDepthAndFlags);}
UDATA TR_J9VMBase::getOffsetOfClassFlags()                          {return offsetof(J9Class, classFlags);}
UDATA TR_J9VMBase::getOffsetOfArrayComponentTypeField()             {return offsetof(J9ArrayClass, componentType);}
UDATA TR_J9VMBase::constReleaseVMAccessOutOfLineMask()              {return J9_PUBLIC_FLAGS_VMACCESS_RELEASE_BITS;}
UDATA TR_J9VMBase::constReleaseVMAccessMask()                       {return ~constAcquireVMAccessOutOfLineMask();}
UDATA TR_J9VMBase::constAcquireVMAccessOutOfLineMask()              {return J9_PUBLIC_FLAGS_VMACCESS_ACQUIRE_BITS;}
UDATA TR_J9VMBase::constJNICallOutFrameFlags()                      {return J9_SSF_JIT_JNI_CALLOUT;}
UDATA TR_J9VMBase::constJNICallOutFrameType()                       {return J9SF_FRAME_TYPE_JIT_JNI_CALLOUT;}
UDATA TR_J9VMBase::constJNICallOutFrameSpecialTag()                 {return 0;}
UDATA TR_J9VMBase::constJNICallOutFrameInvisibleTag()               {return J9SF_A0_INVISIBLE_TAG;}
UDATA TR_J9VMBase::constJNICallOutFrameFlagsOffset()                {return offsetof(J9SFMethodFrame, specialFrameFlags);}

UDATA TR_J9VMBase::constJNIReferenceFrameAllocatedFlags()       {return J9_SSF_JIT_JNI_FRAME_COLLAPSE_BITS;}

UDATA TR_J9VMBase::constClassFlagsPrimitive()   {return J9_JAVA_CLASS_PRIMITIVE_TYPE;}
UDATA TR_J9VMBase::constClassFlagsAbstract()    {return J9_JAVA_ABSTRACT;}
UDATA TR_J9VMBase::constClassFlagsFinal()       {return J9_JAVA_FINAL;}
UDATA TR_J9VMBase::constClassFlagsPublic()      {return J9_JAVA_PUBLIC;}

int32_t TR_J9VMBase::getFlagValueForPrimitiveTypeCheck()        {return J9AccClassInternalPrimitiveType;}
int32_t TR_J9VMBase::getFlagValueForArrayCheck()                {return J9AccClassArray;}
int32_t TR_J9VMBase::getFlagValueForFinalizerCheck()            {return J9_JAVA_CLASS_FINALIZE | J9_JAVA_CLASS_OWNABLE_SYNCHRONIZER;}


UDATA TR_J9VMBase::getGCForwardingPointerOffset()               {
                                                                   return 0;
                                                                }

bool TR_J9VMBase::getNurserySpaceBounds(uintptrj_t *base, uintptrj_t *top)
   {
   J9JavaVM *vm = _jitConfig->javaVM;
   J9MemoryManagerFunctions * mmf = vm->memoryManagerFunctions;
   mmf->j9mm_get_guaranteed_nursery_range(getJ9JITConfig()->javaVM, (void**) base, (void**) top);

   return true;
   }

bool TR_J9VMBase::jniRetainVMAccess(TR_ResolvedMethod *method) { return (((TR_ResolvedJ9Method *)method)->getJNIProperties() & J9_FAST_JNI_RETAIN_VM_ACCESS) != 0; }
bool TR_J9VMBase::jniNoGCPoint(TR_ResolvedMethod *method) { return (((TR_ResolvedJ9Method *)method)->getJNIProperties() & J9_FAST_JNI_NOT_GC_POINT) != 0; }
bool TR_J9VMBase::jniNoNativeMethodFrame(TR_ResolvedMethod *method) { return (((TR_ResolvedJ9Method *)method)->getJNIProperties() & J9_FAST_NO_NATIVE_METHOD_FRAME) != 0; }
bool TR_J9VMBase::jniNoExceptionsThrown(TR_ResolvedMethod *method) { return (((TR_ResolvedJ9Method *)method)->getJNIProperties() & J9_FAST_JNI_NO_EXCEPTION_THROW) != 0; }
bool TR_J9VMBase::jniNoSpecialTeardown(TR_ResolvedMethod *method) { return (((TR_ResolvedJ9Method *)method)->getJNIProperties() & J9_FAST_JNI_NO_SPECIAL_TEAR_DOWN) != 0; }
bool TR_J9VMBase::jniDoNotWrapObjects(TR_ResolvedMethod *method) { return (((TR_ResolvedJ9Method *)method)->getJNIProperties() & J9_FAST_JNI_DO_NOT_WRAP_OBJECTS) != 0; }
bool TR_J9VMBase::jniDoNotPassReceiver(TR_ResolvedMethod *method) { return (((TR_ResolvedJ9Method *)method)->getJNIProperties() & J9_FAST_JNI_DO_NOT_PASS_RECEIVER) != 0; }
bool TR_J9VMBase::jniDoNotPassThread(TR_ResolvedMethod *method) { return (((TR_ResolvedJ9Method *)method)->getJNIProperties() & J9_FAST_JNI_DO_NOT_PASS_THREAD) != 0; }

UDATA
TR_J9VMBase::thisThreadRememberedSetFragmentOffset()
   {

#if defined(J9VM_GC_REALTIME)
      return offsetof(J9VMThread, sATBBarrierRememberedSetFragment);
#endif
   return 0;
   }

UDATA
TR_J9VMBase::getFragmentParentOffset()
   {

#if defined(J9VM_GC_REALTIME)
    return offsetof(MM_GCRememberedSetFragment, fragmentParent);
#endif
   return 0;
   }

UDATA
TR_J9VMBase::getRememberedSetGlobalFragmentOffset()
   {
#if defined(J9VM_GC_REALTIME)
      return offsetof(MM_GCRememberedSet, globalFragmentIndex);
#endif
   return 0;
   }

UDATA
TR_J9VMBase::getLocalFragmentOffset()
   {
#if defined(J9VM_GC_REALTIME)
       return offsetof(MM_GCRememberedSetFragment, localFragmentIndex);
#endif
    return 0;
   }

UDATA
TR_J9VMBase::thisThreadJavaVMOffset()
   {
   return offsetof(J9VMThread, javaVM);
   }

UDATA
TR_J9VMBase::getMaxObjectSizeForSizeClass()
   {
#if defined(J9VM_GC_REALTIME)
      return J9VMGC_SIZECLASSES_MAX_SMALL_SIZE_BYTES;
#endif
   return 0;
   }

UDATA
TR_J9VMBase::thisThreadAllocationCacheCurrentOffset(uintptrj_t sizeClass)
   {
#if defined(J9VM_GC_REALTIME)
   return J9_VMTHREAD_SEGREGATED_ALLOCATION_CACHE_OFFSET +
      sizeClass * sizeof(J9VMGCSegregatedAllocationCacheEntry) +
      offsetof(J9VMGCSegregatedAllocationCacheEntry, current);
#endif
   return 0;
   }

UDATA
TR_J9VMBase::thisThreadAllocationCacheTopOffset(uintptrj_t sizeClass)
   {
#if defined(J9VM_GC_REALTIME)
   return J9_VMTHREAD_SEGREGATED_ALLOCATION_CACHE_OFFSET +
      sizeClass * sizeof(J9VMGCSegregatedAllocationCacheEntry) +
      offsetof(J9VMGCSegregatedAllocationCacheEntry, top);
#endif
   return 0;
   }

UDATA
TR_J9VMBase::getCellSizeForSizeClass(uintptrj_t sizeClass)
   {
#if defined(J9VM_GC_REALTIME)
   J9JavaVM * javaVM = _jitConfig->javaVM;
   return javaVM->realtimeSizeClasses->smallCellSizes[sizeClass];
#endif
   return 0;
   }

UDATA
TR_J9VMBase::getObjectSizeClass(uintptrj_t objectSize)
   {
#if defined(J9VM_GC_REALTIME)
   J9JavaVM * javaVM = _jitConfig->javaVM;
   return javaVM->realtimeSizeClasses->sizeClassIndex[objectSize / sizeof(UDATA)];
#endif
   return 0;
   }

UDATA
TR_J9VMBase::thisThreadMonitorCacheOffset()
   {
#if defined(J9VM_OPT_REAL_TIME_LOCKING_SUPPORT)
   return offsetof(J9VMThread, monitorCache);
#else
   TR_ASSERT(0,"no monitorCache thread slot");
   return 0;
#endif
   }

UDATA
TR_J9VMBase::thisThreadOSThreadOffset()
   {
   return offsetof(J9VMThread, osThread);
   }

UDATA
TR_J9VMBase::getMonitorNextOffset()
   {
#if defined(J9VM_OPT_REAL_TIME_LOCKING_SUPPORT)
   return offsetof(J9ThreadAbstractMonitor, next);
#else
   TR_ASSERT(0,"no next field in J9ThreadAbstractMonitor");
   return 0;
#endif
   }

UDATA
TR_J9VMBase::getMonitorOwnerOffset()
   {
   return offsetof(J9ThreadAbstractMonitor, owner);
   }

UDATA
TR_J9VMBase::getMonitorEntryCountOffset()
   {
   return offsetof(J9ThreadAbstractMonitor, count);
   }


UDATA
TR_J9VMBase::getRealtimeSizeClassesOffset()
   {
#if defined(J9VM_GC_REALTIME)
   return offsetof(J9JavaVM, realtimeSizeClasses);
#endif
   return 0;
    }

UDATA
TR_J9VMBase::getSmallCellSizesOffset()
   {
#if defined(J9VM_GC_REALTIME)
   return offsetof(J9VMGCSizeClasses, smallCellSizes);
#endif
   return 0;
   }

UDATA
TR_J9VMBase::getSizeClassesIndexOffset()
   {
#if defined(J9VM_GC_REALTIME)
   return offsetof(J9VMGCSizeClasses, sizeClassIndex);
#endif
   return 0;
   }

UDATA TR_J9VMBase::thisThreadGetProfilingBufferCursorOffset()
   {
   return offsetof(J9VMThread, profilingBufferCursor);
   }

UDATA TR_J9VMBase::thisThreadGetProfilingBufferEndOffset()
   {
   return offsetof(J9VMThread, profilingBufferEnd);
   }

UDATA TR_J9VMBase::thisThreadGetOSRBufferOffset()
   {
   return offsetof(J9VMThread, osrBuffer);
   }

UDATA TR_J9VMBase::thisThreadGetOSRScratchBufferOffset()
   {
   return offsetof(J9VMThread, osrScratchBuffer);
   }

UDATA TR_J9VMBase::thisThreadGetOSRFrameIndexOffset()
   {
   return offsetof(J9VMThread, osrFrameIndex);
   }

UDATA TR_J9VMBase::thisThreadGetOSRReturnAddressOffset()
   {
   return offsetof(J9VMThread, osrReturnAddress);
   }

#if defined(TR_TARGET_S390)
/**
 * @brief TDB is Transaction Diagnostic Block used for Transactional Memory Debugging.
 * It is a 256 Byte block stored in the J9VMThread and must be 8 byte boundary aligned.
 */
uint16_t TR_J9VMBase::thisThreadGetTDBOffset()
   {
#if !defined(J9ZTPF)
   // This assume is valid to confirm the TDB is on an 8 byte boundary because we know the VMThread is already aligned on a 256 byte boundary
   // If this assume fails, then that means someone modified the J9VMThread structure which has thrown off the alignment.
   TR_ASSERT(offsetof(J9VMThread, transactionDiagBlock) % 8 == 0, "The Transaction Diagnostic Block must be aligned on a doubleword i.e. 8 byte boundary");
   return offsetof(J9VMThread, transactionDiagBlock);
#else
   Assert_JIT_unreachable();
   return 0;
#endif
   }
#endif

/**
 * @brief Returns offset from the current thread to the intermediate result field.
 * The field contains intermediate result from the latest guarded load during concurrent scavenge.
 */
UDATA TR_J9VMBase::thisThreadGetGSIntermediateResultOffset()
   {
#if defined(OMR_GC_CONCURRENT_SCAVENGER) && (defined(S390) || defined(J9ZOS390))
   return offsetof(J9VMThread, gsParameters.intermediateResult);
#else /* defined(OMR_GC_CONCURRENT_SCAVENGER) */
   TR_ASSERT(0,"Field gsParameters.intermediateResult does not exists in J9VMThread.");
   return 0;
#endif /* defined(OMR_GC_CONCURRENT_SCAVENGER) */
   }

/**
 * @brief Returns offset from the current thread to the flags to check if concurrent scavenge is active
 */
UDATA TR_J9VMBase::thisThreadGetConcurrentScavengeActiveByteAddressOffset()
   {
   TR_ASSERT_FATAL(J9_PRIVATE_FLAGS_CONCURRENT_SCAVENGER_ACTIVE == 0x20000,
              "GSCS: The check weither concurrent scavenge is active is dependant on the flag being 0x20000");
   int32_t privateFlagsConcurrentScavengerActiveByteOffset = 5;
   return offsetof(J9VMThread, privateFlags) + privateFlagsConcurrentScavengerActiveByteOffset;
   }

/**
 * @brief Returns offset from the current thread to the field with the base address of the evacuate memory region
 */
UDATA TR_J9VMBase::thisThreadGetEvacuateBaseAddressOffset()
   {
#if defined(OMR_GC_CONCURRENT_SCAVENGER)
#if defined(J9VM_GC_COMPRESSED_POINTERS) && defined(TR_TARGET_X86)
   return offsetof(J9VMThread, readBarrierRangeCheckBaseCompressed);
#else
   return offsetof(J9VMThread, readBarrierRangeCheckBase);
#endif /* defined(J9VM_GC_COMPRESSED_POINTERS) && defined(TR_TARGET_X86) */
#else /* defined(OMR_GC_CONCURRENT_SCAVENGER) */
   TR_ASSERT(0,"Field readBarrierRangeCheckBase does not exists in J9VMThread.");
   return 0;
#endif /* defined(OMR_GC_CONCURRENT_SCAVENGER) */
   }

/**
  * @brief Returns offset from the current thread to the field with the top address of the evacuate memory region
  */
UDATA TR_J9VMBase::thisThreadGetEvacuateTopAddressOffset()
   {
#if defined(OMR_GC_CONCURRENT_SCAVENGER)
#if defined(J9VM_GC_COMPRESSED_POINTERS) && defined(TR_TARGET_X86)
   return offsetof(J9VMThread, readBarrierRangeCheckTopCompressed);
#else
   return offsetof(J9VMThread, readBarrierRangeCheckTop);
#endif /* defined(J9VM_GC_COMPRESSED_POINTERS) && defined(TR_TARGET_X86) */
#else /* defined(OMR_GC_CONCURRENT_SCAVENGER) */
   TR_ASSERT(0,"Field readBarrierRangeCheckTop does not exists in J9VMThread.");
   return 0;
#endif /* defined(OMR_GC_CONCURRENT_SCAVENGER) */
   }

/**
 * @brief Returns offset from the current thread to the operand address field.
 * It contains data from the most recent guarded load during concurrent scavenge
 */
UDATA TR_J9VMBase::thisThreadGetGSOperandAddressOffset()
   {
#if defined(OMR_GC_CONCURRENT_SCAVENGER) && (defined(S390) || defined(J9ZOS390))
   return offsetof(J9VMThread, gsParameters.operandAddr);
#else /* defined(OMR_GC_CONCURRENT_SCAVENGER) */
   TR_ASSERT(0,"Field gsParameters.operandAddr does not exists in J9VMThread.");
   return 0;
#endif /* defined(OMR_GC_CONCURRENT_SCAVENGER) */
   }

/**
 * @brief Returns offset from the current thread to the filed with the read barrier handler address
 */
UDATA TR_J9VMBase::thisThreadGetGSHandlerAddressOffset()
   {
#if defined(OMR_GC_CONCURRENT_SCAVENGER) && (defined(S390) || defined(J9ZOS390))
   return offsetof(J9VMThread, gsParameters.handlerAddr);
#else /* defined(OMR_GC_CONCURRENT_SCAVENGER) */
   TR_ASSERT(0,"Field gsParameters.handlerAddr does not exists in J9VMThread.");
   return 0;
#endif /* defined(OMR_GC_CONCURRENT_SCAVENGER) */
   }

// This query answers whether or not the commandline option -XCEEHDLR was passed in.
//
bool TR_J9VMBase::CEEHDLREnabled()
   {
#if defined(J9VM_PORT_ZOS_CEEHDLRSUPPORT)
   J9JavaVM * vm = _jitConfig->javaVM;

   if (J9_SIG_ZOS_CEEHDLR == (vm->sigFlags & J9_SIG_ZOS_CEEHDLR))
      return true;
#endif

   return false;
   }


int32_t TR_J9VMBase::getArraySpineShift(int32_t width)
   {
   TR_ASSERT(TR::Compiler->om.canGenerateArraylets(), "not supposed to be generating arraylets!");
   TR_ASSERT(width >= 0, "unexpected arraylet datatype width");

   // for elements larger than bytes, need to reduce the shift because fewer elements
   // fit into each arraylet

   int32_t shift=-1;
   int32_t maxShift = TR::Compiler->om.arrayletLeafLogSize();

   switch(width)
      {
      case 1 : shift = maxShift-0; break;
      case 2 : shift = maxShift-1; break;
      case 4 : shift = maxShift-2; break;
      case 8 : shift = maxShift-3; break;
      default: TR_ASSERT(0,"unexpected element width");
      }
   return shift;
   }

int32_t TR_J9VMBase::getArrayletMask(int32_t width)
   {
   TR::Compilation* comp = TR::comp();
   TR_ASSERT(TR::Compiler->om.canGenerateArraylets(), "not supposed to be generating arraylets!");
   TR_ASSERT(width >= 0, "unexpected arraylet datatype width");
   int32_t mask=(1 << getArraySpineShift(width))-1;
   return mask;
   }

int32_t TR_J9VMBase::getArrayletLeafIndex(int64_t index, int32_t elementSize)
   {
   TR::Compilation* comp = TR::comp();
   TR_ASSERT(TR::Compiler->om.canGenerateArraylets(), "not supposed to be generating arraylets!");
   TR_ASSERT(elementSize >= 0, "unexpected arraylet datatype width");

   if (index<0)
      return -1;
   int32_t arrayletIndex = (index >> getArraySpineShift(elementSize));
   return  arrayletIndex;
   }

int32_t TR_J9VMBase::getLeafElementIndex(int64_t index , int32_t elementSize)
   {
   TR::Compilation* comp = TR::comp();
   TR_ASSERT(TR::Compiler->om.canGenerateArraylets(), "not supposed to be generating arraylets!");
   TR_ASSERT(elementSize >= 0, "unexpected arraylet datatype width");

   if (index<0)
      return -1;
   int32_t leafIndex = (index & getArrayletMask(elementSize));
   return leafIndex;
   }


int32_t TR_J9VMBase::getFirstArrayletPointerOffset(TR::Compilation *comp)
   {
   TR_ASSERT(TR::Compiler->om.canGenerateArraylets(), "not supposed to be generating arraylets!");

   int32_t headerSize = TR::Compiler->om.useHybridArraylets() ?
      sizeof(J9IndexableObjectDiscontiguous) : sizeof(J9IndexableObjectContiguous);

   return (headerSize + TR::Compiler->om.sizeofReferenceField()-1) & (-1)*(intptrj_t)(TR::Compiler->om.sizeofReferenceField());
   }

int32_t TR_J9VMBase::getArrayletFirstElementOffset(int8_t elementSize, TR::Compilation *comp)
   {
   TR_ASSERT(TR::Compiler->om.canGenerateArraylets(), "not supposed to be generating arraylets!");
   TR_ASSERT(elementSize >= 0, "unexpected arraylet element size");

   int32_t offset;
#if defined(J9VM_GC_ARRAYLETS) && defined(J9VM_GC_COMPRESSED_POINTERS)
   offset = (getFirstArrayletPointerOffset(comp) + TR::Compiler->om.sizeofReferenceField() + sizeof(UDATA)-1) & (-(int32_t)sizeof(UDATA));
   TR_ASSERT((offset & sizeof(UDATA)-1) == 0, "unexpected alignment for first arraylet element");
#else
   if (elementSize > sizeof(UDATA))
      offset = (getFirstArrayletPointerOffset(comp) + sizeof(UDATA) + elementSize-1) & (-elementSize);
   else
      offset = getFirstArrayletPointerOffset(comp) + sizeof(UDATA);

   TR_ASSERT((offset & (elementSize-1)) == 0, "unexpected alignment for first arraylet element");
#endif

   return offset;
   }

// This is used on Z/OS direct JNI to restore the CAA register before calling to C.
//
int32_t TR_J9VMBase::getCAASaveOffset()
   {
   #if defined(J9TR_CAA_SAVE_OFFSET)
      return J9TR_CAA_SAVE_OFFSET;
   #else
      return 0;
   #endif
   }

uint32_t
TR_J9VMBase::getWordOffsetToGCFlags()
   {
#if defined(J9VM_INTERP_FLAGS_IN_CLASS_SLOT) && defined(TR_TARGET_64BIT) && !defined(J9VM_INTERP_COMPRESSED_OBJECT_HEADER)
      return TR::Compiler->om.offsetOfHeaderFlags() + 4;
#else
      return TR::Compiler->om.offsetOfHeaderFlags();
#endif
   }

uint32_t
TR_J9VMBase::getWriteBarrierGCFlagMaskAsByte()
   {
   return (OBJECT_HEADER_OLD) >> 8; //shift right 8 bits
   }


int32_t
TR_J9VMBase::getByteOffsetToLockword(TR_OpaqueClassBlock * clazzPointer)
   {
#if defined (J9VM_THR_LOCK_NURSERY)
   J9JavaVM * jvm = _jitConfig->javaVM;

   if (clazzPointer == NULL)
      return 0;

   return TR::Compiler->cls.convertClassOffsetToClassPtr(clazzPointer)->lockOffset;
#else
   return TMP_OFFSETOF_J9OBJECT_MONITOR;
#endif
   }

bool
TR_J9VMBase::isLogSamplingSet()
   {
   return TR::Options::getJITCmdLineOptions() && TR::Options::getJITCmdLineOptions()->getVerboseOption(TR_VerboseSampling);
   }


uintptrj_t
TR_J9VMBase::getOffsetOfIndexableSizeField()
   {
   return offsetof(J9ROMArrayClass, arrayShape);
   }


// This method can be called by an app thread in onLoadInternal
TR_Debug *
TR_J9VMBase::createDebug(TR::Compilation *comp)
   {
   if (!_jitConfig->tracingHook)
      {
      _jitConfig->tracingHook = (void*) (TR_CreateDebug_t)createDebugObject;
      }

   TR_Debug *result = ((TR_CreateDebug_t)_jitConfig->tracingHook)(comp);

   return result;
   }

TR_ResolvedMethod *
TR_J9VMBase::getDefaultConstructor(TR_Memory * trMemory, TR_OpaqueClassBlock * classPointer)
   {
   TR::VMAccessCriticalSection getDefaultConstructor(this);
   List<TR_ResolvedMethod> list(trMemory);
   getResolvedMethods(trMemory, classPointer, &list);
   ListIterator<TR_ResolvedMethod> methods(&list);
   TR_ResolvedMethod * m = methods.getFirst();
   for (; m; m = methods.getNext())
      if (m->isConstructor() && m->signatureLength() == 3 && !strncmp(m->signatureChars(), "()V", 3))
         break;
   return m;
   }

extern "C" J9NameAndSignature newInstancePrototypeNameAndSig;

uint32_t
TR_J9VMBase::getNewInstanceImplVirtualCallOffset()
   {
   return offsetof(J9Class, romableAotITable); // should be something like offsetof(J9Class, newInstanceImpl)
   }


uint8_t *
TR_J9VMBase::allocateDataCacheRecord(uint32_t numBytes, TR::Compilation *comp,
                                     bool contiguous, bool *shouldRetryAllocation,
                                     uint32_t allocationType, uint32_t *allocatedSizePtr)
   {
   U_8* retValue = NULL;



   if (contiguous || ((_jitConfig->runtimeFlags & J9JIT_TOSS_CODE) && comp) )
      {
      // need to allocate space for header too and do some alignment
      uint32_t size = TR_DataCacheManager::alignToMachineWord(numBytes + sizeof(J9JITDataCacheHeader));
      U_8* ptr = NULL;
      TR_ASSERT(comp, "Contiguous allocations require compilation object");
      *shouldRetryAllocation = false;
      // Increment the space needed by this compilation in the data cache,
      // even if the allocation might fail
      //
      comp->incrementTotalNeededDataCacheSpace(size);
      TR_DataCache *dataCache = (TR_DataCache*)comp->getReservedDataCache();
      // If we have a reserved data cache, use that in preference of any other
      if (dataCache)
         {
         ptr = dataCache->allocateDataCacheSpace(size);
         if (!ptr) // designated data cache is not big enough
            {
            TR_DataCacheManager::getManager()->retireDataCache(dataCache);
            // Reserve a new segment that is capable to hold the entire size
            // TODO: find the appropriate vmThread
            dataCache = TR_DataCacheManager::getManager()->reserveAvailableDataCache(_vmThread, comp->getTotalNeededDataCacheSpace());
            comp->setReservedDataCache(dataCache);
            if (dataCache)
               {
               *shouldRetryAllocation = true;
               }
            }
         }
      else // No reserved data cache
         {
         // If we want contiguous allocation we must reserve a data cache now
         dataCache = TR_DataCacheManager::getManager()->reserveAvailableDataCache(_vmThread, comp->getTotalNeededDataCacheSpace());
         comp->setReservedDataCache(dataCache);
         if (dataCache)
            {
            ptr = dataCache->allocateDataCacheSpace(size);
            }
         }
      if (ptr) // I managed to allocate some space
         {
         // Complete the header
         TR_DataCacheManager::getManager()->fillDataCacheHeader((J9JITDataCacheHeader*)ptr, allocationType, size);
         if (allocatedSizePtr)
            *allocatedSizePtr = size - sizeof(J9JITDataCacheHeader); // communicate back the allocated size
          // Return the location after the header
         retValue = (ptr + sizeof(J9JITDataCacheHeader));
         }
      }
   else // not a contiguous allocation, use data cache manager.
      {
      retValue = TR_DataCacheManager::getManager()->allocateDataCacheRecord(numBytes, allocationType, allocatedSizePtr);
      }

   return retValue;
   }



uint8_t *
TR_J9VMBase::allocateRelocationData(TR::Compilation * comp, uint32_t numBytes)
   {
   uint8_t * relocationData = NULL;
   uint32_t size = 0;
   bool shouldRetryAllocation;
   relocationData = allocateDataCacheRecord(numBytes, comp, needsContiguousAllocation(), &shouldRetryAllocation,
                                            J9_JIT_DCE_RELOCATION_DATA, &size);
   if (!relocationData)
      {
      if (shouldRetryAllocation)
         {
         // force a retry
         comp->failCompilation<J9::RecoverableDataCacheError>("Failed to allocate relocation data");
         }
      comp->failCompilation<J9::DataCacheError>("Failed to allocate relocation data");
      }

   return relocationData;
   }


uint8_t *
TR_J9VMBase::allocateCodeMemory(TR::Compilation * comp, uint32_t warmCodeSize, uint32_t coldCodeSize, uint8_t ** coldCode, bool isMethodHeaderNeeded)
   {
<<<<<<< HEAD
   TR::CodeCache * codeCache = comp->getCurrentCodeCache(); // This is the reserved code cache
   if (NULL == codeCache)
      {
      if (isAOT_DEPRECATED_DO_NOT_USE())
         {
         comp->failCompilation<TR::RecoverableCodeCacheError>("Failed to get current code cache");
         }
#ifdef MCT_DEBUG
      fprintf(stderr, "Aborting compilation %p\n", comp);
#endif
      comp->failCompilation<TR::CodeCacheError>("Failed to get current code cache");
      }

#ifdef MCT_DEBUG
   fprintf(stderr, "comp %p ID=%d codeCache=%p wants to allocate %u bytes of code memory. cache has %d available\n",
           comp, comp->getCompThreadID(), codeCache, warmCodeSize+coldCodeSize, codeCache->getFreeContiguousSpace());
   if (!codeCache->reserved)
      {
      fprintf(stderr, "Code cache %p belonging to comp %p is not reserved\n", codeCache, comp);
      }
#endif
   TR_ASSERT(codeCache->isReserved(), "Code cache should have been reserved.");
   bool hadClassUnloadMonitor;
   bool hadVMAccess = releaseClassUnloadMonitorAndAcquireVMaccessIfNeeded(comp, &hadClassUnloadMonitor);

   // Override contiguous allocation for the JITaaS client
   // JITaaS FIXME: why do we need contiguous allocation at the client?
   bool useContiguousAllocation = needsContiguousAllocation();
   useContiguousAllocation |= comp->getPersistentInfo()->getJITaaSMode() == CLIENT_MODE;

   uint8_t *warmCode = TR::CodeCacheManager::instance()->allocateCodeMemory(warmCodeSize, coldCodeSize, &codeCache, coldCode, useContiguousAllocation, isMethodHeaderNeeded);

   acquireClassUnloadMonitorAndReleaseVMAccessIfNeeded(comp, hadVMAccess, hadClassUnloadMonitor);

   if (codeCache != comp->getCurrentCodeCache())
      {
#ifdef MCT_DEBUG
      fprintf(stderr, "comp %p ID=%d switched cache to %p\n", comp, comp->getCompThreadID(), codeCache);
#endif
      TR_ASSERT(!codeCache || codeCache->isReserved(), "Substitute code cache isn't marked as reserved");  // Either we didn't get a code cache, or the one we should get is
      comp->setRelocatableMethodCodeStart(warmCode);
      switchCodeCache(comp, comp->getCurrentCodeCache(), codeCache);
      }

   if (NULL == warmCode)
      {
      if (jitConfig->runtimeFlags & J9JIT_CODE_CACHE_FULL)
         {
         comp->failCompilation<TR::CodeCacheError>("Failed to allocate code memory");
         }

#ifdef MCT_DEBUG
      fprintf(stderr, "Aborting compilation %p\n", comp);
#endif
      comp->failCompilation<TR::RecoverableCodeCacheError>("Failed to allocate code memory");
      }

   TR_ASSERT( !((warmCodeSize && !warmCode) || (coldCodeSize && !coldCode)), "Allocation failed but didn't throw an exception");
   return warmCode;
   }

void
TR_J9VMBase::resizeCodeMemory(TR::Compilation * comp, U_8 *bufferStart, uint32_t numBytes)
   {
   // I don't see a reason to acquire VM access for this call
   TR::VMAccessCriticalSection resizeCodeMemory(this);
   TR::CodeCache * codeCache = comp->getCurrentCodeCache();
   codeCache->resizeCodeMemory(bufferStart, numBytes);

   if (debug("metaDataStats"))
      {
      metaDataStats._codeSize += numBytes;
      if (numBytes > metaDataStats._maxCodeSize) metaDataStats._maxCodeSize = numBytes;
      }
=======
   return comp->cg()->allocateCodeMemoryInner(warmCodeSize, coldCodeSize, coldCode, isMethodHeaderNeeded);
>>>>>>> ab007729
   }

bool
TR_J9VMBase::supportsCodeCacheSnippets()
   {
#if defined(TR_TARGET_X86)
   return  (!TR::Options::getCmdLineOptions()->getOption(TR_DisableCodeCacheSnippets));
#else
   return false;
#endif
   }

#if defined(TR_TARGET_X86)
void *
TR_J9VMBase::getAllocationPrefetchCodeSnippetAddress(TR::Compilation * comp)
   {
   TR::CodeCache * codeCache = comp->cg()->getCodeCache();
   return codeCache->getCCPreLoadedCodeAddress(TR_AllocPrefetch, comp->cg());
   }

void *
TR_J9VMBase::getAllocationNoZeroPrefetchCodeSnippetAddress(TR::Compilation * comp)
   {
   TR::CodeCache * codeCache = comp->cg()->getCodeCache();
   return codeCache->getCCPreLoadedCodeAddress(TR_NonZeroAllocPrefetch, comp->cg());
   }
#endif

// This routine may be called on the compilation thread or from a runtime hook
//
void
TR_J9VMBase::releaseCodeMemory(void *startPC, uint8_t bytesToSaveAtStart)
   {
   if (!TR::Options::getCmdLineOptions()->getOption(TR_DisableCodeCacheReclamation))
      {
      TR::VMAccessCriticalSection releaseCodeMemory(this);
      J9JavaVM            *vm        = jitConfig->javaVM;
      J9VMThread          *vmContext = vm->internalVMFunctions->currentVMThread(vm);
      J9JITExceptionTable *metaData  = jitConfig->jitGetExceptionTableFromPC(vmContext, (UDATA)startPC);
      vlogReclamation("Queuing for reclamation", metaData, bytesToSaveAtStart);
      TR::CodeCacheManager::instance()->addFaintCacheBlock(metaData, bytesToSaveAtStart);
      }
   }

bool
TR_J9VMBase::vmRequiresSelector(uint32_t mask)
   {
   return true;
   }

bool
TR_J9VMBase::callTheJitsArrayCopyHelper()
   {
   return true;
   }

void*
TR_J9VMBase::getReferenceArrayCopyHelperAddress()
   {
   // Get the function descriptor of referenceArrayCopy ( a C routine in the GC module)
   // Each platform will have its own implementation to set up the call to referenceArrayCopy
   J9JavaVM * jvm = _jitConfig->javaVM;
   return (void*) jvm->memoryManagerFunctions->referenceArrayCopy;
   }

bool
TR_J9VMBase::isClassFinal(TR_OpaqueClassBlock * clazz)
   {
   return (TR::Compiler->cls.romClassOf(clazz)->modifiers & J9AccFinal) ? true : false;
   }

bool
TR_J9VMBase::hasFinalFieldsInClass(TR_OpaqueClassBlock * clazz)
   {
   J9Class *clazzPtr = TR::Compiler->cls.convertClassOffsetToClassPtr(clazz);
   return (clazzPtr->classDepthAndFlags & J9_JAVA_CLASS_HAS_FINAL_FIELDS)!=0;
   }

static uint32_t offsetOfHotFields() { return offsetof(J9Class, instanceHotFieldDescription); }

class TR_MarkHotField : public TR_SubclassVisitor
   {
public:
   TR_MarkHotField(TR::Compilation * comp, TR::SymbolReference * symRef)
      : TR_SubclassVisitor(comp), _symRef(symRef) { }

   void mark(J9Class *, bool);

   virtual bool visitSubclass(TR_PersistentClassInfo *);

private:

   bool markHotField(J9Class * clazz, bool baseClass);

   TR::SymbolReference * _symRef;
   UDATA                _bitValue;
   UDATA                _slotIndex;
   };

void
TR_MarkHotField::mark(J9Class * clazz, bool isFixedClass)
   {
   TR_J9VMBase *fej9 = (TR_J9VMBase *)(_comp->fe());
   if (fej9->isAOT_DEPRECATED_DO_NOT_USE())
      return;

   if ((*(UDATA *)((char *)clazz + offsetOfHotFields()) & 0x1))
      {
      // temorary hack: tenure aligned classes can't have
      // hot fields marked, we need another word for this
      if (_comp->getOption(TR_TraceMarkingOfHotFields))
         {
         J9ROMClass* romClass = TR::Compiler->cls.romClassOf((TR_OpaqueClassBlock *)clazz);
         J9UTF8* name = J9ROMCLASS_CLASSNAME(romClass);
         printf("Rejected class %.*s for hot field marking because it's marked for tenured alignment\n", J9UTF8_LENGTH(name), J9UTF8_DATA(name));
         }
      return;
      }

   if (!_symRef->getSymbol()->getShadowSymbol() || _symRef->isUnresolved() || !clazz)
      return;

   if ((uintptrj_t)_symRef->getOffset() < fej9->getObjectHeaderSizeInBytes())
      return;

   _slotIndex = ((_symRef->getOffset() - fej9->getObjectHeaderSizeInBytes()) / TR::Compiler->om.sizeofReferenceField()) + 1; // +1 because low order bit means tenured alignment
   if (_slotIndex > 30) // not 31 because low order bit means tenured alignment
      return;

   _bitValue = (UDATA)1 << _slotIndex;

   if (!markHotField(clazz, true))
      return;

   if (!isFixedClass)
      {
      setTracing(_comp->getOption(TR_TraceMarkingOfHotFields));
      visit(fej9->convertClassPtrToClassOffset(clazz));
      }
   }

bool
TR_MarkHotField::visitSubclass(TR_PersistentClassInfo * subclassInfo)
   {
   return markHotField(TR::Compiler->cls.convertClassOffsetToClassPtr(subclassInfo->getClassId()), false);
   }

bool
TR_MarkHotField::markHotField(J9Class * clazz, bool rootClass)
   {
   TR_J9VMBase *fej9 = (TR_J9VMBase *)(_comp->fe());
   if (fej9->isAOT_DEPRECATED_DO_NOT_USE())
      return false;

   // If the bit is already marked in the class then we don't need to walk this classes subclasses.
   // Returning false indicates to the visitor to not walk this classes subclasses.
   //
   UDATA noncoldWord= *(UDATA *)((char *)clazz + offsetOfHotFields());
   if (noncoldWord & _bitValue)
      return false;

   UDATA * descriptorPtr = clazz->instanceDescription;
   UDATA descriptorWord;
   if (((UDATA) descriptorPtr) & BCT_J9DescriptionImmediate)
      descriptorWord = ((UDATA) descriptorPtr) >> 1;
   else
      descriptorWord = descriptorPtr[0];

   // Check that the field is a member of the class.  At the time this code was written there were cases
   // when value propation would call this function with the class being Object and the field being String.value
   //
   if (!(descriptorWord & _bitValue))
      return false;

   if (_comp->getOption(TR_TraceMarkingOfHotFields))
      {
      if (rootClass)
         {
         int32_t len; char * s = _symRef->getOwningMethod(_comp)->fieldName(_symRef->getCPIndex(), len, _comp->trMemory());
         printf("hot field %*s with bitValue=%x and slotIndex=%d found while compiling \n   %s\n", len, s, _bitValue, _slotIndex, _comp->signature());
         }

      J9ROMClass* romClass = TR::Compiler->cls.romClassOf((TR_OpaqueClassBlock*)clazz);
      J9UTF8* name = J9ROMCLASS_CLASSNAME(romClass);
      printf("%*smarked field as hot in class %.*s\n", depth(), " ", J9UTF8_LENGTH(name), J9UTF8_DATA(name));
      }

   *(UDATA *)((char *)clazz + offsetOfHotFields()) = noncoldWord | _bitValue;

   return true;
   }

void
TR_J9VMBase::markHotField(TR::Compilation * comp, TR::SymbolReference * symRef, TR_OpaqueClassBlock * clazz, bool isFixedClass)
   {
   TR_MarkHotField marker(comp, symRef);
   marker.mark(TR::Compiler->cls.convertClassOffsetToClassPtr(clazz), isFixedClass);
   }



bool
TR_J9VMBase::scanReferenceSlotsInClassForOffset(TR::Compilation * comp, TR_OpaqueClassBlock * classPointer, int32_t offset)
   {
   if (isAOT_DEPRECATED_DO_NOT_USE())
      return false;
   TR_VMFieldsInfo fields(comp, TR::Compiler->cls.convertClassOffsetToClassPtr(classPointer), 1);

   if (!fields.getFields()) return false;

   ListIterator <TR_VMField> iter(fields.getFields());
   for (TR_VMField * field = iter.getFirst(); field != NULL; field = iter.getNext())
      {
      if (field->offset > offset)
         return false;

      if (field->isReference())
         {
         char *fieldSignature = field->signature;
         char *fieldName = field->name;

         int32_t fieldOffset = getInstanceFieldOffset(classPointer, fieldName, (uint32_t)strlen(fieldName), fieldSignature, (uint32_t)strlen(fieldSignature));
         if (fieldOffset == offset)
            {
            J9Class *fieldClass = TR::Compiler->cls.convertClassOffsetToClassPtr(getClassFromSignature(fieldSignature, (int32_t)strlen(fieldSignature), comp->getCurrentMethod()));

            if (fieldClass != NULL)
               {
               UDATA hotWordValue = *(UDATA *)((char *)fieldClass + offsetOfHotFields());

               if (hotWordValue & 0x1) return true;
               }
            }
         }
      }

   return false;
   }

int32_t
TR_J9VMBase::findFirstHotFieldTenuredClassOffset(TR::Compilation *comp, TR_OpaqueClassBlock *opclazz)
   {
   if (!isAOT_DEPRECATED_DO_NOT_USE())
      {
      J9Class *clazz = TR::Compiler->cls.convertClassOffsetToClassPtr(opclazz);
      UDATA hotFieldsWordValue = *(UDATA *)((char *)clazz + offsetOfHotFields());

      if (!hotFieldsWordValue)
         return -1;

      if (hotFieldsWordValue & 0x1)
         {
         // this class is marked for tenured alignment ignore it
         return -1;
         }

      for (int i = 1; i<31; i++)
         {
         uint32_t flag = (uint32_t)(hotFieldsWordValue & ((UDATA)1<<i));

         // if the field is marked find the
         // class type of this field and see if that class
         // is marked for tenured alignment
         if (flag)
            {
            uint32_t offset = (i-1) * TR::Compiler->om.sizeofReferenceField();
            if (scanReferenceSlotsInClassForOffset(comp, opclazz, offset))
               return (int32_t)(offset + getObjectHeaderSizeInBytes());
            }
         }
      }

   return -1;
   }



#if defined(TR_TARGET_X86)
#define CACHE_LINE_SIZE 64
#elif defined(TR_HOST_POWER)
#define CACHE_LINE_SIZE 128
#else
#define CACHE_LINE_SIZE 256
#endif


void
TR_J9VMBase::markClassForTenuredAlignment(TR::Compilation *comp, TR_OpaqueClassBlock *opclazz, uint32_t alignFromStart)
   {
   if (!isAOT_DEPRECATED_DO_NOT_USE())
      {
      J9Class *clazz = TR::Compiler->cls.convertClassOffsetToClassPtr(opclazz);
      UDATA hotFieldsWordValue = 0x1; // mark for alignment

      TR_ASSERT((alignFromStart % getObjectAlignmentInBytes())==0, "alignment undershot should be multiple of %d bytes", getObjectAlignmentInBytes());
      TR_ASSERT((alignFromStart < 128), "alignment undershot should be less than 128 (124 max)");

      hotFieldsWordValue |= (((alignFromStart & 0x7f)/getObjectAlignmentInBytes()) << 1);

      //printf("Class %p, hotFieldsWordValue %p\n", opclazz,  hotFieldsWordValue);

      *(UDATA *)((char *)clazz + offsetOfHotFields()) = hotFieldsWordValue;
      }
   }


char *
TR_J9VMBase::getClassSignature_DEPRECATED(TR_OpaqueClassBlock * clazz, int32_t & length, TR_Memory * trMemory)
   {
   int32_t   numDims = 0;

   TR_OpaqueClassBlock * myClass = getBaseComponentClass(clazz, numDims);

   int32_t len;
   char * name = getClassNameChars(myClass, len);
   length = len + numDims;
   if (* name != '[')
      length += 2;

   char * sig = (char *)trMemory->allocateStackMemory(length);
   int32_t i;
   for (i = 0; i < numDims; i++)
      sig[i] = '[';
   if (* name != '[')
      sig[i++] = 'L';
   memcpy(sig+i, name, len);
   i += len;
   if (* name != '[')
      sig[i++] = ';';
   return sig;
   }


char *
TR_J9VMBase::getClassSignature(TR_OpaqueClassBlock * clazz, TR_Memory * trMemory)
   {
   int32_t   numDims = 0;

   TR_OpaqueClassBlock * myClass = getBaseComponentClass(clazz, numDims);

   int32_t len;
   char * name = getClassNameChars(myClass, len);
   int32_t length = len + numDims;
   if (* name != '[')
      length += 2;

    length++; //for null-termination
   char * sig = (char *)trMemory->allocateStackMemory(length);
   int32_t i;
   for (i = 0; i < numDims; i++)
      sig[i] = '[';
   if (* name != '[')
      sig[i++] = 'L';
   memcpy(sig+i, name, len);
   i += len;
   if (* name != '[')
      sig[i++] = ';';

   sig[length-1] = '\0';
   return sig;
   }


int32_t
TR_J9VMBase::printTruncatedSignature(char *sigBuf, int32_t bufLen, J9UTF8 *className, J9UTF8 *name, J9UTF8 *signature)
   {
   int32_t sigLen = J9UTF8_LENGTH(className) + J9UTF8_LENGTH(name) + J9UTF8_LENGTH(signature)+2;
   if (sigLen < bufLen)
      {
      sigLen = sprintf(sigBuf, "%.*s.%.*s%.*s", J9UTF8_LENGTH(className), utf8Data(className),
                       J9UTF8_LENGTH(name), utf8Data(name),
                       J9UTF8_LENGTH(signature), utf8Data(signature));
      }
   else // truncate some parts of the signature
      {
      if (sigLen - bufLen < J9UTF8_LENGTH(signature)) // classname and methodname can fit
         {
         sigLen = sprintf(sigBuf, "%.*s.%.*s%.*s", J9UTF8_LENGTH(className), utf8Data(className),
                          J9UTF8_LENGTH(name), utf8Data(name),
                          (J9UTF8_LENGTH(signature) - (sigLen-bufLen)), utf8Data(signature));
         }
      else
         {
         int32_t nameLen = std::min<int32_t>(bufLen-3, J9UTF8_LENGTH(name));
         if (nameLen == bufLen-3) // not even the method name can be printed entireley
            sigLen = sprintf(sigBuf, "*.%.*s", nameLen, utf8Data(name));
         else
            sigLen = sprintf(sigBuf, "%.*s.%.*s", std::min<int32_t>(bufLen-2 - nameLen, J9UTF8_LENGTH(className)), utf8Data(className), nameLen, utf8Data(name));
         }
      }
   return sigLen;
   }


int32_t
TR_J9VMBase::printTruncatedSignature(char *sigBuf, int32_t bufLen, TR_OpaqueMethodBlock *method)
   {
   // avoid using sampleSignature due to malloc
   J9Method *j9method = (J9Method *)method;
   J9UTF8 * className;
   J9UTF8 * name;
   J9UTF8 * signature;
   getClassNameSignatureFromMethod(j9method, className, name, signature);
   return printTruncatedSignature(sigBuf, bufLen, className, name, signature);
   }


int32_t *
TR_J9VMBase::getReferenceSlotsInClass(TR::Compilation * comp, TR_OpaqueClassBlock * classPointer)
   {
   // Get the offsets of all the reference slots in the given class as a
   // zero-terminated array of slot numbers. Return NULL if no reference slots
   // in the class.
   //
   TR_VMFieldsInfo fields(comp, TR::Compiler->cls.convertClassOffsetToClassPtr(classPointer), 0);
   int32_t * slots = fields.getGCDescriptor();
   if (* slots == 0)
      return NULL;
   return (int32_t*)slots;
   }

bool
TR_J9VMBase::shouldPerformEDO(
      TR::Block *catchBlock,
      TR::Compilation * comp)
   {
   TR_ASSERT(catchBlock->isCatchBlock(), "shouldPerformEDO expected block_%d to be a catch block", catchBlock->getNumber());

   if (comp->getOption(TR_DisableEDO))
      {
      return false;
      }

   if (catchBlock->isOSRCatchBlock()) // Can't currently induce recompilation from an OSR block
      {
      return false;
      }

   static char *disableEDORecomp = feGetEnv("TR_disableEDORecomp");
   if (disableEDORecomp)
      return false;

   TR::Recompilation *recomp = comp->getRecompilationInfo();

   if (recomp
      && comp->getOptions()->allowRecompilation()
      && recomp->useSampling()
      && recomp->shouldBeCompiledAgain()
      && comp->getMethodHotness() < hot
      && comp->getNodeCount() < TR::Options::_catchSamplingSizeThreshold)
      {
      return true;
      }
   else
      {
      return false;
      }
   }

bool
TR_J9VMBase::isClassArray(TR_OpaqueClassBlock *klass)
   {
   return J9ROMCLASS_IS_ARRAY(TR::Compiler->cls.romClassOf(klass)) ? true : false;
   }

char *
TR_J9VMBase::getClassNameChars(TR_OpaqueClassBlock * ramClass, int32_t & length)
   {
   return utf8Data(J9ROMCLASS_CLASSNAME(TR::Compiler->cls.romClassOf(ramClass)), length);
   }

bool
TR_J9VMBase::isInlineableNativeMethod(TR::Compilation * comp, TR::ResolvedMethodSymbol * methodSymbol)
   {
   if (!comp->getOption(TR_DisableInliningOfNatives))
      switch(methodSymbol->getRecognizedMethod())
         {
         //case TR::java_lang_System_identityHashCode:
         case TR::com_ibm_oti_vm_VM_callerClass:
            // return true if these are INLs.  If they've become JNIs as a result of project clear work
            // then we don't know how to handle them.   Specifically identityHashCode is a static JNI
            // so that calls to them get an inserted first argument.  The inliner and other code has
            // trouble matching up parameters to arguments in this case.
            //
            return !methodSymbol->isJNI();
         default:
            return false;
         }

   return false;
   }

bool
TR_J9VMBase::isQueuedForVeryHotOrScorching(TR_ResolvedMethod *calleeMethod, TR::Compilation *comp)
   {
   bool isQueuedForVeryHotOrScorching = false;

   _compInfo->acquireCompMonitor(_vmThread);
   //Check again in case another thread has already upgraded this request

   for (TR_MethodToBeCompiled *cur = TR::CompilationController::getCompilationInfo()->getMethodQueue(); cur; cur = cur->_next)
      {
      if (cur->getMethodDetails().getMethod() == (J9Method*) calleeMethod->getPersistentIdentifier() && cur->getMethodDetails().isOrdinaryMethod())
         {
         isQueuedForVeryHotOrScorching = cur->_optimizationPlan->getOptLevel() >= veryHot;
         break;
         }
      }

   _compInfo->releaseCompMonitor(_vmThread);
   return isQueuedForVeryHotOrScorching;
   }

bool
TR_J9VMBase::maybeHighlyPolymorphic(TR::Compilation *comp, TR_ResolvedMethod *caller, int32_t cpIndex, TR_Method *callee, TR_OpaqueClassBlock * receiverClass)
   {
   //if (method->isInterface())
     {
      TR_OpaqueClassBlock *classOfMethod = NULL;
      if(receiverClass)
         {
         classOfMethod = receiverClass;
         }
      else
         {
         int32_t len = callee->classNameLength();
         char *s = classNameToSignature(callee->classNameChars(), len, comp);
         classOfMethod = getClassFromSignature(s, len, caller, true);
         }
      if (classOfMethod)
         {
         int len = 1;
         traceMsg(comp, "maybeHighlyPolymorphic classOfMethod: %s yizhang\n", getClassNameChars(classOfMethod, len));
         TR_PersistentCHTable *chTable = comp->getPersistentInfo()->getPersistentCHTable();
         if (chTable->hasThreeOrMoreCompiledImplementors(classOfMethod, cpIndex, caller, comp, warm))
            {
            return true;
            }
         }
      }
      return false;
   }


bool TR_J9VMBase::supressInliningRecognizedInitialCallee(TR_CallSite* callsite, TR::Compilation* comp)
   {
   static const char* OPT_DETAILS = "O^O INLINER: " ;

   TR::Node *callNode = callsite->_callNode;
   TR::TreeTop *callNodeTreeTop  = callsite->_callNodeTreeTop;

   TR::SymbolReference * symRef = callNode->getSymbolReference();

   if (!symRef->isUnresolved() && !callsite->_initialCalleeSymbol->isHelper())
      {
      static bool doStringOpt = feGetEnv("TR_EnableStringOpt") ? true : false;

      TR_ResolvedMethod *m = callsite->_initialCalleeSymbol->getResolvedMethod();
      if (doStringOpt && comp->supressEarlyInlining())
         {
         char *sig = "java/lang/String.<init>(";
         if ((strncmp(m->signature(comp->trMemory()), sig, strlen(sig)) == 0) && (strncmp(m->signatureChars(), "([CII)", 6)==0))
            {
            return true;
            }
         }

      if (true)
         {
         char *sig = "java/lang/String.checkForCacheHit(";
         if (strncmp(m->signature(comp->trMemory()), sig, strlen(sig)) == 0)
            {
            return true;
            }

         sig = "java/lang/String.isAllSameCharacterArray(";
         if (strncmp(m->signature(comp->trMemory()), sig, strlen(sig)) == 0)
            {
            return true;
            }
         }

      }

   bool dontInlineRecognizedMethod = callsite->_initialCalleeSymbol->canReplaceWithHWInstr();
   if (callNode->getSymbol()->getResolvedMethodSymbol())
      {
      // Methods we may prefer not to inline, for heuristic reasons.
      // (Methods we must not inline for correctness don't go in the next switch below.)
      //
      switch (callNode->getSymbol()->getResolvedMethodSymbol()->getRecognizedMethod())
         {
         case TR::java_lang_invoke_MethodHandle_doCustomizationLogic:
         case TR::java_lang_invoke_MethodHandle_undoCustomizationLogic:
            dontInlineRecognizedMethod = true;
            break;

         // ByteArray Marshalling methods
         case TR::com_ibm_dataaccess_ByteArrayMarshaller_writeShort_:
         case TR::com_ibm_dataaccess_ByteArrayMarshaller_writeShortLength_:

         case TR::com_ibm_dataaccess_ByteArrayMarshaller_writeInt_:
         case TR::com_ibm_dataaccess_ByteArrayMarshaller_writeIntLength_:

         case TR::com_ibm_dataaccess_ByteArrayMarshaller_writeLong_:
         case TR::com_ibm_dataaccess_ByteArrayMarshaller_writeLongLength_:

         case TR::com_ibm_dataaccess_ByteArrayMarshaller_writeFloat_:
         case TR::com_ibm_dataaccess_ByteArrayMarshaller_writeDouble_:

         // ByteArray Unmarshalling methods
         case TR::com_ibm_dataaccess_ByteArrayUnmarshaller_readShort_:
         case TR::com_ibm_dataaccess_ByteArrayUnmarshaller_readShortLength_:

         case TR::com_ibm_dataaccess_ByteArrayUnmarshaller_readInt_:
         case TR::com_ibm_dataaccess_ByteArrayUnmarshaller_readIntLength_:

         case TR::com_ibm_dataaccess_ByteArrayUnmarshaller_readLong_:
         case TR::com_ibm_dataaccess_ByteArrayUnmarshaller_readLongLength_:

         case TR::com_ibm_dataaccess_ByteArrayUnmarshaller_readFloat_:
         case TR::com_ibm_dataaccess_ByteArrayUnmarshaller_readDouble_:
          if (!comp->getOption(TR_DisableMarshallingIntrinsics))
             dontInlineRecognizedMethod = true;
          break;

         // DAA Packed Decimal arithmetic methods
         case TR::com_ibm_dataaccess_PackedDecimal_addPackedDecimal_:
         case TR::com_ibm_dataaccess_PackedDecimal_subtractPackedDecimal_:
         case TR::com_ibm_dataaccess_PackedDecimal_multiplyPackedDecimal_:
         case TR::com_ibm_dataaccess_PackedDecimal_dividePackedDecimal_:
         case TR::com_ibm_dataaccess_PackedDecimal_remainderPackedDecimal_:

         // DAA Packed Decimal comparison methods
         case TR::com_ibm_dataaccess_PackedDecimal_lessThanPackedDecimal_:
         case TR::com_ibm_dataaccess_PackedDecimal_lessThanOrEqualsPackedDecimal_:
         case TR::com_ibm_dataaccess_PackedDecimal_greaterThanPackedDecimal_:
         case TR::com_ibm_dataaccess_PackedDecimal_greaterThanOrEqualsPackedDecimal_:
         case TR::com_ibm_dataaccess_PackedDecimal_equalsPackedDecimal_:
         case TR::com_ibm_dataaccess_PackedDecimal_notEqualsPackedDecimal_:

         // DAA Packed Decimal shift methods
         case TR::com_ibm_dataaccess_PackedDecimal_shiftLeftPackedDecimal_:
         case TR::com_ibm_dataaccess_PackedDecimal_shiftRightPackedDecimal_:

         // DAA Packed Decimal check method
         case TR::com_ibm_dataaccess_PackedDecimal_checkPackedDecimal_:

         // DAA Packed Decimal <-> Integer
         case TR::com_ibm_dataaccess_DecimalData_convertPackedDecimalToInteger_:
         case TR::com_ibm_dataaccess_DecimalData_convertPackedDecimalToInteger_ByteBuffer_:
         case TR::com_ibm_dataaccess_DecimalData_convertIntegerToPackedDecimal_:
         case TR::com_ibm_dataaccess_DecimalData_convertIntegerToPackedDecimal_ByteBuffer_:

         // DAA Packed Decimal <-> Long
         case TR::com_ibm_dataaccess_DecimalData_convertPackedDecimalToLong_:
         case TR::com_ibm_dataaccess_DecimalData_convertPackedDecimalToLong_ByteBuffer_:
         case TR::com_ibm_dataaccess_DecimalData_convertLongToPackedDecimal_:
         case TR::com_ibm_dataaccess_DecimalData_convertLongToPackedDecimal_ByteBuffer_:

            // DAA Packed Decimal <-> External Decimal
         case TR::com_ibm_dataaccess_DecimalData_convertPackedDecimalToExternalDecimal_:
         case TR::com_ibm_dataaccess_DecimalData_convertExternalDecimalToPackedDecimal_:

         // DAA Packed Decimal <-> Unicode Decimal
         case TR::com_ibm_dataaccess_DecimalData_convertPackedDecimalToUnicodeDecimal_:
         case TR::com_ibm_dataaccess_DecimalData_convertUnicodeDecimalToPackedDecimal_:

         //BigDecimal related DFP methods
         case TR::com_ibm_dataaccess_DecimalData_DFPConvertPackedToDFP:
         case TR::com_ibm_dataaccess_DecimalData_DFPConvertDFPToPacked:
            if (!comp->getOption(TR_DisablePackedDecimalIntrinsics))
               dontInlineRecognizedMethod = true;
            break;

         case TR::com_ibm_dataaccess_ByteArrayUtils_trailingZerosQuadWordAtATime_:
            if (!comp->getOption(TR_DisablePackedDecimalIntrinsics) &&
                    !comp->getOption(TR_DisableDAATrailingZero) &&
                    !TR::Compiler->om.canGenerateArraylets())
               dontInlineRecognizedMethod = true;
            break;

         case TR::java_math_BigDecimal_noLLOverflowAdd:
         case TR::java_math_BigDecimal_noLLOverflowMul:
         case TR::java_math_BigDecimal_slowSubMulSetScale:
         case TR::java_math_BigDecimal_slowAddAddMulSetScale:
         case TR::java_math_BigDecimal_slowMulSetScale:
            if (comp->cg()->getSupportsBDLLHardwareOverflowCheck())
               dontInlineRecognizedMethod = true;
            break;
         case TR::java_util_concurrent_atomic_AtomicIntegerFieldUpdater_getAndDecrement:
         case TR::java_util_concurrent_atomic_AtomicIntegerFieldUpdater_getAndIncrement:
         case TR::java_util_concurrent_atomic_AtomicIntegerFieldUpdater_getAndAdd:
         case TR::java_util_concurrent_atomic_AtomicIntegerFieldUpdater_decrementAndGet:
         case TR::java_util_concurrent_atomic_AtomicIntegerFieldUpdater_incrementAndGet:
         case TR::java_util_concurrent_atomic_AtomicIntegerFieldUpdater_addAndGet:
            if (comp->cg()->getSupportsAtomicLoadAndAdd())
               dontInlineRecognizedMethod = true;
            break;
         case TR::java_math_BigDecimal_valueOf:
         case TR::java_math_BigDecimal_add:
         case TR::java_math_BigDecimal_subtract:
         case TR::java_math_BigDecimal_multiply:
            if (comp->isProfilingCompilation())
               {
               dontInlineRecognizedMethod = true;
               break;
               }
            // fall through
         case TR::java_math_BigInteger_add:
         case TR::java_math_BigInteger_subtract:
         case TR::java_math_BigInteger_multiply:
            if (callNode->getOpCode().isCallDirect())
               {
               bool dontInline = false;
               if (callNode->getReferenceCount() == 1)
                  dontInline = true;
               else if (callNode->getReferenceCount() == 2)
                  {
                  TR::TreeTop *cursor = callNodeTreeTop->getNextTreeTop();
                  while (cursor)
                     {
                     TR::Node *cursorNode = cursor->getNode();

                     if (cursorNode->getOpCodeValue() == TR::BBEnd)
                        break;

                     if (cursorNode->getOpCodeValue() == TR::treetop)
                        {
                        if (cursorNode->getFirstChild() == callNode)
                           {
                           dontInline = true;
                           break;
                           }
                        }

                     cursor = cursor->getNextTreeTop();
                     }
                  }

               if (dontInline &&
                     performTransformation(comp, "%sNot inlining dead BigDecimal/BigInteger call node [" POINTER_PRINTF_FORMAT "]\n", OPT_DETAILS, callNode))
                  dontInlineRecognizedMethod = true;
               }
            break;
         case TR::com_ibm_ws_webcontainer_channel_WCCByteBufferOutputStream_printUnencoded:
            if (comp->isServerInlining())
               {
               // Prefer arrayTranslate to kick in as often as possible
               dontInlineRecognizedMethod = true;
               }
            break;
         case TR::com_ibm_jit_JITHelpers_toUpperIntrinsicLatin1:
         case TR::com_ibm_jit_JITHelpers_toLowerIntrinsicLatin1:
         case TR::com_ibm_jit_JITHelpers_toUpperIntrinsicUTF16:
         case TR::com_ibm_jit_JITHelpers_toLowerIntrinsicUTF16:
            if(comp->cg()->getSupportsInlineStringCaseConversion())
               {
               dontInlineRecognizedMethod = true;
               }
            break;
         case TR::java_lang_StringLatin1_indexOf:
         case TR::java_lang_StringUTF16_indexOf:
         case TR::com_ibm_jit_JITHelpers_intrinsicIndexOfStringLatin1:
         case TR::com_ibm_jit_JITHelpers_intrinsicIndexOfStringUTF16:
         case TR::com_ibm_jit_JITHelpers_intrinsicIndexOfLatin1:
         case TR::com_ibm_jit_JITHelpers_intrinsicIndexOfUTF16:
            if (comp->cg()->getSupportsInlineStringIndexOf())
               {
               dontInlineRecognizedMethod = true;
               }
            break;
         case TR::java_lang_Math_max_D:
         case TR::java_lang_Math_min_D:
            if(comp->cg()->getSupportsVectorRegisters() && !comp->getOption(TR_DisableSIMDDoubleMaxMin))
               {
               dontInlineRecognizedMethod = true;
               }
            break;
         case TR::java_lang_String_hashCodeImplDecompressed:
            /*
             * X86 and z want to avoid inlining both java_lang_String_hashCodeImplDecompressed and java_lang_String_hashCodeImplCompressed
             * so they can be recognized and replaced with a custom fast implementation.
             * Power currently only has the custom fast implementation for java_lang_String_hashCodeImplDecompressed.
             * As a result, Power only wants to prevent inlining of java_lang_String_hashCodeImplDecompressed.
             * When Power gets a fast implementation of TR::java_lang_String_hashCodeImplCompressed, this case can be merged into the case
             * for java_lang_String_hashCodeImplCompressed instead of using a fallthrough.
             */
            if (!TR::Compiler->om.canGenerateArraylets() &&
                TR::Compiler->target.cpu.isPower() && TR::Compiler->target.cpu.id() >= TR_PPCp8 && getPPCSupportsVSXRegisters() && !comp->compileRelocatableCode())
                  {
                  dontInlineRecognizedMethod = true;
                  break;
                  }
            // Intentional fallthrough here.
         case TR::java_lang_String_hashCodeImplCompressed:
            if (comp->cg()->getSupportsInlineStringHashCode())
               {
               dontInlineRecognizedMethod = true;
               }
            break;
         default:
            break;
         }

      // Methods we must not inline for correctness
      //
      switch (callNode->getSymbol()->getResolvedMethodSymbol()->getMandatoryRecognizedMethod())
         {
         case TR::java_nio_Bits_keepAlive: // This is an empty method whose only purpose is to serve as an anchored use of a given object, so it doesn't get collected
         case TR::java_lang_ref_Reference_reachabilityFence: // This is an empty method whose only purpose is to serve as an anchored use of a given object, so it doesn't get collected
         case TR::java_lang_Object_newInstancePrototype:
         //case TR::java_lang_String_init_String:
            dontInlineRecognizedMethod = true;
            break;
         default:
            break;
         }

      }

   if (dontInlineRecognizedMethod)
      {
      return true;
      }

   return false;
   }

int TR_J9VMBase::checkInlineableWithoutInitialCalleeSymbol (TR_CallSite* callsite, TR::Compilation* comp)
   {
   if (!callsite->_isInterface)
      {
      return Unresolved_Callee;
      }

   return InlineableTarget;
   }


int TR_J9VMBase::checkInlineableTarget (TR_CallTarget* target, TR_CallSite* callsite, TR::Compilation* comp, bool inJSR292InliningPasses)
   {
   TR_ResolvedMethod * resolvedMethod = target->_calleeSymbol ? target->_calleeSymbol->getResolvedMethod():target->_calleeMethod;

   if (!comp->hasIntStreamForEach())
      {
      // This first if statement controls inlining of a large class of JSR292 methods, which we want to consider ONLY in certain cases in early rounds of inlining...
      if ( resolvedMethod->convertToMethod()->isArchetypeSpecimen() ||
         resolvedMethod->getRecognizedMethod() == TR::java_lang_invoke_MethodHandle_invokeExact ||
         resolvedMethod->getRecognizedMethod() == TR::java_lang_invoke_MethodHandle_invokeExactTargetAddress ||
         resolvedMethod->getRecognizedMethod() == TR::java_lang_invoke_MutableCallSite_getTarget ||
         resolvedMethod->getRecognizedMethod() == TR::java_lang_invoke_DirectHandle_invokeExact ||
         resolvedMethod->getRecognizedMethod() == TR::java_lang_invoke_InterfaceHandle_invokeExact ||
         resolvedMethod->getRecognizedMethod() == TR::java_lang_invoke_VirtualHandle_invokeExact ||
         TR_J9MethodBase::isVarHandleOperationMethod(resolvedMethod->getRecognizedMethod())
         )
         {
         if ( resolvedMethod->getRecognizedMethod() == TR::java_lang_invoke_MethodHandle_invokeExactTargetAddress ||
             resolvedMethod->getRecognizedMethod() == TR::java_lang_invoke_MutableCallSite_getTarget ||
             TR_J9MethodBase::isVarHandleOperationMethod(resolvedMethod->getRecognizedMethod()) ||
             resolvedMethod->getRecognizedMethod() == TR::java_lang_invoke_DirectHandle_invokeExact ||
             resolvedMethod->getRecognizedMethod() == TR::java_lang_invoke_InterfaceHandle_invokeExact ||
             resolvedMethod->getRecognizedMethod() == TR::java_lang_invoke_VirtualHandle_invokeExact
            )
            {
            // Always choose to inline these methods; the first two are small getters, and the last three are single-level "leaf" handles
            }
         else if ( !inJSR292InliningPasses )
            {
            // Last round of inlining, no more JSR292 methods (other than the above two things, to which we always say yes)
            return DontInline_Callee;
            }
         else if ( comp->getCurrentMethod()->convertToMethod()->isArchetypeSpecimen() || comp->getCurrentMethod()->getRecognizedMethod() == TR::java_lang_invoke_MethodHandle_invokeExact )
            {
            // We're in JSR292 Inlining rounds, and we are ourselves an archetype specimen, so we can inline other archetype specimina whenever we see fit
            }
         else if ( comp->getMethodHotness() >= hot )
            {
            // We are a hot method that isn't an archetype specimen, and we're in JSR292 inlining,
            // but because we're hot (or greater) we are allowed to inline JSR292 methods whenever we see fit
            }
         else
            {
            // We are in first rounds of inlining, we are warm or below, and we are not an archetype specimen ourselves... No inlining of JSR292 methods.
            return DontInline_Callee;
            }
         }
      else if ( inJSR292InliningPasses )
         {
         // If we aren't in the last round of inlining, don't inline anything that didn't fall into the above category
         return DontInline_Callee;
         }
      else if (comp->compileRelocatableCode() && comp->getMethodHotness() <= cold)
         {
         // If we are an AOT cold compile, don't inline
         return DontInline_Callee;
         }
      else if ( comp->ilGenRequest().details().isMethodHandleThunk() &&
                static_cast<J9::MethodHandleThunkDetails &>(comp->ilGenRequest().details()).isShareable())
         {
         // We are trying to inline a non-JSR292 method, and we are in the last round of inlining, but we are a shareable thunk, so say NO
         // Except for do and undo customization logic which we still want to inline...
         //
         if ( resolvedMethod->getRecognizedMethod() != TR::java_lang_invoke_MethodHandle_doCustomizationLogic &&
              resolvedMethod->getRecognizedMethod() != TR::java_lang_invoke_MethodHandle_undoCustomizationLogic
            )
            {
            return DontInline_Callee;
            }
         }
      }

   if (!TR_J9InlinerPolicy::isInlineableJNI(resolvedMethod,callsite->_callNode) || ( TR_J9InlinerPolicy::isInlineableJNI(resolvedMethod,callsite->_callNode) && callsite->isIndirectCall()) )
      {
      if (!target->_calleeMethod->isCompilable(comp->trMemory()) || !target->_calleeMethod->isInlineable(comp))
         {
         return Not_Compilable_Callee;
         }

      if (target->_calleeMethod->isJNINative())
         {
         return JNI_Callee;
         }
      }

   TR::RecognizedMethod rm = target->_calleeSymbol ? target->_calleeSymbol->getRecognizedMethod() : target->_calleeMethod->getRecognizedMethod();

   // Don't inline methods that are going to be reduced in ilgen or UnsafeFastPath
   switch (rm)
      {
      case TR::com_ibm_jit_JITHelpers_getByteFromArray:
      case TR::com_ibm_jit_JITHelpers_getByteFromArrayByIndex:
      case TR::com_ibm_jit_JITHelpers_getByteFromArrayVolatile:
      case TR::com_ibm_jit_JITHelpers_getCharFromArray:
      case TR::com_ibm_jit_JITHelpers_getCharFromArrayByIndex:
      case TR::com_ibm_jit_JITHelpers_getCharFromArrayVolatile:
      case TR::com_ibm_jit_JITHelpers_getIntFromArray:
      case TR::com_ibm_jit_JITHelpers_getIntFromArrayVolatile:
      case TR::com_ibm_jit_JITHelpers_getIntFromObject:
      case TR::com_ibm_jit_JITHelpers_getIntFromObjectVolatile:
      case TR::com_ibm_jit_JITHelpers_getLongFromArray:
      case TR::com_ibm_jit_JITHelpers_getLongFromArrayVolatile:
      case TR::com_ibm_jit_JITHelpers_getLongFromObject:
      case TR::com_ibm_jit_JITHelpers_getLongFromObjectVolatile:
      case TR::com_ibm_jit_JITHelpers_getObjectFromArray:
      case TR::com_ibm_jit_JITHelpers_getObjectFromArrayVolatile:
      case TR::com_ibm_jit_JITHelpers_getObjectFromObject:
      case TR::com_ibm_jit_JITHelpers_getObjectFromObjectVolatile:
      case TR::com_ibm_jit_JITHelpers_putByteInArray:
      case TR::com_ibm_jit_JITHelpers_putByteInArrayByIndex:
      case TR::com_ibm_jit_JITHelpers_putByteInArrayVolatile:
      case TR::com_ibm_jit_JITHelpers_putCharInArray:
      case TR::com_ibm_jit_JITHelpers_putCharInArrayByIndex:
      case TR::com_ibm_jit_JITHelpers_putCharInArrayVolatile:
      case TR::com_ibm_jit_JITHelpers_putIntInArray:
      case TR::com_ibm_jit_JITHelpers_putIntInArrayVolatile:
      case TR::com_ibm_jit_JITHelpers_putIntInObject:
      case TR::com_ibm_jit_JITHelpers_putIntInObjectVolatile:
      case TR::com_ibm_jit_JITHelpers_putLongInArray:
      case TR::com_ibm_jit_JITHelpers_putLongInArrayVolatile:
      case TR::com_ibm_jit_JITHelpers_putLongInObject:
      case TR::com_ibm_jit_JITHelpers_putLongInObjectVolatile:
      case TR::com_ibm_jit_JITHelpers_putObjectInArray:
      case TR::com_ibm_jit_JITHelpers_putObjectInArrayVolatile:
      case TR::com_ibm_jit_JITHelpers_putObjectInObject:
      case TR::com_ibm_jit_JITHelpers_putObjectInObjectVolatile:
      case TR::com_ibm_jit_JITHelpers_byteToCharUnsigned:
      case TR::com_ibm_jit_JITHelpers_acmplt:
      case TR::com_ibm_jit_JITHelpers_isArray:
      case TR::com_ibm_jit_JITHelpers_getJ9ClassFromObject32:
      case TR::com_ibm_jit_JITHelpers_getJ9ClassFromObject64:
      case TR::com_ibm_jit_JITHelpers_getClassInitializeStatus:
      case TR::java_lang_StringUTF16_getChar:
      case TR::java_lang_StringUTF16_toBytes:
      case TR::java_lang_invoke_MethodHandle_asType:
            return DontInline_Callee;
      default:
         break;
   }

   if (comp->getOptions()->getEnableGPU(TR_EnableGPU))
      {
      switch (rm)
         {
         case TR::java_util_stream_AbstractPipeline_evaluate:
            traceMsg(comp, "Intentionally avoided inlining evaluate\n");
            return Recognized_Callee;
            break;
         default:
            break;
         }
      }

   if (comp->getOptions()->getEnableGPU(TR_EnableGPUEnableMath))
      {
      switch (rm)
         {
         case TR::java_lang_Math_abs_F:
         case TR::java_lang_Math_abs_D:
         case TR::java_lang_Math_exp:
         case TR::java_lang_Math_log:
         case TR::java_lang_Math_sqrt:
         case TR::java_lang_Math_sin:
         case TR::java_lang_Math_cos:
            traceMsg(comp, "Intentionally avoided inlining MathMethod\n");
            return Recognized_Callee;
         default:
            break;
         }
      }

#ifdef J9VM_OPT_JAVA_CRYPTO_ACCELERATION
   if (inlineRecognizedCryptoMethod(target, comp))
      {
      return Recognized_Callee;
      }
#endif

   if (
       rm == TR::com_ibm_jit_JITHelpers_toUpperIntrinsicLatin1 ||
       rm == TR::com_ibm_jit_JITHelpers_toLowerIntrinsicUTF16 ||
       rm == TR::com_ibm_jit_JITHelpers_toUpperIntrinsicLatin1 ||
       rm == TR::com_ibm_jit_JITHelpers_toLowerIntrinsicUTF16 ||

       rm == TR::java_lang_String_compressedArrayCopy_BIBII ||
       rm == TR::java_lang_String_compressedArrayCopy_BICII ||
       rm == TR::java_lang_String_compressedArrayCopy_CIBII ||
       rm == TR::java_lang_String_compressedArrayCopy_CICII ||
       rm == TR::java_lang_String_decompressedArrayCopy_BIBII ||
       rm == TR::java_lang_String_decompressedArrayCopy_BICII ||
       rm == TR::java_lang_String_decompressedArrayCopy_CIBII ||
       rm == TR::java_lang_String_decompressedArrayCopy_CICII ||
       rm == TR::java_lang_Math_max_D ||
       rm == TR::java_lang_Math_min_D ||
       //DAA Intrinsic methods will get reduced if intrinsics are on, so don't consider it as a target
       (resolvedMethod->isDAAMarshallingIntrinsicMethod() && !comp->getOption(TR_DisableMarshallingIntrinsics)) ||
       (resolvedMethod->isDAAPackedDecimalIntrinsicMethod() && !comp->getOption(TR_DisablePackedDecimalIntrinsics)) ||

      // dont inline methods that contain the NumberFormat pattern
      // this is because we want to catch the opportunity with stringpeepholes
      // and stringpeepholes runs before inliner. so if the callemethod contained
      // the pattern and it got inlined, we would never find the pattern
      isDecimalFormatPattern(comp, target->_calleeMethod))
      {
      return Recognized_Callee;
      }

   return InlineableTarget;
   }

void
TR_J9VMBase::refineColdness (TR::Node* node, bool& isCold)
   {
   bool inlineableJNI = false;
   TR::SymbolReference * symRef = node->getSymbolReference();
   if(symRef->getSymbol()->isResolvedMethod()
         && symRef->getSymbol()->castToResolvedMethodSymbol()->getResolvedMethod())
       inlineableJNI = TR_J9InlinerPolicy::isInlineableJNI(symRef->getSymbol()->castToResolvedMethodSymbol()->getResolvedMethod(),node);

   isCold = isCold && !inlineableJNI;
   }

static TR::ILOpCodes udataIndirectLoadOpCode(TR::Compilation * comp)
   {
   if (TR::Compiler->target.is64Bit())
      {
      return TR::lloadi;
      }
   else
      {
      return TR::iloadi;
      }
   }

static TR::ILOpCodes udataIndirectStoreOpCode(TR::Compilation * comp)
   {
   if (TR::Compiler->target.is64Bit())
      {
      return TR::lstorei;
      }
   else
      {
      return TR::istorei;
      }
   }

static TR::ILOpCodes udataConstOpCode(TR::Compilation * comp)
   {
   if (TR::Compiler->target.is64Bit())
      {
      return TR::lconst;
      }
   else
      {
      return TR::iconst;
      }
   }

static TR::ILOpCodes udataLoadOpCode(TR::Compilation * comp)
   {
   if (TR::Compiler->target.is64Bit())
      {
      return TR::lload;
      }
   else
      {
      return TR::iload;
      }
   }

static TR::ILOpCodes udataCmpEqOpCode(TR::Compilation * comp)
   {
   if (TR::Compiler->target.is64Bit())
      {
      return TR::lcmpeq;
      }
   else
      {
      return TR::icmpeq;
      }
   }

TR::TreeTop *
TR_J9VMBase::lowerAsyncCheck(TR::Compilation * comp, TR::Node * root, TR::TreeTop * treeTop)
   {
   // Generate the inline test as a child of the asynccheck node
   //
   TR::SymbolReference * stackOverflowSymRef =
      new (comp->trHeapMemory()) TR::SymbolReference(comp->getSymRefTab(), TR::RegisterMappedSymbol::createMethodMetaDataSymbol(comp->trHeapMemory(), "stackOverflowMark"));

   stackOverflowSymRef->setOffset(offsetof(J9VMThread, stackOverflowMark));

   TR::Node * loadNode  = TR::Node::createWithSymRef(root, udataLoadOpCode(comp), 0, stackOverflowSymRef);
   TR::Node * constNode = TR::Node::create(root, udataConstOpCode(comp), 0, 0);
   if (TR::Compiler->target.is64Bit())
      {
      constNode->setLongInt(-1L);
      }
   else
      constNode->setInt(-1);

   root->setAndIncChild(0, TR::Node::create(udataCmpEqOpCode(comp), 2, loadNode, constNode));

   // Insert the address of the helper as a symref into the asynccheck node
   root->setSymbolReference(comp->getSymRefTab()->findOrCreateAsyncCheckSymbolRef());
   root->setNumChildren(1);

   return treeTop;
   }

bool
<<<<<<< HEAD
TR_J9VMBase::isMethodTracingEnabled(TR_OpaqueMethodBlock *method)
   {
   return VM_VMHelpers::methodBeingTraced(_jitConfig->javaVM, (J9Method *)method);
   }
=======
 TR_J9VMBase::isMethodTracingEnabled(TR_OpaqueMethodBlock *method)
    {
    return VM_VMHelpers::methodBeingTraced(_jitConfig->javaVM, (J9Method *)method);
    }
>>>>>>> ab007729

bool
TR_J9VMBase::isMethodEnterTracingEnabled(TR_OpaqueMethodBlock *method)
   {
   return isMethodTracingEnabled(method);
   }

bool
TR_J9VMBase::isMethodExitTracingEnabled(TR_OpaqueMethodBlock *method)
   {
   return isMethodTracingEnabled(method);
   }

bool
TR_J9VMBase::isSelectiveMethodEnterExitEnabled()
   {
   return false;
   }

bool
TR_J9VMBase::canMethodEnterEventBeHooked()
   {
   J9JavaVM * javaVM = _jitConfig->javaVM;
   J9HookInterface * * vmHooks = javaVM->internalVMFunctions->getVMHookInterface(javaVM);

   return ((*vmHooks)->J9HookDisable(vmHooks, J9HOOK_VM_METHOD_ENTER) != 0);
   }

bool
TR_J9VMBase::canMethodExitEventBeHooked()
   {
   J9JavaVM * javaVM = _jitConfig->javaVM;
   J9HookInterface * * vmHooks = javaVM->internalVMFunctions->getVMHookInterface(javaVM);

   return ((*vmHooks)->J9HookDisable(vmHooks, J9HOOK_VM_METHOD_RETURN) != 0);
   }

bool
TR_J9VMBase::methodsCanBeInlinedEvenIfEventHooksEnabled()
   {
   return false;
   }


TR::TreeTop *
TR_J9VMBase::lowerMethodHook(TR::Compilation * comp, TR::Node * root, TR::TreeTop * treeTop)
   {
   J9Method * j9method = (J9Method *) root->getOwningMethod();
   TR::Node * ramMethod = TR::Node::aconst(root, (uintptrj_t)j9method);
   ramMethod->setIsMethodPointerConstant(true);

   int32_t event = root->getOpCodeValue() == TR::MethodEnterHook ? J9HOOK_VM_METHOD_ENTER : J9HOOK_VM_METHOD_RETURN;
   bool isTrace = (event == J9HOOK_VM_METHOD_ENTER) ? isMethodEnterTracingEnabled(j9method) : isMethodExitTracingEnabled(j9method);

   TR::Node * methodCall;
   if (root->getNumChildren() == 0)
      methodCall = TR::Node::createWithSymRef(TR::call, 1, 1, ramMethod, root->getSymbolReference());
   else
      {
      TR::Node * child = root->getChild(0);
      if (isAOT_DEPRECATED_DO_NOT_USE() || !isTrace && comp->cg()->getSupportsPartialInlineOfMethodHooks())
         child = child->duplicateTree();

      methodCall = TR::Node::createWithSymRef(TR::call, 2, 2, child, ramMethod, root->getSymbolReference());
      root->getChild(0)->recursivelyDecReferenceCount();
      }

   if (isAOT_DEPRECATED_DO_NOT_USE())
      {
      // Add an ifcmpne branch for AOT
      TR::TreeTop *ifTree = TR::TreeTop::create(comp, TR::Node::create(TR::treetop, 1, methodCall));

      TR::Node *cmp = comp->createAOTGuard(comp, methodCall->getInlinedSiteIndex(), root, 0, TR_MethodEnterExitGuard);
      TR::TreeTop *cmpTree = TR::TreeTop::create(comp, cmp);

      root->setNumChildren(0);

      TR::Block * followOnBlock = NULL;
      TR::Block *enclosingBlock = treeTop->getEnclosingBlock();
      TR::Block *remainderBlock = enclosingBlock->createConditionalBlocksBeforeTree(treeTop, cmpTree, ifTree, 0, comp->getFlowGraph());

      TR::Block *ifBlock = ifTree->getEnclosingBlock();

      bool enableDupTree = comp->getOption(TR_EnableDupRetTree);
      if ((root->getOpCodeValue() == TR::MethodExitHook) && enableDupTree)
         {
         // Remove the goto block
         TR::TransformUtil::removeTree(comp, ifBlock->getLastRealTreeTop());

         // remove the edge
         comp->getFlowGraph()->removeEdge(ifBlock, remainderBlock);

         // to create dup tree
         TR::TreeTop *dupTree = remainderBlock->getFirstRealTreeTop()->duplicateTree();

         // append the duplicated tree
         ifBlock->append(dupTree);

         TR::TreeTop *exitTree = remainderBlock->getLastRealTreeTop();
         TR::TreeTop *curTree = remainderBlock->getFirstRealTreeTop();
         TR::TreeTop *nextTree = curTree->getNextRealTreeTop();
         while (curTree != exitTree)
            {
            curTree = nextTree;
            ifBlock->append(curTree->duplicateTree());
            nextTree = curTree->getNextRealTreeTop();
            }

         // mark return block as extension of prev block
         //remainderBlock->setIsExtensionOfPreviousBlock(true);

         // do I need to add edge from ifBlock to out?  what is the Out Block?
         comp->getFlowGraph()->addEdge(ifBlock, comp->getFlowGraph()->getEnd());
         }

      if (methodCall->getNumChildren() != 0)
         {
         //enclosingBlock->getNextBlock()->setIsExtensionOfPreviousBlock();

         TR::Node *child = methodCall->getChild(0);
         if (child->getOpCodeValue() == TR::aRegLoad)
            {
            TR::Node *ifNode = ifTree->getNode();
            ifNode->setNumChildren(3);
            TR::Node *glRegDeps = enclosingBlock->getEntry()->getNode()->getChild(0);

            TR::Node *duplicateGlRegDeps = glRegDeps->duplicateTree();
            TR::Node *originalDuplicateGlRegDeps = duplicateGlRegDeps;
            duplicateGlRegDeps = TR::Node::copy(glRegDeps);
            ifNode->setChild(2, duplicateGlRegDeps);

            for (int32_t i = glRegDeps->getNumChildren() - 1; i >= 0; --i)
               {
               TR::Node * dep = glRegDeps->getChild(i);
               duplicateGlRegDeps->setAndIncChild(i, dep);
               if (dep->getGlobalRegisterNumber() == child->getGlobalRegisterNumber())
                  originalDuplicateGlRegDeps->setAndIncChild(i, child);
               }

            TR::Block *callTreeBlock = ifTree->getEnclosingBlock();
            TR::Node *bbstartNode = callTreeBlock->getEntry()->getNode();
            bbstartNode->setNumChildren(1);
            bbstartNode->setChild(0, originalDuplicateGlRegDeps);
            }
         }

      return cmpTree;
      }
   else if (!isTrace && comp->cg()->getSupportsPartialInlineOfMethodHooks())
      {
      // The method enter and exit hooks must be modified to check to see if the event is hooked
      // in the new interface rather than the old. This is a simple bit test at a known address.
      // The JIT should check the status of the J9HOOK_FLAG_HOOKED bit in the hook interface,
      // rather than the vmThread->eventFlags field.
      //
      // create
      // iand
      //    bu2i
      //      buload &vmThread()->javaVM->hookInterface->flags[J9HOOK_VM_METHOD_ENTER/J9HOOK_VM_METHOD_RETURN];
      //    iconst J9HOOK_FLAG_HOOKED
      //
      TR::StaticSymbol * addressSym = TR::StaticSymbol::create(comp->trHeapMemory(),TR::Address);
      addressSym->setStaticAddress(getStaticHookAddress(event));

      TR::TreeTop * hookedTest =  TR::TreeTop::create(comp,
         TR::Node::createif(TR::ificmpne,
            TR::Node::create(TR::iand, 2,
               TR::Node::create(TR::bu2i, 1,
                  TR::Node::createWithSymRef(root, TR::buload, 0, new (comp->trHeapMemory()) TR::SymbolReference(comp->getSymRefTab(), addressSym))),
               TR::Node::create(root, TR::iconst, 0, J9HOOK_FLAG_HOOKED)),
            TR::Node::create(root, TR::iconst, 0, 0)));

      TR::TreeTop *result = hookedTest;

      TR::TreeTop *callTree = TR::TreeTop::create(comp, TR::Node::create(TR::treetop, 1, methodCall));

      root->setNumChildren(0);

      TR::Block *enclosingBlock = treeTop->getEnclosingBlock();
      if (comp->getOption(TR_EnableSelectiveEnterExitHooks))
         {
         // Mainline test is whether this method has been selected for entry/exit hooks

         TR::StaticSymbol * extendedFlagsSym = TR::StaticSymbol::create(comp->trHeapMemory(),TR::Address);
         extendedFlagsSym->setStaticAddress(fetchMethodExtendedFlagsPointer(j9method));

         TR::TreeTop * selectedTest = TR::TreeTop::create(comp,
            TR::Node::createif(TR::ificmpne,
               TR::Node::create(TR::bu2i, 1,
                  TR::Node::createWithSymRef(root, TR::buload, 0, new (comp->trHeapMemory()) TR::SymbolReference(comp->getSymRefTab(), extendedFlagsSym))),
               TR::Node::create(root, TR::iconst, 0, 0)));

         result = selectedTest;

         enclosingBlock->createConditionalBlocksBeforeTree(treeTop, selectedTest, callTree, 0, comp->getFlowGraph());

         // Test of whether the hook is enabled should instead branch back to the mainline code if it's NOT enabled
         //
         TR::Block *callBlock    = callTree->getEnclosingBlock();
         TR::Block *restartBlock = selectedTest->getEnclosingBlock()->getNextBlock();
         TR::Node::recreate(hookedTest->getNode(), hookedTest->getNode()->getOpCode().getOpCodeForReverseBranch());
         hookedTest->getNode()->setBranchDestination(restartBlock->getEntry());
         callTree->insertBefore(hookedTest);
         callBlock->split(callTree, comp->getFlowGraph());
         comp->getFlowGraph()->addEdge(callBlock, enclosingBlock->getNextBlock());
         }
      else
         {
         enclosingBlock->createConditionalBlocksBeforeTree(treeTop, hookedTest, callTree, 0, comp->getFlowGraph());
         }

      if (methodCall->getNumChildren() != 0)
         {
         //enclosingBlock->getNextBlock()->setIsExtensionOfPreviousBlock();

         TR::Node *child = methodCall->getChild(0);
         if (child->getOpCodeValue() == TR::aRegLoad)
            {
            TR::Node *ifNode = hookedTest->getNode();
            ifNode->setNumChildren(3);
            TR::Node *glRegDeps = enclosingBlock->getEntry()->getNode()->getChild(0);

            TR::Node *duplicateGlRegDeps = glRegDeps->duplicateTree();
            TR::Node *originalDuplicateGlRegDeps = duplicateGlRegDeps;
            duplicateGlRegDeps = TR::Node::copy(glRegDeps);
            ifNode->setChild(2, duplicateGlRegDeps);

            for (int32_t i = glRegDeps->getNumChildren() - 1; i >= 0; --i)
               {
               TR::Node * dep = glRegDeps->getChild(i);
               duplicateGlRegDeps->setAndIncChild(i, dep);
               if (dep->getGlobalRegisterNumber() == child->getGlobalRegisterNumber())
                  originalDuplicateGlRegDeps->setAndIncChild(i, child);
               }

            TR::Block *callTreeBlock = callTree->getEnclosingBlock();
            TR::Node *bbstartNode = callTreeBlock->getEntry()->getNode();
            bbstartNode->setNumChildren(1);
            bbstartNode->setChild(0, originalDuplicateGlRegDeps);
            }
         }

      return result;
      }

   // replace mainline Hook node with straight call to the helper

   treeTop->setNode(methodCall);

   return treeTop;
   }

U_8 *
TR_J9VMBase::fetchMethodExtendedFlagsPointer(J9Method *method)
   {
   return fetchMethodExtendedFlagsPointer(method);
   }

void *
TR_J9VMBase::getStaticHookAddress(int32_t event)
   {
   return &vmThread()->javaVM->hookInterface.flags[event]; 
   }

static void lowerContiguousArrayLength(TR::Compilation *comp, TR::Node *root)
   {
   // Array size occupies 4 bytes in ALL header shapes.
   //
   TR::SymbolReferenceTable *symRefTab = comp->getSymRefTab();
   TR::Node::recreate(root, TR::iloadi);
   root->setSymbolReference(symRefTab->findOrCreateContiguousArraySizeSymbolRef());
   }

static void lowerDiscontiguousArrayLength(TR::Compilation *comp, TR::Node *root)
   {
   // Array size occupies 4 bytes in ALL header shapes.
   //
   TR::SymbolReferenceTable *symRefTab = comp->getSymRefTab();
   TR::Node::recreate(root, TR::iloadi);
   root->setSymbolReference(symRefTab->findOrCreateDiscontiguousArraySizeSymbolRef());
   }

TR::TreeTop *
TR_J9VMBase::lowerArrayLength(TR::Compilation *comp, TR::Node *root, TR::TreeTop *treeTop)
   {
   // True hybrid arraylet arraylengths must provide their own evaluator because
   // they may involve control flow or instructions that can't be represented in
   // trees.
   //
   if (!TR::Compiler->om.useHybridArraylets())
      {
      lowerContiguousArrayLength(comp, root);
      }

   return treeTop;
   }


TR::TreeTop *
TR_J9VMBase::lowerContigArrayLength(TR::Compilation *comp, TR::Node *root, TR::TreeTop *treeTop)
   {
   lowerContiguousArrayLength(comp, root);
   return treeTop;
   }


TR::TreeTop *
TR_J9VMBase::lowerMultiANewArray(TR::Compilation * comp, TR::Node * root, TR::TreeTop * treeTop)
   {
   // Get the number of dimensions
   //
   int32_t dims;
   if (root->getFirstChild()->getOpCode().isLoadConst())
      {
      dims = root->getFirstChild()->getInt();
      } //check is the const is in the literal pool
   else if ((root->getFirstChild()->getSymbolReference()!=NULL) && root->getFirstChild()->getSymbolReference()->isLiteralPoolAddress())
      {
      dims = ((TR::Node *) (root->getFirstChild()->getSymbolReference()->getOffset()))->getInt();
      }
   else
      TR_ASSERT(false, "Number of dims in multianewarray is not constant");

   bool secondDimConstNonZero = (root->getChild(2)->getOpCode().isLoadConst() && (root->getChild(2)->getInt() != 0));

   // Allocate a temp to hold the array of dimensions
   //
   TR::AutomaticSymbol * temp = TR::AutomaticSymbol::create(comp->trHeapMemory(),TR::Int32,sizeof(int32_t)*dims);
   comp->getMethodSymbol()->addAutomatic(temp);

   // Generate stores of each dimension into the array of dimensions
   // The last dimension is stored first in the array
   //
   int32_t offset = 0;
   for (int32_t i = dims; i > 0; i--)
          {
          TR::SymbolReference * symRef = new (comp->trHeapMemory()) TR::SymbolReference(comp->getSymRefTab(), temp, offset);
          TR::TreeTop::create(comp, treeTop->getPrevTreeTop(),
               TR::Node::createWithSymRef(TR::istore, 1, 1, root->getChild(i),
                               symRef));
          //symRef->setStackAllocatedArrayAccess();
          root->getChild(i)->decReferenceCount();
          offset += sizeof(int32_t);
          }

   // Change the node into a call to the helper with the arguments
   //    1) Pointer to the array of dimensions
   //    2) Number of dimensions
   //    3) Class object for the element
   //
   root->setChild(2,root->getChild(dims+1));
   root->setChild(1,root->getChild(0));
   TR::Node * tempRef = TR::Node::createWithSymRef(root, TR::loadaddr,0,new (comp->trHeapMemory()) TR::SymbolReference(comp->getSymRefTab(), temp));
   root->setAndIncChild(0,tempRef);
   root->setNumChildren(3);

   static bool recreateRoot = feGetEnv("TR_LowerMultiANewArrayRecreateRoot") ? true : false;
   if (!TR::Compiler->target.is64Bit() || recreateRoot || dims > 2 || secondDimConstNonZero)
      TR::Node::recreate(root, TR::acall);

   return treeTop;
   }

TR::TreeTop *
TR_J9VMBase::lowerToVcall(TR::Compilation * comp, TR::Node * root, TR::TreeTop * treeTop)
   {
   // Change the TR::checkcast node into a call to the jitCheckCast helper
   //
   TR::Node::recreate(root, TR::call);
   return treeTop;
   }

TR::TreeTop *
TR_J9VMBase::lowerTree(TR::Compilation * comp, TR::Node * root, TR::TreeTop * treeTop)
   {
   switch(root->getOpCodeValue())
      {
      case TR::asynccheck:           return lowerAsyncCheck(comp, root, treeTop);
      case TR::arraylength:          return lowerArrayLength(comp, root, treeTop);
      case TR::contigarraylength:    return lowerContigArrayLength(comp, root, treeTop);
      case TR::discontigarraylength: { lowerDiscontiguousArrayLength(comp, root); return treeTop; }
      case TR::multianewarray:       return lowerMultiANewArray(comp, root, treeTop);
      case TR::athrow:               return lowerToVcall(comp, root, treeTop);
      case TR::MethodEnterHook:      return lowerMethodHook(comp, root, treeTop);
      case TR::MethodExitHook:       return lowerMethodHook(comp, root, treeTop);
      default:                        return treeTop;
      }
   return treeTop;
   }

// Call the following method either with VM access or with classUnloadMonitor in hand
// Call this method only on the frontend that is attached to the calling thread
uint8_t
TR_J9VMBase::getCompilationShouldBeInterruptedFlag()
   {
   // Some assumes to make sure that the code hasn't changed in an incompatible way
   TR::CompilationInfoPerThreadBase *cp = _compInfo->getCompInfoForCompOnAppThread();
   if (cp)
      {
      return cp->compilationShouldBeInterrupted();
      }
   else
      {
#ifdef DEBUG // make sure that what is true today stays true in the future
      J9VMThread *vmThread = _jitConfig->javaVM->internalVMFunctions->currentVMThread(_jitConfig->javaVM);
      TR::CompilationInfoPerThread *compInfoPT = _compInfo->getCompInfoForThread(vmThread);
      TR_ASSERT(compInfoPT == _compInfoPT, "Discrepancy compInfoPT=%p _compInfoPT=%p\n", compInfoPT, _compInfoPT);
#endif
      return _compInfoPT->compilationShouldBeInterrupted();
      }
   }

// Resolution is 0.5 sec or worse. Returns negative value for not available
// Can only be used if we compile on a separate thread.
int64_t
TR_J9VMBase::getCpuTimeSpentInCompThread(TR::Compilation * comp)
   {
   if (!_compInfo->getCompInfoForCompOnAppThread()) // filter out cases when we compile on app thread
      {
      _compInfoPT->getCompThreadCPU().update();
      return _compInfoPT->getCompThreadCPU().getCpuTime();
      }
   return -1;
   }

bool
TR_J9VMBase::compilationShouldBeInterrupted(TR::Compilation * comp, TR_CallingContext callingContext)
   {
   if (comp->getUpdateCompYieldStats())
      comp->updateCompYieldStatistics(callingContext);

   bool const compilingOnApplicationThread = _compInfo->getCompInfoForCompOnAppThread() != NULL;
   TR::CompilationInfoPerThreadBase * const compInfoPTB =
      compilingOnApplicationThread ?
         _compInfo->getCompInfoForCompOnAppThread() :
         _compInfoPT;

   // Update the time spent in compilation thread
   //
   // TODO: use this only under an option
   if (!compilingOnApplicationThread) // filter out cases when we compile on app thread; another test could be
      {
      // make sure current thread is the same as the thread stored in the FrontEnd
      TR_ASSERT(vmThread() == _jitConfig->javaVM->internalVMFunctions->currentVMThread(_jitConfig->javaVM),
                "Error: %p thread using the frontend of another thread %p",
                _jitConfig->javaVM->internalVMFunctions->currentVMThread(_jitConfig->javaVM), vmThread());
      // Update CPU time (update actually happens only every 0.5 seconds)
      if (_compInfoPT->getCompThreadCPU().update()) // returns true if an update happened and metric looks good
         {
         // We may also want to print it
         if (TR::Options::getCmdLineOptions()->getVerboseOption(TR_VerboseCompilationThreads))
            {
            int32_t CPUmillis = _compInfoPT->getCompThreadCPU().getCpuTime() / 1000000;

            // May issue a trace point if enabled
            Trc_JIT_CompCPU(vmThread(), _compInfoPT->getCompThreadId(), CPUmillis);

            TR_VerboseLog::writeLineLocked(
               TR_Vlog_PERF,
               "t=%6llu CPU time spent so far in compThread:%d = %d ms",
               static_cast<unsigned long long>(_compInfo->getPersistentInfo()->getElapsedTime()),
               _compInfoPT->getCompThreadId(),
               CPUmillis
               );
            }
         }
      }

   if (comp->getOption(TR_EnableYieldVMAccess) &&
       comp->getOption(TR_DisableNoVMAccess) &&
       checkForExclusiveAcquireAccessRequest(comp))
      {
      releaseVMAccess(vmThread());

      if (!compilingOnApplicationThread && TR::Options::getCmdLineOptions()->realTimeGC())
         {
         // no compilation on application thread
         TR_ASSERT(_compInfoPT, "Missing compilation info per thread.");
         _compInfoPT->waitForGCCycleMonitor(false);
         }

      acquireVMAccessNoSuspend(vmThread());
      }

   if (compInfoPTB->compilationShouldBeInterrupted())
      return true;

   if (!comp->getOption(TR_DisableNoVMAccess))
      {
      bool exitClassUnloadMonitor = persistentMemory(_jitConfig)->getPersistentInfo()->GCwillBlockOnClassUnloadMonitor();
      if (TR::Options::getCmdLineOptions()->realTimeGC())
         {
#if defined (J9VM_GC_REALTIME)
         J9JavaVM *vm = _jitConfig->javaVM;
         exitClassUnloadMonitor = exitClassUnloadMonitor || vm->omrVM->_gcCycleOn;
#endif
         }
      if (exitClassUnloadMonitor)
         {
         // release the classUnloadMonitor and then re-aquire it. This will give GC a chance to cut in.
         persistentMemory(_jitConfig)->getPersistentInfo()->resetGCwillBlockOnClassUnloadMonitor();

#if defined(J9VM_GC_DYNAMIC_CLASS_UNLOADING)
         bool hadClassUnloadMonitor = TR::MonitorTable::get()->readReleaseClassUnloadMonitor(compInfoPTB->getCompThreadId()) >= 0;
         TR_ASSERT(hadClassUnloadMonitor, "Comp thread must hold classUnloadMonitor when compiling without VMaccess");
#else // Class unloading is not possible
         bool hadClassUnloadMonitor = false;
         if (TR::Options::getCmdLineOptions()->getOption(TR_EnableHCR) || TR::Options::getCmdLineOptions()->getOption(TR_FullSpeedDebug))
            {
            hadClassUnloadMonitor = TR::MonitorTable::get()->readReleaseClassUnloadMonitor(compInfoPTB->getCompThreadId()) >= 0;
            TR_ASSERT(hadClassUnloadMonitor, "Comp thread must hold classUnloadMonitor when compiling without VMaccess");
            }
#endif
         //--- GC CAN INTERVENE HERE ---
         TR_ASSERT((vmThread()->publicFlags & J9_PUBLIC_FLAGS_VM_ACCESS) == 0, "comp thread must not have vm access");
         if (!compilingOnApplicationThread && TR::Options::getCmdLineOptions()->realTimeGC())
            {
            // no compilation on application thread
            TR_ASSERT(_compInfoPT, "Missing compilation info per thread.");
            _compInfoPT->waitForGCCycleMonitor(false);
            }

         TR::MonitorTable::get()->readAcquireClassUnloadMonitor(compInfoPTB->getCompThreadId());

         if (compInfoPTB->compilationShouldBeInterrupted())
            {
            return true;
            }
         }
      }

   return false;
   }


bool
TR_J9VMBase::checkForExclusiveAcquireAccessRequest(TR::Compilation *)
   {
   if (vmThread()->publicFlags & J9_PUBLIC_FLAGS_HALT_THREAD_EXCLUSIVE)
      return true;

   return false;
   }


bool
TR_J9VMBase::haveAccess()
   {
   if (vmThread()->publicFlags &  J9_PUBLIC_FLAGS_VM_ACCESS)
      return true;
   return false;
   }

bool
TR_J9VMBase::haveAccess(TR::Compilation * comp)
   {
   if (!comp->getOption(TR_DisableNoVMAccess))
      {
      if (vmThread()->publicFlags &  J9_PUBLIC_FLAGS_VM_ACCESS)
         return true;
      return false;
      }
   return true;
   }


void
TR_J9VMBase::releaseAccess(TR::Compilation * comp)
   {
   if (!comp->getOption(TR_DisableNoVMAccess))
      {
      if (vmThread()->publicFlags &  J9_PUBLIC_FLAGS_VM_ACCESS)
         releaseVMAccess(vmThread());
      }
   }

bool
TR_J9VMBase::tryToAcquireAccess(TR::Compilation * comp, bool *haveAcquiredVMAccess)
   {
   bool hasVMAccess;
   *haveAcquiredVMAccess = false;

   // JITaaS TODO: For now, we always take the "safe path" on the server
   if (TR::CompilationInfo::getStream())
      return false;

   if (!comp->getOption(TR_DisableNoVMAccess))
      {
      if (!(vmThread()->publicFlags &  J9_PUBLIC_FLAGS_VM_ACCESS))
         {
         if (!vmThread()->javaVM->internalVMFunctions->internalTryAcquireVMAccessWithMask(vmThread(), J9_PUBLIC_FLAGS_HALT_THREAD_ANY_NO_JAVA_SUSPEND))
            {
            hasVMAccess = true;
            *haveAcquiredVMAccess = true;
            }
         else
            {
            hasVMAccess = false;
            }
         }
      else
         {
         hasVMAccess = true;
         }
      }
   else
      {
      hasVMAccess = true;
      }


   if (!hasVMAccess)
      {
      traceMsg(comp, "tryToAcquireAccess couldn't acquire vm access");
      }
   return hasVMAccess;
   }


// The following is called from TR::Options::jitLatePostProcess
bool
TR_J9VMBase::compileMethods(TR::OptionSet *optionSet, void *config)
   {
   J9JITConfig *jitConfig = (J9JITConfig*)config;
   TR_ASSERT(optionSet != NULL && jitConfig != NULL, "Invalid optionSet or jitConfig passed in");

   TR_Debug * debug = NULL;
   if (!(debug = TR::Options::getDebug()))
      {
      TR::Options::createDebug();
      debug = TR::Options::getDebug();
      if (!debug)
         {
         return false;
         }
      }

   PORT_ACCESS_FROM_JAVAVM(jitConfig->javaVM);
   J9JavaVM *javaVM = jitConfig->javaVM;
   TR::CompilationInfo * compInfo = getCompilationInfo(jitConfig);
   J9InternalVMFunctions * intFunc = javaVM->internalVMFunctions;
   J9VMThread *vmThread = intFunc->currentVMThread(javaVM);

   J9Method * newInstanceThunk = NULL;

   int   maxMethodNameLen = 2048;
   char* fullMethodName   = (char*)j9mem_allocate_memory(maxMethodNameLen, J9MEM_CATEGORY_JIT);
   if (!fullMethodName)
      {
      return false;
      }

   TR::SimpleRegex * regex = optionSet->getMethodRegex();

   compInfo->debugPrint(vmThread, "\tcompile methods entering monitor before compile\n");
   compInfo->getCompilationMonitor()->enter();
   compInfo->debugPrint(vmThread, "+CM\n");

   J9ClassWalkState classWalkState;
   J9Class * clazz = javaVM->internalVMFunctions->allLiveClassesStartDo(&classWalkState, javaVM, NULL);
   while (clazz)
      {
      if (!J9ROMCLASS_IS_PRIMITIVE_OR_ARRAY(clazz->romClass))
         {
         if (newInstanceThunk == NULL)
            {
            // this is done inside the loop so that we can survive an early call
            // to this routine before the new instance prototype has been established
            // (and there are no classes loaded) from cmd line processing
            newInstanceThunk = getNewInstancePrototype(vmThread);
            }

         J9ROMMethod * romMethod = (J9ROMMethod *) J9ROMCLASS_ROMMETHODS(clazz->romClass);
         J9Method * ramMethods = (J9Method *) (clazz->ramMethods);
         for (uint32_t m = 0; m < clazz->romClass->romMethodCount; m++)
            {
            J9Method * method = &ramMethods[m];

            if (!(romMethod->modifiers & (J9_JAVA_NATIVE | J9_JAVA_ABSTRACT))
                 && method != newInstanceThunk &&
                 !TR::CompilationInfo::isCompiled(method))
               {
               J9UTF8 *className;
               J9UTF8 *name;
               J9UTF8 *signature;
               getClassNameSignatureFromMethod(method, className, name, signature);
               if (J9UTF8_LENGTH(className) + J9UTF8_LENGTH(name) + J9UTF8_LENGTH(signature) + 1 > maxMethodNameLen)
                  {
                  maxMethodNameLen = J9UTF8_LENGTH(className) + J9UTF8_LENGTH(name) + J9UTF8_LENGTH(signature) + 1;
                  j9mem_free_memory(fullMethodName);
                  fullMethodName   = (char*)j9mem_allocate_memory(maxMethodNameLen, J9MEM_CATEGORY_JIT);
                  if (!fullMethodName)
                     {
                     break;
                     }
                  }

               sprintf(fullMethodName, "%.*s.%.*s%.*s",
                  J9UTF8_LENGTH(className), J9UTF8_DATA(className),
                  J9UTF8_LENGTH(name), J9UTF8_DATA(name),
                  J9UTF8_LENGTH(signature), J9UTF8_DATA(signature));

               if (TR::SimpleRegex::match(regex, fullMethodName))
                  {
                  bool queued = false;
                  TR_MethodEvent event;
                  event._eventType = TR_MethodEvent::InterpreterCounterTripped;
                  event._j9method = method;
                  event._oldStartPC = 0;
                  event._vmThread = vmThread;
                  event._classNeedingThunk = 0;
                  bool newPlanCreated;
                  TR_OptimizationPlan *plan = TR::CompilationController::getCompilationStrategy()->processEvent(&event, &newPlanCreated);
                  // If the controller decides to compile this method, trigger the compilation and wait here
                  if (plan)
                     {
                     TR::IlGeneratorMethodDetails details(method);
                     IDATA result = (IDATA)compInfo->compileMethod(vmThread, details, 0, TR_yes, NULL, &queued, plan);

                     if (!queued && newPlanCreated)
                        TR_OptimizationPlan::freeOptimizationPlan(plan);
                     }
                  else // OOM
                     {
                     break; // OOM, so abort all other compilations
                     }
                  }
               }

            romMethod = nextROMMethod(romMethod);
            }
         }
      clazz = javaVM->internalVMFunctions->allLiveClassesNextDo(&classWalkState);
      }

   javaVM->internalVMFunctions->allLiveClassesEndDo(&classWalkState);

   compInfo->debugPrint(vmThread, "\tcompile methods releasing monitor before compile\n");
   compInfo->debugPrint(vmThread, "-CM\n");
   compInfo->getCompilationMonitor()->exit();

   if (fullMethodName)
      {
      j9mem_free_memory(fullMethodName);
      }

   return true;
   }

// The following is called from TR::Options::jitLatePostProcess
void
TR_J9VMBase::waitOnCompiler(void *config)
   {
   J9JITConfig *jitConfig = (J9JITConfig*)config;
   // There is nothing to wait for if the compilations are not performed asynchronous on separate thread
   if (!isAsyncCompilation())
      return;
   if (!_compInfo)
      return;
   if (_compInfo->getNumCompThreadsActive() == 0)
      return;
  J9JavaVM   *vm        = jitConfig->javaVM;
  J9VMThread *vmContext = vm->internalVMFunctions->currentVMThread(vm);
   releaseVMAccess(vmContext);  // Release VM Access before going to sleep
   _compInfo->acquireCompilationLock();
   while (_compInfo->peekNextMethodToBeCompiled())
      _compInfo->getCompilationMonitor()->wait();
   _compInfo->releaseCompilationLock();
   acquireVMAccess(vmContext); // Reacquire VM access. This is a java thread so it can get suspended
   }

bool
TR_J9VMBase::tossingCode()
   {
   if ((_jitConfig->runtimeFlags & J9JIT_TOSS_CODE) ||
       (_jitConfig->runtimeFlags & J9JIT_TESTMODE))
      return true;
   return false;
   }

TR::KnownObjectTable::Index
TR_J9VMBase::getCompiledMethodReceiverKnownObjectIndex(TR::Compilation *comp)
   {
   TR::KnownObjectTable *knot = comp->getOrCreateKnownObjectTable();
   if (knot)
      {
      TR::IlGeneratorMethodDetails & details = comp->ilGenRequest().details();
      if (details.isMethodHandleThunk())
         {
         J9::MethodHandleThunkDetails & thunkDetails = static_cast<J9::MethodHandleThunkDetails &>(details);
         if (thunkDetails.isCustom())
            {
            return knot->getIndexAt(thunkDetails.getHandleRef());
            }
         }
      }

   return TR::KnownObjectTable::UNKNOWN;
   }

bool
TR_J9VMBase::methodMayHaveBeenInterpreted(TR::Compilation *comp)
   {
   if ((!TR::Options::getCmdLineOptions()->getOption(TR_DisableDFP) &&
        !TR::Options::getAOTCmdLineOptions()->getOption(TR_DisableDFP)) &&
       (TR::Compiler->target.cpu.supportsDecimalFloatingPoint()
#ifdef TR_TARGET_S390
       || TR::Compiler->target.cpu.getS390SupportsDFP()
#endif
         ))
      {
      if (comp->getJittedMethodSymbol()->getResolvedMethod()->convertToMethod()->isBigDecimalMethod(comp) ||
          comp->getJittedMethodSymbol()->getResolvedMethod()->convertToMethod()->isBigDecimalConvertersMethod(comp))
         return false;
      }
   else if (comp->ilGenRequest().details().isMethodHandleThunk())
      return false;
   else
      {
      int32_t initialCount = comp->mayHaveLoops() ? comp->getOptions()->getInitialBCount() :
                                                    comp->getOptions()->getInitialCount();
      if (initialCount == 0)
         return false;
      }

   return true;
   }

bool
TR_J9VMBase::canRecompileMethodWithMatchingPersistentMethodInfo(TR::Compilation *comp)
   {
   return (comp->ilGenRequest().details().isDumpMethod() || // for a log recompilation, it's okay to compile at the same level
           comp->getOption(TR_EnableHCR)
          );                     // TODO: Why does this assume sometimes fail in HCR mode?
   }


//
// A few predicates describing shadow symbols that we can reason about at
// compile time.  Note that "final field" here doesn't rule out a pointer to a
// Java object, as long as it always points at the same object.
//
// {{{
//

static bool isFinalFieldOfNativeStruct(TR::SymbolReference *symRef, TR::Compilation *comp)
   {
   switch (symRef->getReferenceNumber() - comp->getSymRefTab()->getNumHelperSymbols())
      {
      case TR::SymbolReferenceTable::componentClassSymbol:
      case TR::SymbolReferenceTable::arrayClassRomPtrSymbol:
      case TR::SymbolReferenceTable::indexableSizeSymbol:
      case TR::SymbolReferenceTable::isArraySymbol:
      case TR::SymbolReferenceTable::classRomPtrSymbol:
      case TR::SymbolReferenceTable::ramStaticsFromClassSymbol:
         TR_ASSERT(symRef->getSymbol()->isShadow(), "isFinalFieldOfNativeStruct expected shadow symbol");
         return true;
      default:
         return false;
      }
   }

static bool isFinalFieldPointingAtNativeStruct(TR::SymbolReference *symRef, TR::Compilation *comp)
   {
   switch (symRef->getReferenceNumber() - comp->getSymRefTab()->getNumHelperSymbols())
      {
      case TR::SymbolReferenceTable::componentClassSymbol:
      case TR::SymbolReferenceTable::arrayClassRomPtrSymbol:
      case TR::SymbolReferenceTable::classRomPtrSymbol:
      case TR::SymbolReferenceTable::classFromJavaLangClassSymbol:
      case TR::SymbolReferenceTable::classFromJavaLangClassAsPrimitiveSymbol:
      case TR::SymbolReferenceTable::ramStaticsFromClassSymbol:
      case TR::SymbolReferenceTable::vftSymbol:
         TR_ASSERT(symRef->getSymbol()->isShadow(), "isFinalFieldPointingAtNativeStruct expected shadow symbol");
         return true;
      default:
         return false;
      }
   }


bool TR_J9VMBase::isFinalFieldPointingAtJ9Class(TR::SymbolReference *symRef, TR::Compilation *comp)
   {
   switch (symRef->getReferenceNumber() - comp->getSymRefTab()->getNumHelperSymbols())
      {
      case TR::SymbolReferenceTable::componentClassSymbol:
      case TR::SymbolReferenceTable::classFromJavaLangClassSymbol:
      case TR::SymbolReferenceTable::classFromJavaLangClassAsPrimitiveSymbol:
      case TR::SymbolReferenceTable::vftSymbol:
         TR_ASSERT(symRef->getSymbol()->isShadow(), "isFinalFieldPointingAtJ9Class expected shadow symbol");
         return true;
      default:
         return false;
      }
   }

// }}}  (end of predicates)

static bool foldFinalFieldsIn(char *className, int32_t classNameLength, TR::Compilation *comp)
   {
   TR::SimpleRegex *classRegex = comp->getOptions()->getClassesWithFoldableFinalFields();
   if (classRegex)
      return TR::SimpleRegex::match(classRegex, className);
   else if (classNameLength >= 17 && !strncmp(className, "java/lang/invoke/", 17))
      return true; // We can ONLY do this opt to fields that are never victimized by setAccessible
   else if (classNameLength >= 30 && !strncmp(className, "java/lang/String$UnsafeHelpers", 30))
      return true;
   else if (classNameLength >= 17 && !strncmp(className, "com/ibm/oti/vm/VM", 17))
      return true;
   else if (classNameLength >= 22 && !strncmp(className, "com/ibm/jit/JITHelpers", 22))
      return true;
   else if (classNameLength >= 23 && !strncmp(className, "java/lang/J9VMInternals", 23))
      return true;
   else if (classNameLength >= 34 && !strncmp(className, "java/util/concurrent/atomic/Atomic", 34))
      return true;
   else if (classNameLength >= 17 && !strncmp(className, "java/util/EnumMap", 17))
      return true;
   else if (classNameLength >= 38 && !strncmp(className, "java/util/concurrent/ThreadLocalRandom", 38))
      return true;
   else
      return false;
   }


bool
TR_J9VMBase::canDereferenceAtCompileTime(TR::SymbolReference *fieldRef, TR::Compilation *comp)
   {
   // Note that this query only looks at the field shadow symref; it says
   // nothing about the underlying object in which fieldRef is located.  For
   // example, if the field is a java field, this can return true, yet the
   // compiler still can't dereference the field unless the underlying object
   // is known to have finished initialization.
   //
   if (fieldRef->isUnresolved())
      return false;
   if (comp->getSymRefTab()->isImmutableArrayShadow(fieldRef))
      return true;
   if (fieldRef->getSymbol()->isShadow())
      {
      if (fieldRef->getReferenceNumber() < comp->getSymRefTab()->getNumPredefinedSymbols())
         {
         return isFinalFieldOfNativeStruct(fieldRef, comp) || isFinalFieldPointingAtNativeStruct(fieldRef, comp);
         }
      else switch (fieldRef->getSymbol()->getRecognizedField())
         {
         case TR::Symbol::Java_lang_invoke_MethodHandle_rawModifiers: // JTC 83328: Delete once VM changes promote.  Moved to PrimitiveHandle
         case TR::Symbol::Java_lang_invoke_MethodHandle_defc:         // JTC 83328: Delete once VM changes promote.  Moved to PrimitiveHandle
         case TR::Symbol::Java_lang_invoke_PrimitiveHandle_rawModifiers:
         case TR::Symbol::Java_lang_invoke_PrimitiveHandle_defc:
         case TR::Symbol::Java_lang_invoke_VarHandle_handleTable:
            {
            return true;
            }
         default:
            {
            if (!fieldRef->getSymbol()->isFinal())
               return false;

            // Sadly, it's common for deserialization-like code to strip final
            // specifiers off instance fields so they can be filled in during
            // deserialization.  To support these shenanigans, we must restrict
            // ourselves to fold instance fields only in classes classes where
            // this is known to be safe.

            J9Class *fieldClass = (J9Class*)fieldRef->getOwningMethod(comp)->getClassFromFieldOrStatic(comp, fieldRef->getCPIndex());
            if (!fieldClass)
               return false;

            int32_t len;
            char * name = getClassNameChars((TR_OpaqueClassBlock*)fieldClass, len);
            return foldFinalFieldsIn(name, len, comp);
            }
         }
      }
   else
      {
      return false;
      }
   }


// Creates a node to initialize the local object flags field
//
TR::Node *
TR_J9VMBase::initializeLocalObjectFlags(TR::Compilation * comp, TR::Node * allocationNode, TR_OpaqueClassBlock * ramClass)
   {
   TR::VMAccessCriticalSection initializeLocalObjectFlags(this);

#if defined(J9VM_INTERP_FLAGS_IN_CLASS_SLOT)
   int32_t initValue = 0;
#else
   int32_t initValue = TR::Compiler->cls.romClassOf(ramClass)->instanceShape;
#endif

   if (!TR::Options::getCmdLineOptions()->realTimeGC())
      {
      initValue |= vmThread()->allocateThreadLocalHeap.objectFlags;
      }

   TR::Node * result;
   result = TR::Node::create(allocationNode, TR::iconst, 0, initValue);

   return result;
   }

bool TR_J9VMBase::hasTwoWordObjectHeader()
  {
#if defined(J9VM_THR_LOCK_NURSERY)
  return true;
#endif
  return false;;
  }

// Create trees to initialize the header of an object that is being created
// on the stack.
//
void
TR_J9VMBase::initializeLocalObjectHeader(TR::Compilation * comp, TR::Node * allocationNode, TR::TreeTop * allocationTreeTop)
   {
   TR::VMAccessCriticalSection initializeLocalObjectHeader(this);
   TR::TreeTop * prevTree = allocationTreeTop;

   TR::Node             * classNode = allocationNode->getFirstChild();
   TR::StaticSymbol     * classSym  = classNode->getSymbol()->castToStaticSymbol();
   TR_OpaqueClassBlock * ramClass  = (TR_OpaqueClassBlock *) classSym->getStaticAddress();

   prevTree = initializeClazzFlagsMonitorFields(comp, prevTree, allocationNode, classNode, ramClass);
   }

// Create trees to initialize the header of an array that is being allocated on the stack
// works for newarray and anewarray allocations
//
void
TR_J9VMBase::initializeLocalArrayHeader(TR::Compilation * comp, TR::Node * allocationNode, TR::TreeTop * allocationTreeTop)
   {
   /*
   TR_ASSERT(!comp->compileRelocatableCode(), "We create a class symbol with a CPI of -1!\n"
                    "Enabling recognized methods might trigger this code to be executed in AOT!\n"
                    "We need to figure out how to validate and relocate this symbol safely before removing this assertion!\n");
   */
   TR::TreeTop * prevTree = allocationTreeTop;
   TR::ILOpCodes kind = allocationNode->getOpCodeValue();
   TR_OpaqueClassBlock * ramClass = 0;

   switch (kind)
      {
      case TR::newarray:
         {
         TR_ASSERT(allocationNode->getSecondChild()->getOpCode().isLoadConst(), "Expecting const child \n");
         int32_t arrayClassIndex = allocationNode->getSecondChild()->getInt();

         // TEMP HACK: getClassFromNewArrayType returns null under AOT because primitive array classes
         // are not in the SCC. However, here we require that the array class is actually resolved.
         // VP requires that getClassFromNewArrayType returns null under AOT for some reason so we cannot
         // just always resolve it.
         if (TR::CompilationInfo::getStream())
            {
            ramClass = getClassFromNewArrayType(arrayClassIndex);
            }
         else
            {
            struct J9Class ** arrayClasses = &getJ9JITConfig()->javaVM->booleanArrayClass;
            ramClass = (TR_OpaqueClassBlock*) arrayClasses[arrayClassIndex - 4];
            }
         }
         break;

      case TR::anewarray:
         {
         TR::Node            * classRef    = allocationNode->getSecondChild();
         TR::SymbolReference * classSymRef = classRef->getSymbolReference();
         TR::StaticSymbol    * classSym    = classSymRef->getSymbol()->getStaticSymbol();
         TR_ASSERT(!classSymRef->isUnresolved(), "Cannot allocate an array with unresolved base class");
         TR_OpaqueClassBlock* clazz = (TR_OpaqueClassBlock*)classSym->getStaticAddress();
         ramClass = getArrayClassFromComponentClass(clazz);
         }
         break;

      default:
         TR_ASSERT(0, "Expecting TR::newarray or TR::anewarray opcodes only");
      }


   J9ROMClass * romClass = TR::Compiler->cls.romClassOf(ramClass);
   TR::Node *classNode = TR::Node::createWithSymRef(allocationNode, TR::loadaddr, 0, comp->getSymRefTab()->findOrCreateClassSymbol(comp->getMethodSymbol(), -1, ramClass));

   prevTree = initializeClazzFlagsMonitorFields(comp, prevTree, allocationNode, classNode, ramClass);

   // -----------------------------------------------------------------------------------
   // Initialize the size field
   // -----------------------------------------------------------------------------------

   int32_t elementSize = TR::Compiler->om.getSizeOfArrayElement(allocationNode);
   TR_ASSERT(allocationNode->getFirstChild()->getOpCode().isLoadConst(), "Expecting const child \n");

   int32_t instanceSize = allocationNode->getFirstChild()->getInt();

   TR::SymbolReference *arraySizeSymRef;
   if (TR::Compiler->om.canGenerateArraylets() && TR::Compiler->om.useHybridArraylets() && TR::Compiler->om.isDiscontiguousArray(instanceSize))
      {
      TR_ASSERT(instanceSize == 0, "arbitrary discontiguous stack allocated objects not supported yet");

      // Contiguous size field is zero (mandatory)
      //
      TR::Node* node = TR::Node::create(allocationNode, TR::iconst, 0, instanceSize);
      arraySizeSymRef = comp->getSymRefTab()->findOrCreateContiguousArraySizeSymbolRef();
      node = TR::Node::createWithSymRef(TR::istorei, 2, 2, allocationNode, node, arraySizeSymRef);
      prevTree = TR::TreeTop::create(comp, prevTree, node);

      arraySizeSymRef = comp->getSymRefTab()->findOrCreateDiscontiguousArraySizeSymbolRef();
      }
#if defined(TR_HOST_S390) && defined(TR_TARGET_S390)
   //TODO remove define s390 flags when x and power enable suport for inlining 0 size arrays
   // clean up canGenerateArraylets() && TR::Compiler->om.useHybridArraylets() && TR::Compiler->om.isDiscontiguousArray(instanceSize) queries?
   else if (!comp->getOptions()->realTimeGC() && instanceSize == 0)
      {
      // Contiguous size field is zero (mandatory)
      // For J9VM_GC_COMBINATION_SPEC only 0 size discontinous arrays are supported
      TR::Node* node = TR::Node::create(allocationNode, TR::iconst, 0, instanceSize);
      arraySizeSymRef = comp->getSymRefTab()->findOrCreateContiguousArraySizeSymbolRef();
      node = TR::Node::createWithSymRef(TR::istorei, 2, 2, allocationNode, node, arraySizeSymRef);
      prevTree = TR::TreeTop::create(comp, prevTree, node);

      arraySizeSymRef = comp->getSymRefTab()->findOrCreateDiscontiguousArraySizeSymbolRef();
      }
#endif
   else
      {
      arraySizeSymRef = comp->getSymRefTab()->findOrCreateContiguousArraySizeSymbolRef();
      }

   TR::Node* node = TR::Node::create(allocationNode, TR::iconst, 0, instanceSize);
   node = TR::Node::createWithSymRef(TR::istorei, 2, 2, allocationNode, node, arraySizeSymRef);
   prevTree = TR::TreeTop::create(comp, prevTree, node);
   }


TR::TreeTop* TR_J9VMBase::initializeClazzFlagsMonitorFields(TR::Compilation* comp, TR::TreeTop* prevTree,
   TR::Node* allocationNode, TR::Node* classNode, TR_OpaqueClassBlock* ramClass)
   {
   // -----------------------------------------------------------------------------------
   // Initialize the clazz field
   // -----------------------------------------------------------------------------------
   TR::Node* node;
#if !defined(J9VM_INTERP_FLAGS_IN_CLASS_SLOT)
   node = TR::Node::createWithSymRef(TR::astorei, 2, 2, allocationNode, classNode,
      comp->getSymRefTab()->findOrCreateVftSymbolRef());

   prevTree = TR::TreeTop::create(comp, prevTree, node);
#endif

   // -----------------------------------------------------------------------------------
   // Initialize the flags field
   // -----------------------------------------------------------------------------------

   node = initializeLocalObjectFlags(comp, allocationNode, ramClass);

#if defined(J9VM_INTERP_FLAGS_IN_CLASS_SLOT)
   node = TR::Node::create(TR::aiadd, 2, classNode, node);
   node = TR::Node::createWithSymRef(TR::astorei, 2, 2, allocationNode, node,
                          comp->getSymRefTab()->findOrCreateVftSymbolRef());
#else
   node = TR::Node::createWithSymRef(TR::istorei, 2, 2, allocationNode, node,
                          comp->getSymRefTab()->findOrCreateHeaderFlagsSymbolRef());
#endif

   prevTree = TR::TreeTop::create(comp, prevTree, node);

   // -----------------------------------------------------------------------------------
   // Initialize the monitor field
   // -----------------------------------------------------------------------------------

   int32_t lwOffset = getByteOffsetToLockword(ramClass);
   if (lwOffset > 0)
      {
      // Initialize the monitor field
      //
      int32_t lwInitialValue = 0;
      if (TR::Compiler->cls.classFlagsValue(ramClass) & J9ClassReservableLockWordInit)
         lwInitialValue = OBJECT_HEADER_LOCK_RESERVED;

      if (!TR::Compiler->target.is64Bit() || generateCompressedLockWord())
         {
         node = TR::Node::iconst(allocationNode, lwInitialValue);
         node = TR::Node::createWithSymRef(TR::istorei, 2, 2, allocationNode, node,
            comp->getSymRefTab()->findOrCreateGenericIntNonArrayShadowSymbolReference(lwOffset));
         }
      else
         {
         node = TR::Node::lconst(allocationNode, lwInitialValue);
         node = TR::Node::createWithSymRef(TR::lstorei, 2, 2, allocationNode, node,
            comp->getSymRefTab()->findOrCreateGenericIntNonArrayShadowSymbolReference(lwOffset));
         }
      prevTree = TR::TreeTop::create(comp, prevTree, node);
      }
   return prevTree;
   }

bool
TR_J9VMBase::tlhHasBeenCleared()
   {
#if defined(J9VM_GC_BATCH_CLEAR_TLH)
   TR::VMAccessCriticalSection tlhHasBeenCleared(this);
   J9JavaVM * jvm = _jitConfig->javaVM;
   bool result = jvm->memoryManagerFunctions->isAllocateZeroedTLHPagesEnabled(jvm);
   return result;
#else
   return false;
#endif
   }

bool
TR_J9VMBase::isStaticObjectFlags()
   {
   TR::VMAccessCriticalSection isStaticObjectFlags(this);
   J9JavaVM * jvm = _jitConfig->javaVM;
   bool result = jvm->memoryManagerFunctions->isStaticObjectAllocateFlags(jvm) != 0;
   return result;
   }

uint32_t
TR_J9VMBase::getStaticObjectFlags()
   {
   TR::VMAccessCriticalSection getStaticObjectFlags(this);
   uint32_t staticFlag;
   TR_ASSERT(isStaticObjectFlags(), "isStaticObjectFlags must be true to invoke getStaticObjectFlags");
   J9JavaVM * jvm = _jitConfig->javaVM;
   staticFlag = (uint32_t)jvm->memoryManagerFunctions->getStaticObjectAllocateFlags(jvm);
   return staticFlag;
   }

uintptrj_t
TR_J9VMBase::getOverflowSafeAllocSize()
   {
   TR::VMAccessCriticalSection getOverflowSafeAllocSize(this);
   J9JavaVM *jvm = _jitConfig->javaVM;
   uintptrj_t result = jvm->memoryManagerFunctions->j9gc_get_overflow_safe_alloc_size(jvm);
   return result;
   }

void
TR_J9VMBase::unsupportedByteCode(TR::Compilation * comp, U_8 opcode)
   {
   char errMsg[40];
   snprintf(errMsg, 40, "bytecode %d not supported by JIT", opcode);
   comp->failCompilation<TR::CompilationException>(errMsg);
   }

void
TR_J9VMBase::unknownByteCode(TR::Compilation * comp, U_8 opcode)
   {
   // an unknown bytecode may be seen if the method contains a breakpoint, in that case we should abort the compile
   //
   char errMsg[40];
   snprintf(errMsg, 40, "Unknown bytecode %d to JIT", opcode);
   comp->failCompilation<TR::CompilationException>(errMsg);
   }

char*
TR_J9VMBase::printAdditionalInfoOnAssertionFailure(TR::Compilation *comp)
   {
   char *c = (char *)comp->trMemory()->allocateHeapMemory(20);

   sprintf(c, "VMState: %#010x", vmThread()->omrVMThread->vmState);

   return c;
   }


#if defined(TR_TARGET_X86) && !defined(J9HAMMER)
extern "C" void * jitExitInterpreterX; /* SSE float */
extern "C" void * jitExitInterpreterY; /* SSE double */
#endif // defined(TR_TARGET_X86) && !defined(J9HAMMER)


J9VMThread * getJ9VMThreadFromTR_VM(void * fe)
   {
   return ((TR_J9VMBase *)fe)->_vmThread;
   }

J9JITConfig * getJ9JitConfigFromFE(void * fe)
   {
   return ((TR_J9VMBase *)fe)->getJ9JITConfig();
   }

void *
TR_J9VMBase::setJ2IThunk(TR_Method *method, void *thunkptr, TR::Compilation *comp)
   {
   return setJ2IThunk(method->signatureChars(), method->signatureLength(), thunkptr, comp);
   }

void *
TR_J9VMBase::getJ2IThunk(TR_Method *method, TR::Compilation *comp)
   {
   return getJ2IThunk(method->signatureChars(), method->signatureLength(), comp);
   }

void *
TR_J9VMBase::getJ2IThunk(char *signatureChars, uint32_t signatureLength, TR::Compilation *comp)
   {
   TR::VMAccessCriticalSection getJ2IThunk(this);
   void * result = j9ThunkLookupSignature(_jitConfig, signatureLength, signatureChars);
   return result;
   }

void *
TR_J9VMBase::setJ2IThunk(char *signatureChars, uint32_t signatureLength, void *thunkptr, TR::Compilation *comp)
   {
   TR::VMAccessCriticalSection setJ2IThunk(this);

   if (j9ThunkNewSignature(_jitConfig, signatureLength, signatureChars, thunkptr))
      {
      comp->failCompilation<TR::CompilationException>("J9Thunk new signature");
      }

#define THUNK_NAME "JIT virtual thunk"

   if (J9_EVENT_IS_HOOKED(jitConfig->javaVM->hookInterface, J9HOOK_VM_DYNAMIC_CODE_LOAD) && !comp->compileRelocatableCode())
      ALWAYS_TRIGGER_J9HOOK_VM_DYNAMIC_CODE_LOAD(jitConfig->javaVM->hookInterface, jitConfig->javaVM->internalVMFunctions->currentVMThread(jitConfig->javaVM), NULL, (void *) thunkptr, *((uint32_t *)thunkptr - 2), THUNK_NAME, NULL);
#ifdef LINUX
   if (TR::CompilationInfoPerThreadBase::getPerfFile())
      j9jit_fprintf(TR::CompilationInfoPerThreadBase::getPerfFile(), "%p %lX %s\n", thunkptr, *((uint32_t *)thunkptr - 2), THUNK_NAME);
#endif

   return thunkptr;
   }

void
TR_J9VMBase::setInvokeExactJ2IThunk(void *thunkptr, TR::Compilation *comp)
   {
   comp->getPersistentInfo()->getInvokeExactJ2IThunkTable()->addThunk((TR_J2IThunk*) thunkptr, this);
   }

void *
TR_J9VMBase::findPersistentJ2IThunk(char *signatureChars)
   {
   return findPersistentThunk(signatureChars, strlen(signatureChars));
   }

void *
TR_J9VMBase::findPersistentThunk(char *signatureChars, uint32_t signatureLength)
   {
#if defined(J9VM_INTERP_AOT_COMPILE_SUPPORT) && defined(J9VM_OPT_SHARED_CLASSES) && (defined(TR_HOST_X86) || defined(TR_HOST_POWER) || defined(TR_HOST_S390) || defined(TR_HOST_ARM))
   J9SharedDataDescriptor firstDescriptor;
   J9VMThread *curThread = getCurrentVMThread();
   firstDescriptor.address = NULL;

   _jitConfig->javaVM->sharedClassConfig->findSharedData(curThread, signatureChars, signatureLength,
                                                         J9SHR_DATA_TYPE_AOTTHUNK, false, &firstDescriptor, NULL);
   return firstDescriptor.address;
#else
   return NULL;
#endif
   }

void *
TR_J9VMBase::persistJ2IThunk(void *thunk)
   {
   return NULL;  // only needed for AOT compilations
   }

static char *
getJ2IThunkSignature(char *invokeHandleSignature, uint32_t signatureLength, int argsToSkip, char *description, TR::Compilation *comp)
   {
   char *argsToCopy;
   for (argsToCopy = invokeHandleSignature+1; argsToSkip > 0; argsToSkip--)
      argsToCopy = nextSignatureArgument(argsToCopy);
   uint32_t lengthToCopy = signatureLength - (argsToCopy - invokeHandleSignature);

   char *resultBuf = (char*)comp->trMemory()->allocateMemory(2+lengthToCopy, stackAlloc);
   sprintf(resultBuf, "(%.*s", lengthToCopy, argsToCopy);

   if (comp->getOption(TR_TraceCG))
      traceMsg(comp, "JSR292: j2i-thunk signature for %s of '%.*s' is '%s'\n", description, signatureLength, invokeHandleSignature, resultBuf);
   return resultBuf;
   }

static TR::Node *
getEquivalentVirtualCallNode(TR::Node *callNode, int argsToSkip, char *description, TR::Compilation *comp)
   {
   TR::Node *j2iThunkCall = TR::Node::createWithSymRef(callNode, callNode->getOpCodeValue(), callNode->getNumChildren() - argsToSkip + 1, callNode->getSymbolReference());
   j2iThunkCall->setChild(0, callNode->getFirstChild()); // first child should be vft pointer but we don't have one
   for (int32_t i = argsToSkip; i < callNode->getNumChildren(); i++) // Skip target address, vtable index
      j2iThunkCall->setChild(i-argsToSkip+1, callNode->getChild(i));
   if (comp->getOption(TR_TraceCG))
      {
      traceMsg(comp, "JSR292: j2i-thunk call node for %s is %p:\n", description, j2iThunkCall);
      comp->getDebug()->print(comp->getOutFile(), j2iThunkCall, 2, true);
      }
   return j2iThunkCall;
   }

char *
TR_J9VMBase::getJ2IThunkSignatureForDispatchVirtual(char *invokeHandleSignature, uint32_t signatureLength, TR::Compilation *comp)
   {
   // Skip target address, vtable index, eventual receiver
   return getJ2IThunkSignature(invokeHandleSignature, signatureLength, 3, "dispatchVirtual", comp);
   }

TR::Node *
TR_J9VMBase::getEquivalentVirtualCallNodeForDispatchVirtual(TR::Node *callNode, TR::Compilation *comp)
   {
   // Skip target address, vtable index, but leave the ultimate receiver
   return getEquivalentVirtualCallNode(callNode, 2, "dispatchVirtual", comp);
   }

bool
TR_J9VMBase::needsInvokeExactJ2IThunk(TR::Node *callNode, TR::Compilation *comp)
   {
   TR_ASSERT(callNode->getOpCode().isCall(), "needsInvokeExactJ2IThunk expects call node; found %s", callNode->getOpCode().getName());

   TR::MethodSymbol *methodSymbol = callNode->getSymbol()->castToMethodSymbol();
   TR_Method       *method       = methodSymbol->getMethod();
   if (  methodSymbol->isComputed()
      && (  method->getMandatoryRecognizedMethod() == TR::java_lang_invoke_MethodHandle_invokeExact
         || method->isArchetypeSpecimen()))
      {
      if (isAOT_DEPRECATED_DO_NOT_USE()) // While we're here... we need an AOT relocation for this call
         comp->cg()->addExternalRelocation(new (comp->trHeapMemory()) TR::ExternalRelocation(NULL, (uint8_t *)callNode, (uint8_t *)methodSymbol->getMethod()->signatureChars(), TR_J2IThunks, comp->cg()), __FILE__, __LINE__, callNode);

      // We need a j2i thunk when this call executes, in case the target MH has
      // no invokeExact thunk yet.

      TR_J2IThunkTable *thunkTable = comp->getPersistentInfo()->getInvokeExactJ2IThunkTable();
      TR_J2IThunk      *thunk      = thunkTable->findThunk(methodSymbol->getMethod()->signatureChars(), this);
      return (thunk == NULL);
      }
   else
      return false;
   }

uintptrj_t
TR_J9VMBase::methodHandle_thunkableSignature(uintptrj_t methodHandle)
   {
   TR_ASSERT(haveAccess(), "methodHandle_thunkableSignature requires VM access");
   return getReferenceField(getReferenceField(
      methodHandle,
      "thunks",             "Ljava/lang/invoke/ThunkTuple;"),
      "thunkableSignature", "Ljava/lang/String;");
   }

uintptrj_t
TR_J9VMBase::methodHandle_type(uintptrj_t methodHandle)
   {
   TR_ASSERT(haveAccess(), "methodHandle_type requires VM access");
   return getReferenceField(
      methodHandle,
      "type", "Ljava/lang/invoke/MethodType;");
   }

uintptrj_t
TR_J9VMBase::methodType_descriptor(uintptrj_t methodType)
   {
   TR_ASSERT(haveAccess(), "methodType_descriptor requires VM access");
   return getReferenceField(
      methodType,
      "methodDescriptor", "Ljava/lang/String;");
   }

static uint8_t *bypassBaseAddress(uintptrj_t mutableCallSite, TR_J9VMBase *fej9)
   {
   /* The location of the JNI global ref is actually stored in the form of an
      offset from the ramStatics area of whatever object was returned by
      getUnsafe().staticFieldBase(MutableCallSite.class).  This extra complexity
      is necessary because the java code uses Unsafe.putObject to update the
      global ref, so it must have a "base object" and "offset" just as though
      it were a static field.
   */
   uintptrj_t *fieldAddress = (uintptrj_t*)fej9->getStaticFieldAddress(
         fej9->getObjectClass(mutableCallSite),
         (unsigned char*)"bypassBase", 10, (unsigned char*)"Ljava/lang/Object;", 18
         );
   uintptrj_t bypassBaseObject = *fieldAddress; // Statics are not compressed refs
   TR_OpaqueClassBlock *bypassClass = fej9->getClassFromJavaLangClass(bypassBaseObject);
   return (uint8_t*)TR::Compiler->cls.convertClassOffsetToClassPtr(bypassClass)->ramStatics;
   }

uintptrj_t *
TR_J9VMBase::mutableCallSite_bypassLocation(uintptrj_t mutableCallSite)
   {
   TR_ASSERT(haveAccess(), "mutableCallSite_bypassLocation requires VM access");

   int64_t bypassOffset = getInt64Field(getReferenceField(
      mutableCallSite,
      "globalRefCleaner", "Ljava/lang/invoke/GlobalRefCleaner;"),
      "bypassOffset");
   if (bypassOffset == 0)
      return NULL;

   uint8_t *baseAddress = bypassBaseAddress(mutableCallSite, this);
   bypassOffset &= -2L; // mask off low tag if present
   return (uintptrj_t*)(baseAddress + bypassOffset);
   }

uintptrj_t *
TR_J9VMBase::mutableCallSite_findOrCreateBypassLocation(uintptrj_t mutableCallSite)
   {
   TR_ASSERT(haveAccess(), "mutableCallSite_bypassLocation requires VM access");

   uintptrj_t cleaner   = getReferenceField(mutableCallSite, "globalRefCleaner", "Ljava/lang/invoke/GlobalRefCleaner;");
   uint32_t fieldOffset = getInstanceFieldOffset(getObjectClass(cleaner), "bypassOffset", "J");
   int64_t bypassOffset = getInt64FieldAt(cleaner, fieldOffset);
   if (bypassOffset == 0)
      {
      uintptrj_t target = getReferenceField(mutableCallSite, "target", "Ljava/lang/invoke/MethodHandle;");
      jobject handleRef = vmThread()->javaVM->internalVMFunctions->j9jni_createGlobalRef((JNIEnv*)vmThread(), (j9object_t)target, false);
      uint8_t *baseAddress = bypassBaseAddress(mutableCallSite, this);
      bypassOffset = ((int64_t)handleRef) - ((int64_t)baseAddress);
      bypassOffset |= 1; // Low tag to pretend it's a static field
      if (!compareAndSwapInt64FieldAt(cleaner, fieldOffset, 0, bypassOffset))
         {
         // Another thread beat us to it
         vmThread()->javaVM->internalVMFunctions->j9jni_deleteGlobalRef((JNIEnv*)vmThread(), handleRef, false);
         }
      }
   return mutableCallSite_bypassLocation(mutableCallSite);
   }

static TR_OpaqueMethodBlock *findClosestArchetype(TR_OpaqueClassBlock *clazz, char *name, char *signature, char *currentArgument, TR_FrontEnd *fe, J9VMThread *vmThread)
   {
   // NOTE: signature will be edited in-place

   TR_J9VMBase *fej9 = (TR_J9VMBase *)fe;

   bool details = TR::Options::getCmdLineOptions()->getVerboseOption(TR_VerboseMethodHandleDetails);

   if (currentArgument[1] == ')')
      {
      TR_ASSERT(!strncmp(currentArgument, "I)", 2), "Must be pointing at the placeholder arg");
      }
   else
      {
      // We're not yet pointing at the last (placeholder) argument,
      // so let's see if we can get away with deleting fewer arguments
      //
      TR_OpaqueMethodBlock *result = findClosestArchetype(clazz, name, signature, nextSignatureArgument(currentArgument), fej9, vmThread);
      if (result)
         return result;

      // Otherwise, truncate the argument list
      //
      *currentArgument++ = 'I';
      char *tail = strchr(currentArgument, ')');
      while ((*currentArgument++ = *tail++));
      }

   TR_OpaqueMethodBlock *result = fej9->getMethodFromClass(clazz, name, signature);
   if (result)
      {
      TR_OpaqueClassBlock *methodClass = fej9->getClassFromMethodBlock(result);
      int32_t methodClassNameLength;
      char *methodClassName = fej9->getClassNameChars(methodClass, methodClassNameLength);

      if (methodClass == clazz)
         {
         if (details)
            TR_VerboseLog::writeLineLocked(TR_Vlog_MHD, "%p   - Found matching archetype %.*s.%s%s", vmThread, methodClassNameLength, methodClassName, name, signature);
         }
      else
         {
         // It's generally dangerous to use an inherited archetype because
         // usually the reason for creating a new MethodHandle class is that
         // its semantics are different, so the inherited archetypes are likely
         // to be unsuitable.  We'd rather revert to interpreter than compile
         // an unsuitable thunk.
         //
         result = NULL;
         if (details)
           TR_VerboseLog::writeLineLocked(TR_Vlog_MHD, "%p   - Ignoring inherited archetype %.*s.%s%s", vmThread, methodClassNameLength, methodClassName, name, signature);
         }
      }
   return result;
   }

TR_OpaqueMethodBlock *
TR_J9VMBase::lookupArchetype(TR_OpaqueClassBlock *clazz, char *name, char *signature)
   {
   // Find the best match for the signature.  Start by appending an "I"
   // placeholder argument.  findClosestArchetype will progressively truncate
   // the other arguments until the best match is found.
   //
   char *truncatedSignature = (char*)alloca(strlen(signature)+2); // + 'I' + null terminator
   strcpy(truncatedSignature, signature);
   char toInsert = 'I';
   char *cur;
   for (cur = strrchr(truncatedSignature, ')'); toInsert; cur++)
      {
      char toInsertNext = *cur;
      *cur = toInsert;
      toInsert = toInsertNext;
      }
   *cur = 0;
   return findClosestArchetype(clazz, name, truncatedSignature, truncatedSignature+1, this, getCurrentVMThread());
   }

TR_OpaqueMethodBlock *
TR_J9VMBase::lookupMethodHandleThunkArchetype(uintptrj_t methodHandle)
   {
   TR_ASSERT(haveAccess(), "methodHandle_jitInvokeExactThunk requires VM access");

   // Compute thunk's asignature and archetype's name
   //
   uintptrj_t thunkableSignatureString = methodHandle_thunkableSignature((uintptrj_t)methodHandle);
   intptrj_t  thunkableSignatureLength = getStringUTF8Length(thunkableSignatureString);
   char *thunkSignature = (char*)alloca(thunkableSignatureLength+1);
   getStringUTF8(thunkableSignatureString, thunkSignature, thunkableSignatureLength+1);

   char *archetypeSpecimenSignature = (char*)alloca(thunkableSignatureLength+20);
   strcpy(archetypeSpecimenSignature, thunkSignature);
   char *returnType = (1+strchr(archetypeSpecimenSignature, ')'));
   switch (returnType[0])
      {
      case '[':
      case 'L':
         // The thunkable signature might return some other class, but archetypes
         // returning a reference are always declared to return Object.
         //
         sprintf(returnType, "Ljava/lang/Object;");
         break;
      }
   char methodName[50];
   sprintf(methodName, "invokeExact_thunkArchetype_%c", returnType[0]);

   TR_OpaqueMethodBlock *result = lookupArchetype(getObjectClass((uintptrj_t)methodHandle), methodName, archetypeSpecimenSignature);
   if (!result)
      {
      strcpy(returnType, "I");
      result = lookupArchetype(getObjectClass((uintptrj_t)methodHandle), "invokeExact_thunkArchetype_X", archetypeSpecimenSignature);
      }
   return result;
   }

TR_ResolvedMethod *
TR_J9VMBase::createMethodHandleArchetypeSpecimen(TR_Memory *trMemory, TR_OpaqueMethodBlock *archetype, uintptrj_t *methodHandleLocation, TR_ResolvedMethod *owningMethod)
   {
   intptrj_t length;
   char *thunkableSignature;

      {
      TR::VMAccessCriticalSection createMethodHandleArchetypeSpecimen(this);
      TR_ASSERT(archetype, "Explicitly provided archetype must not be null");
      TR_ASSERT(archetype == lookupMethodHandleThunkArchetype(*methodHandleLocation), "Explicitly provided archetype must be the right one");
      uintptrj_t signatureString = getReferenceField(getReferenceField(
         *methodHandleLocation,
         "thunks",             "Ljava/lang/invoke/ThunkTuple;"),
         "thunkableSignature", "Ljava/lang/String;");
      length = getStringUTF8Length(signatureString);
      thunkableSignature = (char*)trMemory->allocateStackMemory(length+1);
      getStringUTF8(signatureString, thunkableSignature, length+1);
      }

   TR_ResolvedMethod *result = createResolvedMethodWithSignature(trMemory, archetype, NULL, thunkableSignature, length, owningMethod);
   result->convertToMethod()->setArchetypeSpecimen();
   result->setMethodHandleLocation(methodHandleLocation);
   return result;
   }

TR_ResolvedMethod *
TR_J9VMBase::createMethodHandleArchetypeSpecimen(TR_Memory *trMemory, uintptrj_t *methodHandleLocation, TR_ResolvedMethod *owningMethod)
   {
   TR::VMAccessCriticalSection createMethodHandleArchetypeSpecimenCS(this);
   TR_OpaqueMethodBlock *archetype = lookupMethodHandleThunkArchetype(*methodHandleLocation);
   TR_ResolvedMethod *result;
   if (archetype)
      result = createMethodHandleArchetypeSpecimen(trMemory, archetype, methodHandleLocation, owningMethod);
   else
      result = NULL;

   return result;
   }

uintptrj_t TR_J9VMBase::mutableCallSiteCookie(uintptrj_t mutableCallSite, uintptrj_t potentialCookie)
   {
   uintptrj_t result=0;
   if (potentialCookie && compareAndSwapInt64Field(mutableCallSite, "invalidationCookie", 0, potentialCookie))
      result =  potentialCookie;
   else
      result = (uintptrj_t)getInt64Field(mutableCallSite, "invalidationCookie");
   return result;
   }

bool
TR_J9VMBase::hasMethodTypesSideTable()
   {
#if defined(J9VM_OPT_REMOVE_CONSTANT_POOL_SPLITTING)
   return true;
#else
   return false;
#endif
   }

void *
TR_J9VMBase::methodHandle_jitInvokeExactThunk(uintptrj_t methodHandle)
   {
   TR_ASSERT(haveAccess(), "methodHandle_jitInvokeExactThunk requires VM access");
   return (void*)(intptrj_t)getInt64Field(getReferenceField(
      methodHandle,
      "thunks", "Ljava/lang/invoke/ThunkTuple;"),
      "invokeExactThunk");
   }

/**
 * \brief
 *    Check if two java/lang/String objects are equal. Equivalent to java/lang/String.equals.
 *
 * \parm comp
 *    The compilation object.
 *
 * \parm stringLocation1
 *    The location to the first java/lang/String object reference.
 *
 * \parm stringLocation2
 *    The location to the second java/lang/String object reference.
 *
 * \parm result
 *    Place to store the result of the comparison.
 *
 * \return
 *    True if comparison succeeds, false otherwise.
 */
bool
TR_J9VMBase::stringEquals(TR::Compilation * comp, uintptrj_t* stringLocation1, uintptrj_t* stringLocation2, int32_t& result)
   {
   TR::VMAccessCriticalSection stringEquals(this,
                                             TR::VMAccessCriticalSection::tryToAcquireVMAccess,
                                             comp);

   if (!stringEquals.hasVMAccess())
      return false;

   J9InternalVMFunctions * intFunc = vmThread()->javaVM->internalVMFunctions;
   result = intFunc->compareStrings(vmThread(), (j9object_t)*stringLocation1, (j9object_t)*stringLocation2);
   return true;
   }

/**
 * \brief
 *    Get the hash code of a java/lang/String object
 *
 * \parm comp
 *    The compilation object.
 *
 * \parm string
 *    The location to the java/lang/String object reference.
 *
 * \parm result
 *    Place to store the hash code when the query succeeds.
 *
 * \return
 *    True if the query succeeds, otherwise false.
 */
bool
TR_J9VMBase::getStringHashCode(TR::Compilation * comp, uintptrj_t* stringLocation, int32_t& result)
   {
   TR::VMAccessCriticalSection getStringHashCodeCriticalSection(this,
                                                                TR::VMAccessCriticalSection::tryToAcquireVMAccess,
                                                                comp);

   if (!getStringHashCodeCriticalSection.hasVMAccess())
      return false;

   result = vmThread()->javaVM->memoryManagerFunctions->j9gc_stringHashFn((void *)stringLocation, vmThread()->javaVM);
   return true;
   }

bool
TR_J9VMBase::getStringFieldByName(TR::Compilation * comp, TR::SymbolReference * stringRef, TR::SymbolReference * fieldRef, void * & pResult)
   {
   TR::VMAccessCriticalSection getStringFieldCriticalSection(this,
                                                              TR::VMAccessCriticalSection::tryToAcquireVMAccess,
                                                              comp);

   if (!getStringFieldCriticalSection.hasVMAccess())
      return false;

   TR_ASSERT(!stringRef->isUnresolved(), "don't handle unresolved constant strings yet");

   uintptrj_t stringStaticAddr = (uintptrj_t)stringRef->getSymbol()->castToStaticSymbol()->getStaticAddress();
   j9object_t string = (j9object_t)getStaticReferenceFieldAtAddress(stringStaticAddr);

   TR::Symbol::RecognizedField   field = fieldRef->getSymbol()->getRecognizedField();

   if (field == TR::Symbol::Java_lang_String_count)
      pResult = (U_8*)string + J9VMJAVALANGSTRING_COUNT_OFFSET(vmThread());
   else if (field == TR::Symbol::Java_lang_String_hashCode)
      {
      if (J9VMJAVALANGSTRING_HASHCODE(vmThread(), string) == 0)
         {
         // If not already computed, compute and clobber
         //
         int32_t sum   = 0;
         int32_t scale = 1;

         for (int32_t i = J9VMJAVALANGSTRING_LENGTH(vmThread(), string) - 1; i >= 0; --i, scale *= 31)
            {
            uint16_t thisChar = getStringCharacter((uintptrj_t)string, i);
            sum += thisChar * scale;
            }

         J9VMJAVALANGSTRING_SET_HASHCODE(vmThread(), string, sum);
         }
      pResult = (U_8*)string + J9VMJAVALANGSTRING_HASHCODE_OFFSET(vmThread());
      }
   else if (field == TR::Symbol::Java_lang_String_value)
      pResult = (U_8*)string + J9VMJAVALANGSTRING_VALUE_OFFSET(vmThread());
   else
      return false;

   return true;
   }

uintptrj_t
TR_J9VMBase::getFieldOffset(TR::Compilation * comp, TR::SymbolReference* classRef, TR::SymbolReference* fieldRef)
   {
   TR_ResolvedMethod* method = classRef->getOwningMethod(comp);
   TR::StaticSymbol* classSym = classRef->getSymbol()->castToStaticSymbol();
   j9object_t classString = (j9object_t)getStaticReferenceFieldAtAddress((uintptrj_t)classSym->getStaticAddress());
   TR::StaticSymbol* fieldSym = fieldRef->getSymbol()->castToStaticSymbol();
   j9object_t fieldString = (j9object_t)getStaticReferenceFieldAtAddress((uintptrj_t)fieldSym->getStaticAddress());

   int32_t len = (int32_t)jitConfig->javaVM->internalVMFunctions->getStringUTF8Length(vmThread(), classString);
   U_8* u8ClassString = (U_8*)comp->trMemory()->allocateStackMemory(len + 1);

   jitConfig->javaVM->internalVMFunctions->copyStringToUTF8Helper(vmThread(), classString, J9_STR_NULL_TERMINATE_RESULT | J9_STR_XLAT, 0, J9VMJAVALANGSTRING_LENGTH(vmThread(), classString), u8ClassString, len + 1);

   /**
   //fprintf(stderr,"name is (res is %d) classString is %p\n",res, classString); fflush(stderr);
   for (int i =0; i<len; i++)
      {
      fprintf(stderr,"%c",u8ClassString[i]);
      }
   fprintf(stderr,"  (len is %d)\n",len);fflush(stderr);
   **/

   char* classSignature = classNameToSignature((char*)u8ClassString, len, comp);

   /**
   fprintf(stderr,"classSignature is \n");
   for (int i =0; i <len; i++){
      fprintf(stderr,"%c",classSignature[i]);
   }
   fprintf(stderr,"  (len is %d)\n",len);
   **/

   TR_OpaqueClassBlock * j9ClassPtr = getClassFromSignature(classSignature, len, method);
   //fprintf(stderr,"Class looked up to be %p \n", j9ClassPtr);

   if (!j9ClassPtr) return 0;

   TR_VMFieldsInfo fields(comp, (J9Class*)j9ClassPtr, 1);

   len = (int32_t)jitConfig->javaVM->internalVMFunctions->getStringUTF8Length(vmThread(), fieldString);
   U_8* u8FieldString = (U_8*)comp->trMemory()->allocateStackMemory(len + 1);

   jitConfig->javaVM->internalVMFunctions->copyStringToUTF8Helper(vmThread(), fieldString, J9_STR_NULL_TERMINATE_RESULT, 0, J9VMJAVALANGSTRING_LENGTH(vmThread(), fieldString), u8FieldString, len + 1);

   ListIterator<TR_VMField> itr(fields.getFields()) ;
   TR_VMField* field;
   uint32_t offset = 0;
   for (field = itr.getFirst(); field != NULL; field= itr.getNext())
      {
      // fprintf(stderr, "fieldName %s fieldOffset %d fieldSig %s\n",field->name, field->offset, field->signature);
      if (!strncmp(field->name, (const char*)u8FieldString, len+1))
         {
         offset = (uint32_t)(field->offset + getObjectHeaderSizeInBytes());
         // Do we Need this?
         // offset = getInstanceFieldOffset(j9ClassPtr, field->name, strlen(field->name), field->signature, strlen(field->signature),
         //                               J9_LOOK_NO_JAVA);

         // fprintf(stderr,">>>>> Offset for %s determined to be : %d\n", field->name,offset);
         return (uintptrj_t)offset;
         }
      }

   void * staticAddr = 0;
   itr = fields.getStatics() ;
   for (field = itr.getFirst(); field != NULL; field=itr.getNext())
      {
      if (!strncmp(field->name, (const char*)u8FieldString, len+1))
         {
         // Do we Need to acquire VM Access? getInstanceFieldOffset does it?
         TR::VMAccessCriticalSection staticFieldAddress(this);
         staticAddr = jitConfig->javaVM->internalVMFunctions->staticFieldAddress(_vmThread,
                          (J9Class*)j9ClassPtr, u8FieldString, len,  (U_8*)field->signature, (UDATA)strlen(field->signature),
                          NULL, NULL, J9_LOOK_NO_JAVA, NULL);
         }
      }


   return (uintptrj_t)staticAddr;
   }

bool
TR_J9VMBase::isJavaLangObject(TR_OpaqueClassBlock *clazz)
   {
   return (J9Class*)clazz == J9VMJAVALANGOBJECT(jitConfig->javaVM);
   }

/**
 * \brief
 *    Check if the giving J9Class is pointing to a java/lang/String object.
 *
 * \parm clazz
 *    The J9Class pointer to be checked.
 *
 * \return
 *    TR_yes if clazz is java/lang/String, TR_maybe if clazz is a super class of
 *    String or interface classes implemented by String.
 */
TR_YesNoMaybe
TR_J9VMBase::typeReferenceStringObject(TR_OpaqueClassBlock *clazz)
   {
   if (isClassArray(clazz) || isPrimitiveClass(clazz))
      return TR_no;
   if (isJavaLangObject(clazz))
      return TR_maybe;
   if (isInterfaceClass(clazz))
      {
      J9UTF8 * className = J9ROMCLASS_CLASSNAME(TR::Compiler->cls.romClassOf(clazz));
      int32_t len = J9UTF8_LENGTH(className);
      if ((len == 20 && strncmp(utf8Data(className), "java/io/Serializable", 20) == 0) ||
          (len == 22 && strncmp(utf8Data(className), "java/lang/CharSequence",22) == 0) ||
          (len == 20 && strncmp(utf8Data(className), "java/lang/Comparable", 20) == 0))
         return TR_maybe;
      else
         return TR_no;
      }
   return isString(clazz) ? TR_yes : TR_no;
   }

bool
TR_J9VMBase::isString(TR_OpaqueClassBlock *clazz)
   {
   return (J9Class*)clazz == J9VMJAVALANGSTRING(jitConfig->javaVM);
   }

bool
TR_J9VMBase::isString(uintptrj_t objectPointer)
   {
   TR_ASSERT(haveAccess(), "isString requires VM access");
   return isString(getObjectClass(objectPointer));
   }

int32_t
TR_J9VMBase::getStringLength(uintptrj_t objectPointer)
   {
   TR_ASSERT(haveAccess(), "getStringLength requires VM access");
   return J9VMJAVALANGSTRING_LENGTH(vmThread(), (j9object_t)objectPointer);
   }

uint16_t
TR_J9VMBase::getStringCharacter(uintptrj_t objectPointer, int32_t index)
   {
   TR_ASSERT(haveAccess(), "getStringCharacter requires VM access");

   j9object_t bytes = J9VMJAVALANGSTRING_VALUE(vmThread(), (j9object_t)objectPointer);

   if (IS_STRING_COMPRESSED(vmThread(), (j9object_t)objectPointer))
      {
      return static_cast<uint16_t>(J9JAVAARRAYOFBYTE_LOAD(vmThread(), bytes, index)) & static_cast<uint16_t>(0xFF);
      }
   else
      {
      return static_cast<uint16_t>(J9JAVAARRAYOFCHAR_LOAD(vmThread(), bytes, index));
      }
   }

intptrj_t
TR_J9VMBase::getStringUTF8Length(uintptrj_t objectPointer)
   {
   TR_ASSERT(haveAccess(), "Must have VM access to call getStringUTF8Length");
   TR_ASSERT(objectPointer, "assertion failure");
   return vmThread()->javaVM->internalVMFunctions->getStringUTF8Length(vmThread(), (j9object_t)objectPointer);
   }

char *
TR_J9VMBase::getStringUTF8(uintptrj_t objectPointer, char *buffer, intptrj_t bufferSize)
   {
   TR_ASSERT(haveAccess(), "Must have VM access to call getStringAscii");

   vmThread()->javaVM->internalVMFunctions->copyStringToUTF8Helper(vmThread(), (j9object_t)objectPointer, J9_STR_NULL_TERMINATE_RESULT, 0, J9VMJAVALANGSTRING_LENGTH(vmThread(), objectPointer), (U_8*)buffer, (UDATA)bufferSize);

   return buffer;
   }

uint32_t
TR_J9VMBase::getVarHandleHandleTableOffset(TR::Compilation * comp)
   {
   return uint32_t(J9VMJAVALANGINVOKEVARHANDLE_HANDLETABLE_OFFSET(vmThread()));
   }

// set a 32 bit field that will be printed if the VM crashes
// typically, this should be used to represent the state of the
// compilation
//

void
TR_J9VMBase::reportILGeneratorPhase()
   {
   if (!_vmThread)
      return;

   enum { DEFAULT_LOW_BYTE=0x80 };

   vmThread()->omrVMThread->vmState = J9VMSTATE_JIT_CODEGEN | (DEFAULT_LOW_BYTE & 0xFF);
   }

void
TR_J9VMBase::reportOptimizationPhase(OMR::Optimizations opts)
   {
   if (!_vmThread)
      return;

   vmThread()->omrVMThread->vmState = J9VMSTATE_JIT_CODEGEN | ((((int32_t) opts & 0xFF) << 8)|0xFF);
   }

void
TR_J9VMBase::reportAnalysisPhase(uint8_t id)
   {
   if (!_vmThread)
      return;

   vmThread()->omrVMThread->vmState = vmThread()->omrVMThread->vmState & ~0xFF | id;
   }

void
TR_J9VMBase::reportOptimizationPhaseForSnap(OMR::Optimizations opts, TR::Compilation *comp)
   {
   if (!_vmThread)
      return;

   if (TrcEnabled_Trc_JIT_optimizationPhase && comp)
      Trc_JIT_optimizationPhase(vmThread(), comp->getOptimizer()->getOptimization(opts)->name());

   }

void
TR_J9VMBase::reportCodeGeneratorPhase(TR::CodeGenPhase::PhaseValue phase)
   {
   if (!_vmThread)
      return;

   vmThread()->omrVMThread->vmState = J9VMSTATE_JIT_CODEGEN | phase | 0xFF00;

   if (TrcEnabled_Trc_JIT_codeGeneratorPhase)
      Trc_JIT_codeGeneratorPhase(vmThread(), TR::CodeGenPhase::getName(phase));
   }

int32_t
TR_J9VMBase::saveCompilationPhase()
   {
   if (vmThread())
      return vmThread()->omrVMThread->vmState;
   else
      return 0xdead1138;
   }

void
TR_J9VMBase::restoreCompilationPhase(int32_t phase)
   {
   if (vmThread())
      vmThread()->omrVMThread->vmState = phase;
   }

void
TR_J9VMBase::reportPrexInvalidation(void * startPC)
   {
   if (!_vmThread)
      return;
   // Generate a trace point
   Trc_JIT_MethodPrexInvalidated(vmThread(), startPC);
   }


void
TR_J9VMBase::traceAssumeFailure(int32_t line, const char * file)
   {
   //Trc_JIT_assumeFailure(vmThread(), line, file);
   }


// Multiple codeCache support

void
TR_J9VMBase::setHasFailedCodeCacheAllocation()
   {
   if (!_compInfo->getRampDownMCT())
      {
      _compInfo->setRampDownMCT();
      if (TR::Options::getCmdLineOptions()->getVerboseOption(TR_VerboseCompilationThreads))
         {
         TR_VerboseLog::writeLineLocked(TR_Vlog_INFO,"t=%u setRampDownMCT", (uint32_t)_compInfo->getPersistentInfo()->getElapsedTime());
         }
      }
   }

TR::CodeCache *
TR_J9VMBase::getDesignatedCodeCache(TR::Compilation *comp) // MCT
   {
   int32_t numReserved;
   int32_t compThreadID = comp ? comp->getCompThreadID() : -1;

   bool hadClassUnloadMonitor;
   bool hadVMAccess = releaseClassUnloadMonitorAndAcquireVMaccessIfNeeded(comp, &hadClassUnloadMonitor);

   TR::CodeCache * result = TR::CodeCacheManager::instance()->reserveCodeCache(false, 0, compThreadID, &numReserved);

   acquireClassUnloadMonitorAndReleaseVMAccessIfNeeded(comp, hadVMAccess, hadClassUnloadMonitor);
   if (!result)
      {
      // If this is a temporary condition due to all code caches being reserved for the moment
      // we should retry this compilation
      if (!(jitConfig->runtimeFlags & J9JIT_CODE_CACHE_FULL))
         {
         // If this is a temporary condition due to all code caches being reserved for the moment
         // we should retry this compilation
         if (numReserved > 0)
            {
            // set an error code so that the compilation is retried
            if (comp)
               {
               comp->failCompilation<TR::RecoverableCodeCacheError>("Cannot reserve code cache");
               }
            }
         }
      }
   return result;
   }

void *
TR_J9VMBase::getCCPreLoadedCodeAddress(TR::CodeCache *codeCache, TR_CCPreLoadedCode h, TR::CodeGenerator *cg)
   {
    return codeCache->getCCPreLoadedCodeAddress(h, cg);
   }

void
TR_J9VMBase::reserveTrampolineIfNecessary(TR::Compilation * comp, TR::SymbolReference * symRef, bool inBinaryEncoding)
   {
   TR::VMAccessCriticalSection reserveTrampolineIfNecessary(this);
   TR::CodeCache *curCache = comp->cg()->getCodeCache();
   bool isRecursive = false;

   if (NULL == curCache)
      {
      if (isAOT_DEPRECATED_DO_NOT_USE())
         {
         comp->failCompilation<TR::RecoverableCodeCacheError>("Failed to get current code cache");
         }
#ifdef MCT_DEBUG
      fprintf(stderr, "Aborting compilation no space for trampoline area %p\n", comp);
#endif
      comp->failCompilation<TR::CodeCacheError>("Failed to get current code cache");
      }

   TR_ASSERT(curCache->isReserved(), "assertion failure"); // MCT

   if (!symRef->isUnresolved() && !comp->isDLT())
      {
      TR_ResolvedMethod *resolvedMethod = symRef->getSymbol()->castToResolvedMethodSymbol()->getResolvedMethod();
      isRecursive = resolvedMethod->isSameMethod(comp->getCurrentMethod());
      }

   TR::CodeCache *newCache = curCache; // optimistically assume that we will manage to allocate trampoline from current code cache
   if (isAOT_DEPRECATED_DO_NOT_USE() && isRecursive)
      {
      J9JITDataCacheHeader *aotMethodHeader = (J9JITDataCacheHeader *)comp->getAotMethodDataStart();
      TR_AOTMethodHeader *aotMethodHeaderEntry =  (TR_AOTMethodHeader *)(aotMethodHeader + 1);
      aotMethodHeaderEntry->flags |= TR_AOTMethodHeader_NeedsRecursiveMethodTrampolineReservation; // Set flag in TR_AOTMethodHeader
      //newCache = curCache; // done above
      }
   else if (symRef->isUnresolved() || isAOT_DEPRECATED_DO_NOT_USE())
      {
      void *cp = (void *)symRef->getOwningMethod(comp)->constantPool();
      I_32 cpIndex = symRef->getCPIndex();

#if 0
      if (isAOT_DEPRECATED_DO_NOT_USE() && (comp->getOption(TR_TraceRelocatableDataCG) || comp->getOption(TR_TraceRelocatableDataDetailsCG)) )
         {
          traceMsg(comp, "<relocatableDataTrampolinesCG>\n");
          traceMsg(comp, "%s\n", comp->signature());
          traceMsg(comp, "%-8s", "cpIndex");
          traceMsg(comp, "cp\n");
          traceMsg(comp, "%-8x", cpIndex);
          traceMsg(comp, "%x\n", cp);
          traceMsg(comp, "</relocatableDataTrampolinesCG>\n");
         }
#endif

      // AOT compiles create a relocation at the snippet do do the trampoline reservation
      // would be better to implement this code via a virtual function that's empty for TR_J9SharedCacheVM
      if (!isAOT_DEPRECATED_DO_NOT_USE())
         {
         bool hadClassUnloadMonitor;
         bool hadVMAccess = releaseClassUnloadMonitorAndAcquireVMaccessIfNeeded(comp, &hadClassUnloadMonitor);

         int32_t retValue = curCache->reserveUnresolvedTrampoline(cp, cpIndex);
         if (retValue != OMR::CodeCacheErrorCode::ERRORCODE_SUCCESS)
            {
            // We couldn't allocate trampoline in this code cache
            curCache->unreserve(); // delete the old reservation
            if (retValue == OMR::CodeCacheErrorCode::ERRORCODE_INSUFFICIENTSPACE && !inBinaryEncoding) // code cache full, allocate a new one
               {
               // Allocate a new code cache and try again
               newCache = TR::CodeCacheManager::instance()->getNewCodeCache(comp->getCompThreadID()); // class unloading may happen here
               if (newCache)
                  {
                  // check for class unloading that can happen in getNewCodeCache
                  TR::CompilationInfoPerThreadBase * const compInfoPTB =
                     _compInfo->getCompInfoForCompOnAppThread() ?
                        _compInfo->getCompInfoForCompOnAppThread() :
                        _compInfoPT;
                  if (compInfoPTB->compilationShouldBeInterrupted())
                     {
                     newCache->unreserve(); // delete the reservation
                     newCache = NULL;
                     comp->failCompilation<TR::CompilationInterrupted>("Compilation Interrupted when reserving trampoline if necessary");
                     }
                  else
                     {
                     retValue = ((TR::CodeCache*)newCache)->reserveUnresolvedTrampoline(cp, cpIndex);
                     if (retValue != OMR::CodeCacheErrorCode::ERRORCODE_SUCCESS)
                        {
                        newCache->unreserve(); // delete the reservation
                        newCache = NULL;
                        comp->failCompilation<TR::TrampolineError>("Failed to reserve unresolved trampoline");
                        }
                     }
                  }
               else // cannot allocate a new code cache
                  {
                  comp->failCompilation<TR::TrampolineError>("Failed to allocate new code cache");
                  }
               }
            else
               {
               newCache = 0;
               if (inBinaryEncoding)
                  {
                  comp->failCompilation<TR::RecoverableTrampolineError>("Failed to delete the old reservation"); // RAS only
                  }
               else
                  {
                  comp->failCompilation<TR::TrampolineError>("Failed to delete the old reservation"); // RAS only
                  }
               }
            }
         acquireClassUnloadMonitorAndReleaseVMAccessIfNeeded(comp, hadVMAccess, hadClassUnloadMonitor);
         }
      }
   else // asking for resolved trampoline
      {
      newCache = getResolvedTrampoline(comp, curCache, (J9Method *)symRef->getSymbol()->castToResolvedMethodSymbol()->getResolvedMethod()->getPersistentIdentifier(), inBinaryEncoding);
      }

   if (newCache != curCache)
      {
      comp->cg()->switchCodeCacheTo(newCache);
      }
   TR_ASSERT(newCache->isReserved(), "assertion failure"); // MCT
   }

intptrj_t
TR_J9VMBase::indexedTrampolineLookup(int32_t helperIndex, void * callSite)
   {
   TR::VMAccessCriticalSection indexedTrampolineLookup(this);
   void * tramp = (void *)TR::CodeCacheManager::instance()->findHelperTrampoline(callSite, helperIndex);
   TR_ASSERT(tramp!=NULL, "Error: CodeCache is not initialized properly.\n");
   return (intptrj_t)tramp;
   }

// interpreter profiling support
TR_IProfiler *
TR_J9VMBase::getIProfiler()
   {
   return NULL;
   }

bool
TR_J9VMBase::isClassLibraryMethod(TR_OpaqueMethodBlock *method, bool vettedForAOT)
   {
   if (!_vmThread || !_vmThread->javaVM)
      return false;
   J9ClassLoader *classLoader = TR::Compiler->cls.convertClassOffsetToClassPtr((TR_OpaqueClassBlock*)J9_CLASS_FROM_METHOD(((J9Method *)method)))->classLoader;
   if (((J9JavaVM *)_vmThread->javaVM)->systemClassLoader == classLoader)
      return true;

   return false;
   }

bool
TR_J9VMBase::isClassLibraryClass(TR_OpaqueClassBlock *clazz)
   {
   if (!_vmThread || !_vmThread->javaVM)
      return false;
   J9ClassLoader *classLoader = TR::Compiler->cls.convertClassOffsetToClassPtr(clazz)->classLoader;
   return ((J9JavaVM *)_vmThread->javaVM)->systemClassLoader == classLoader;
   }

//currently supported in 390, x86 and ppc codegens
bool
TR_J9VMBase::getSupportsRecognizedMethods()
   {
   TR_ASSERT(TR::Compiler->target.cpu.isZ() ||
      TR::Compiler->target.cpu.isX86() ||
      TR::Compiler->target.cpu.isPower() ||
      TR::Compiler->target.cpu.isARM() ||
      !isAOT_DEPRECATED_DO_NOT_USE(),
      "getSupportsRecognizedMethods must be called only on X,P,Z or only for non-AOT");
   return  true;
   }


int32_t
TR_J9VMBase::getMaxCallGraphCallCount()
   {
   TR_IProfiler *profiler = getIProfiler();

   if (!profiler)
      return -1;

   return profiler->getMaxCallCount();
   }

int32_t
TR_J9VMBase::getIProfilerCallCount(TR_OpaqueMethodBlock *caller, int32_t bcIndex, TR::Compilation * comp)
   {
   TR_IProfiler *profiler = getIProfiler();
   if (profiler)
      return profiler->getCallCount(caller, bcIndex, comp);

   return -1;
   }

int32_t
TR_J9VMBase::getIProfilerCallCount(TR_OpaqueMethodBlock *callee, TR_OpaqueMethodBlock *caller, int32_t bcIndex, TR::Compilation * comp)
   {
   TR_IProfiler *profiler = getIProfiler();
   if (profiler)
      return profiler->getCallCount(callee, caller, bcIndex, comp);

   return -1;
   }

int32_t
TR_J9VMBase::getIProfilerCallCount(TR_ByteCodeInfo &bcInfo, TR::Compilation *comp)
   {
   TR_IProfiler *profiler = getIProfiler();
   if (profiler)
      return profiler->getCallCount(bcInfo, comp);

   return 0;
   }

void
TR_J9VMBase::setIProfilerCallCount(TR_OpaqueMethodBlock *caller, int32_t bcIndex, int32_t count, TR::Compilation * comp)
   {
   TR_IProfiler *profiler = getIProfiler();
   if (profiler)
      profiler->setCallCount(caller, bcIndex, count, comp);
   }

void
TR_J9VMBase::setIProfilerCallCount(TR_ByteCodeInfo &bcInfo, int32_t count, TR::Compilation *comp)
   {
   TR_IProfiler *profiler = getIProfiler();
   if (profiler)
      profiler->setCallCount(bcInfo, count, comp);
   }

int32_t
TR_J9VMBase::getCGEdgeWeight(TR::Node *callerNode, TR_OpaqueMethodBlock *callee, TR::Compilation *comp)
   {
   TR_IProfiler *profiler = getIProfiler();
   if (profiler)
      return profiler->getCGEdgeWeight(callerNode, callee, comp);

   return 0;
   }

bool
TR_J9VMBase::isCallGraphProfilingEnabled()
   {
   if (getIProfiler())
      {
      return getIProfiler()->isCallGraphProfilingEnabled();
      }

   return false;
   }

TR_AbstractInfo *
TR_J9VMBase::createIProfilingValueInfo( TR_ByteCodeInfo &bcInfo, TR::Compilation *comp)
   {
   TR_IProfiler *iProfiler = getIProfiler();
   if (iProfiler == NULL) return NULL;
   return iProfiler->createIProfilingValueInfo (bcInfo, comp);
   }

TR_ExternalValueProfileInfo *
TR_J9VMBase::getValueProfileInfoFromIProfiler(TR_ByteCodeInfo & bcInfo, TR::Compilation *comp)
   {
   TR_IProfiler *iProfiler = getIProfiler();
   if (iProfiler == NULL) return NULL;
   return iProfiler->getValueProfileInfo (bcInfo, comp);
   }

uint32_t *
TR_J9VMBase::getAllocationProfilingDataPointer(TR_ByteCodeInfo &bcInfo, TR_OpaqueClassBlock *clazz, TR_OpaqueMethodBlock *method, TR::Compilation *comp)
   {
   TR_IProfiler *iProfiler = getIProfiler();
   if (iProfiler == NULL) return NULL;
   return iProfiler->getAllocationProfilingDataPointer(bcInfo, clazz, method, comp);
   }

uint32_t *
TR_J9VMBase::getGlobalAllocationDataPointer()
   {
   TR_IProfiler *iProfiler = getIProfiler();
   if (iProfiler == NULL) return NULL;
   return iProfiler->getGlobalAllocationDataPointer(isAOT_DEPRECATED_DO_NOT_USE());
   }

TR_ExternalProfiler *
TR_J9VMBase:: hasIProfilerBlockFrequencyInfo(TR::Compilation& comp)
   {
   TR_IProfiler *iProfiler = getIProfiler();
   if (iProfiler == NULL) return NULL;
   return iProfiler->canProduceBlockFrequencyInfo(comp);
   }

void
TR_J9VMBase::createHWProfilerRecords(TR::Compilation *comp)
   {
   return;
   }

uint32_t
TR_J9VMBase::getMethodSize(TR_OpaqueMethodBlock *method)
   {
   J9ROMMethod *romMethod = J9_ROM_METHOD_FROM_RAM_METHOD((J9Method *)method);

   return (uint32_t)(J9_BYTECODE_END_FROM_ROM_METHOD(romMethod) -
                     J9_BYTECODE_START_FROM_ROM_METHOD(romMethod));
   }

int32_t TR_J9VMBase::getLineNumberForMethodAndByteCodeIndex(TR_OpaqueMethodBlock *method, int32_t bcIndex)
   {
   return isAOT_DEPRECATED_DO_NOT_USE() ? -1 : (int32_t)getLineNumberForROMClass(_jitConfig->javaVM, (J9Method *) method, bcIndex);
   }


bool
TR_J9VMBase::isJavaOffloadEnabled()
   {
   #if defined(J9VM_OPT_JAVA_OFFLOAD_SUPPORT)
      return (vmThread()->javaVM->javaOffloadSwitchOnWithReasonFunc != NULL);
   #else
      return false;
   #endif
   }


int32_t
TR_J9VMBase::getInvocationCount(TR_OpaqueMethodBlock * methodInfo)
   {
   J9Method * method = (J9Method*)methodInfo;
   return TR::CompilationInfo::getInvocationCount(method);
   }

bool
TR_J9VMBase::setInvocationCount(TR_OpaqueMethodBlock * methodInfo, int32_t oldCount, int32_t newCount)
   {
   J9Method * method = (J9Method*)methodInfo;
   return TR::CompilationInfo::setInvocationCount(method,oldCount,newCount);
   }

bool
TR_J9VMBase::startAsyncCompile(TR_OpaqueMethodBlock * method, void *oldStartPC, bool *queued, TR_OptimizationPlan *optimizationPlan)
   {
   if (_compInfo && _compInfo->useSeparateCompilationThread())
      {
      TR::VMAccessCriticalSection startAsyncCompile(this);

      TR::IlGeneratorMethodDetails details((J9Method *)method);
      _compInfo->compileMethod(vmThread(), details, oldStartPC, TR_yes, NULL, queued, optimizationPlan);

      return true;
      }
   return false;
   }

bool
TR_J9VMBase::isBeingCompiled(TR_OpaqueMethodBlock * method, void * startPC)
   {
   return _compInfo->isQueuedForCompilation((J9Method *)method, startPC);
   }

U_32
TR_J9VMBase:: virtualCallOffsetToVTableSlot(U_32 offset)
   {
   return J9JIT_INTERP_VTABLE_OFFSET - offset;
   }

void *
TR_J9VMBase:: addressOfFirstClassStatic(TR_OpaqueClassBlock * j9Class)
   {
   return (void *)(TR::Compiler->cls.convertClassOffsetToClassPtr(j9Class)->ramStatics);
   }

U_32
TR_J9VMBase::offsetOfIsOverriddenBit()
   {
   return J9_STARTPC_METHOD_IS_OVERRIDDEN;
   }

void *
TR_J9VMBase::getStaticFieldAddress(TR_OpaqueClassBlock * clazz, unsigned char * fieldName, uint32_t fieldLen,
                                   unsigned char * sig, uint32_t sigLen)
   {
   TR::VMAccessCriticalSection getStaticFieldAddress(this);
   void * result = vmThread()->javaVM->internalVMFunctions->staticFieldAddress(
    vmThread(), TR::Compiler->cls.convertClassOffsetToClassPtr(clazz), fieldName, fieldLen, sig, sigLen, NULL, NULL, J9_LOOK_NO_JAVA,  NULL);
   return result;
   }

int32_t
TR_J9VMBase::getInterpreterVTableSlot(TR_OpaqueMethodBlock * mBlock, TR_OpaqueClassBlock * clazz)
   {
   TR::VMAccessCriticalSection getInterpreterVTableSlot(this);
   int32_t result =  vmThread()->javaVM->internalVMFunctions->getVTableOffsetForMethod((J9Method*)mBlock, (J9Class*)clazz, vmThread());
   return result;
   }
int32_t
TR_J9VMBase::getVTableSlot(TR_OpaqueMethodBlock * mBlock, TR_OpaqueClassBlock * clazz)
   {
   return J9JIT_INTERP_VTABLE_OFFSET - getInterpreterVTableSlot(mBlock, clazz);
   }
uint64_t
TR_J9VMBase::getUSecClock()
   {
   PORT_ACCESS_FROM_JITCONFIG(_jitConfig);
   return j9time_usec_clock();
   }

uint64_t
TR_J9VMBase::getHighResClock()
   {
   PORT_ACCESS_FROM_JITCONFIG(_jitConfig);
   return j9time_hires_clock();
   }

uint64_t
TR_J9VMBase::getHighResClockResolution()
   {
   PORT_ACCESS_FROM_JITCONFIG(_jitConfig);
   return j9time_hires_frequency();
   }

TR_JitPrivateConfig *
TR_J9VMBase::getPrivateConfig()
   {
   return (TR_JitPrivateConfig*) _jitConfig->privateConfig;
   }

TR_JitPrivateConfig *
TR_J9VMBase::getPrivateConfig(void *jitConfig)
   {
   return (TR_JitPrivateConfig*) ((J9JITConfig*)jitConfig)->privateConfig;
   }

void
TR_J9VMBase::revertToInterpreted(TR_OpaqueMethodBlock * method)
   {
   revertMethodToInterpreted((J9Method*)method);
   }

int32_t *
TR_J9VMBase::getStringClassEnableCompressionFieldAddr(TR::Compilation *comp, bool isVettedForAOT)
   {
   if (!TR_J9VMBase::staticStringEnableCompressionFieldAddr) // Not yet cached
      {
      int32_t *enableCompressionFieldAddr = NULL;
      TR_OpaqueClassBlock *stringClass = getSystemClassFromClassName("java/lang/String", 16, isVettedForAOT);
      if (stringClass)
         {
         TR_PersistentClassInfo * classInfo = (comp->getPersistentInfo()->getPersistentCHTable() == NULL) ?
            NULL :
            comp->getPersistentInfo()->getPersistentCHTable()->findClassInfoAfterLocking(stringClass, comp, isVettedForAOT);
         if (classInfo && classInfo->isInitialized())
            {
            enableCompressionFieldAddr = (int32_t *)getStaticFieldAddress(stringClass,
               (unsigned char *)"enableCompression", 17, (unsigned char *)"Z", 1);
            if (enableCompressionFieldAddr)
               {
               // Cache the address
               TR_J9VMBase::staticStringEnableCompressionFieldAddr = enableCompressionFieldAddr;
               }
            }
         }
      }
   return TR_J9VMBase::staticStringEnableCompressionFieldAddr;
   }


extern "C" {
void revertMethodToInterpreted(J9Method * method)
   {
   TR::CompilationInfo * compInfo = getCompilationInfo(jitConfig);
   compInfo->acquireCompilationLock();
   J9JIT_REVERT_METHOD_TO_INTERPRETED(jitConfig->javaVM, method);
   compInfo->releaseCompilationLock();
   }
}


// See if a call argument can escape the current method via the call
//

struct TrustedClass
   {
   char   * name;
   int32_t length;
   int32_t argNum;
   };

static TrustedClass trustedClasses[] =
   {
   "java/lang/String",       16, -1, // trusted in both jclMax and J2SE
   "java/lang/StringBuffer", 22, -1, // trusted in both jclMax and J2SE
   "java/util/Hashtable",    19,  0, // trusted in both jclMax and J2SE
   "java/util/Vector",       16,  0, // trusted in both jclMax and J2SE
   "java/io/DataInputStream",23,  0, // not yet trusted in J2SE
   "java/io/File",           12,  0, // not yet trusted in J2SE
   "java/net/URL",           12,  0, // not yet trusted in J2SE
   "java/util/Stack",        15,  0, // not yet trusted in J2SE
   NULL,                      0,  0  // Mark end of trusted classes
   };

struct TrustedMethod
   {
   TR::RecognizedMethod method;
   int32_t                                   argNum;
   };

static TrustedMethod trustedMethods[] =
   {
   TR::java_util_Vector_contains,  1,
   TR::unknownMethod,             -1    // Mark end of trusted methods
   };

static TrustedMethod untrustedMethods[] =
   {
   TR::java_util_Vector_subList,  -1,
   TR::unknownMethod,             -1    // Mark end of untrusted methods
   };

bool
TR_J9VMBase::argumentCanEscapeMethodCall(TR::MethodSymbol * method, int32_t argIndex)
   {
   int32_t numberOfTrustedClasses = INT_MAX;
   if (_jitConfig->javaVM->j2seVersion != 0)
      numberOfTrustedClasses = 4;

   int32_t i;
   TR::RecognizedMethod methodId = method->getRecognizedMethod();

   // See if the method is a member of a trusted class. If so the argument
   // will not escape via this call, unless it is in the list of untrusted
   // methods.
   //
   char * className    = method->getMethod()->classNameChars();
   int32_t nameLength = method->getMethod()->classNameLength();

   for (i = 0; trustedClasses[i].name && i < numberOfTrustedClasses; ++i)
      {
      if (nameLength == trustedClasses[i].length &&
          !strncmp(className, trustedClasses[i].name, nameLength))
         {
         if (trustedClasses[i].argNum < 0 ||
             trustedClasses[i].argNum == argIndex)
            {
            if (methodId == TR::unknownMethod)
               return false;

            for (i = 0; untrustedMethods[i].method != TR::unknownMethod; ++i)
               {
               if (untrustedMethods[i].method == methodId)
                  {
                  if (untrustedMethods[i].argNum < 0 ||
                      untrustedMethods[i].argNum == argIndex)
                     {
                     return true;
                     }
                  }
               }
            return false;
            }
         }
      }

   // See if the method is a trusted method for the argument in this position.
   // If so, the argument will not escape via this call.
   //
   // Note that an argument position of "-1" in the list of trusted methods
   // means that any argument is OK.
   //
   if (methodId == TR::unknownMethod)
      return true;

   for (i = 0; trustedMethods[i].method != TR::unknownMethod; ++i)
      {
      if (trustedMethods[i].method == methodId)
         {
         if (trustedMethods[i].argNum < 0 ||
             trustedMethods[i].argNum == argIndex)
            {
            return false;
            }
         }
      }

   return true;
   }

#define BDCLASSLEN 20
const char * recognizedBigDecimalClasses [] =
   {
   "java/math/BigDecimal" //length = BDCLASSLEN
   };

bool
TR_J9VMBase::isBigDecimalClass(J9UTF8 * className)
   {
   return (J9UTF8_LENGTH(className) == BDCLASSLEN &&
           !strcmp(utf8Data(className), recognizedBigDecimalClasses[0]));
   }

bool
TR_J9VMBase::isBigDecimalConvertersClass(J9UTF8 * className)
   {
   return (J9UTF8_LENGTH(className) == 32 &&
           !strcmp(utf8Data(className), "com/ibm/BigDecimalConverters"));
   }

bool
TR_J9VMBase::isThunkArchetype(J9Method * method)
   {
   J9ROMMethod *romMethod = J9_ROM_METHOD_FROM_RAM_METHOD(method);
   J9ROMClass  *romClass  = J9_CLASS_FROM_METHOD(method)->romClass;
   if (_J9ROMMETHOD_J9MODIFIER_IS_SET(romMethod, J9AccMethodFrameIteratorSkip))
      {
      J9UTF8 *classUTF8 = J9ROMCLASS_CLASSNAME(romClass);
      const char *jliPrefix = "java/lang/invoke";

      bool isInJLI =
           J9UTF8_LENGTH(classUTF8) >= strlen(jliPrefix)
        && !strncmp((char*)J9UTF8_DATA(classUTF8), jliPrefix, strlen(jliPrefix));

      J9UTF8 *nameUTF8  = J9ROMMETHOD_NAME(romMethod);
      const char *thunkArchetypePrefix = "invokeExact_thunkArchetype_";

      bool isThunkArchetype =
           J9UTF8_LENGTH(nameUTF8) >= strlen(thunkArchetypePrefix)
        && !strncmp((char*)J9UTF8_DATA(nameUTF8), thunkArchetypePrefix, strlen(thunkArchetypePrefix));

      return isInJLI && isThunkArchetype;
      }

   return false;
   }

TR_OpaqueClassBlock *
TR_J9VMBase::getHostClass(TR_OpaqueClassBlock *clazzOffset)
   {
   J9Class *clazzPtr = TR::Compiler->cls.convertClassOffsetToClassPtr(clazzOffset);
   return convertClassPtrToClassOffset(clazzPtr->hostClass);
   }

bool
TR_J9VMBase::canAllocateInlineClass(TR_OpaqueClassBlock *clazzOffset)
   {
   J9Class *clazz = TR::Compiler->cls.convertClassOffsetToClassPtr(clazzOffset);
   // Can not inline the allocation if the class is not fully initialized
   if (clazz->initializeStatus != 1)
      return false;

   // Can not inline the allocation if the class is an interface or abstract
   if (clazz->romClass->modifiers & (J9_JAVA_ABSTRACT | J9_JAVA_INTERFACE))
      return false;
   return true;
   }

bool
TR_J9VMBase::isClassLoadedBySystemClassLoader(TR_OpaqueClassBlock *clazz)
   {
   return getSystemClassLoader() == getClassLoader(clazz);
   }

bool
TR_J9VMBase::getArrayLengthOfStaticAddress(void *ptr, int32_t &length)
   {
   TR::VMAccessCriticalSection getArrayLengthOfStaticAddress(this);
   if ((*(void **)ptr != 0))
      {
      length = *((int32_t *) (((uintptrj_t) *(void ***)ptr) + (uintptrj_t) getOffsetOfContiguousArraySizeField()));

      if (length == 0 && TR::Compiler->om.useHybridArraylets())
         {
         length = *((int32_t *) (((uintptrj_t) *(void ***)ptr) + (uintptrj_t) getOffsetOfDiscontiguousArraySizeField()));
         }
      return true;
      }
   return false;
   }

intptrj_t
TR_J9VMBase::getVFTEntry(TR_OpaqueClassBlock *clazz, int32_t offset)
   {
   return *(intptrj_t*) (((uint8_t *)clazz) + offset);
   }

TR_OpaqueClassBlock *
TR_J9VMBase::convertClassPtrToClassOffset(J9Class *clazzPtr)
   {
   //return (TR_OpaqueClassBlock*)clazzPtr;
   // NOTE : We could pass down vmThread() in the call below if the conversion
   // required the VM thread. Currently it does not. If we did change that
   // such that the VM thread was reqd, we would need to handle AOT where the
   // TR_FrontEnd is created with a NULL J9VMThread object.
   //
   return J9JitMemory::convertClassPtrToClassOffset(clazzPtr);
   }

J9Method *
TR_J9VMBase::convertMethodOffsetToMethodPtr(TR_OpaqueMethodBlock *methodOffset)
   {
   return J9JitMemory::convertMethodOffsetToMethodPtr(methodOffset);
   }

TR_OpaqueMethodBlock *
TR_J9VMBase::convertMethodPtrToMethodOffset(J9Method *methodPtr)
   {
   return J9JitMemory::convertMethodPtrToMethodOffset(methodPtr);
   }


const char *
TR_J9VMBase::getJ9MonitorName(J9ThreadMonitor* monitor) { return monitor->name; }

/////////////////////////////////////////////////////
// TR_J9VM
/////////////////////////////////////////////////////

TR_J9VM::TR_J9VM(J9JITConfig * jitConfig, TR::CompilationInfo * compInfo, J9VMThread * vmThread)
   : TR_J9VMBase(jitConfig, compInfo, vmThread)
   {
   }

//d169771 [2177]
uintptrj_t
TR_J9VMBase::getPersistentClassPointerFromClassPointer(TR_OpaqueClassBlock * clazz)
   {
   return (uintptrj_t)TR::Compiler->cls.romClassOf(clazz);
   }

void *
TR_J9VMBase::getClassLoader(TR_OpaqueClassBlock * classPointer)
   {
   return (void *) (TR::Compiler->cls.convertClassOffsetToClassPtr(classPointer)->classLoader);
   }

void *
TR_J9VMBase::getLocationOfClassLoaderObjectPointer(TR_OpaqueClassBlock *classPointer)
   {
   return (void *)&(TMP_J9CLASSLOADER_CLASSLOADEROBJECT(TR::Compiler->cls.convertClassOffsetToClassPtr(classPointer)->classLoader));
   }


int32_t
TR_J9VMBase::maxInternalPlusPinningArrayPointers(TR::Compilation* comp)
 {
 if (comp->getOption(TR_DisableInternalPointers))
 return 0;
 else
 return 256;
 }


TR_OpaqueClassBlock *
TR_J9VM::getClassOfMethod(TR_OpaqueMethodBlock *method)
   {
   return (TR_OpaqueClassBlock *)J9_CLASS_FROM_METHOD(((J9Method *)method));
   }


I_32
TR_J9VMBase::getLocalObjectAlignmentInBytes()
   {
   return 1 << TR::Compiler->om.compressedReferenceShift();
   }

I_32
TR_J9VM::getObjectAlignmentInBytes()
   {
   J9JavaVM *jvm = _jitConfig->javaVM;
   if (!jvm)
      return 0;
   J9MemoryManagerFunctions * mmf = jvm->memoryManagerFunctions;
   uintptr_t result = 0;
   result = mmf->j9gc_modron_getConfigurationValueForKey(jvm, j9gc_modron_configuration_objectAlignment, &result) ? result : 0;
   return (I_32)result;
   }


TR_ResolvedMethod *
TR_J9VM::getObjectNewInstanceImplMethod(TR_Memory * trMemory)
   {
   TR_OpaqueMethodBlock *protoMethod = getObjectNewInstanceImplMethod();
   TR_ResolvedMethod * result = createResolvedMethod(trMemory, protoMethod, 0);
   return result;
   }

TR_OpaqueMethodBlock *
TR_J9VM::getObjectNewInstanceImplMethod()
   {
   TR::VMAccessCriticalSection getObjectNewInstanceImplMethod(this);
   J9Method * protoMethod;
   J9InternalVMFunctions * intFunc = vmThread()->javaVM->internalVMFunctions;

   // make sure that internal functions return true class pointers
   J9Class * jlObject = intFunc->internalFindKnownClass(vmThread(), J9VMCONSTANTPOOL_JAVALANGOBJECT, J9_FINDKNOWNCLASS_FLAG_EXISTING_ONLY);
   protoMethod = (J9Method *) intFunc->javaLookupMethod(vmThread(), jlObject, (J9ROMNameAndSignature *) &newInstancePrototypeNameAndSig, NULL, J9_LOOK_DIRECT_NAS | J9_LOOK_VIRTUAL | J9_LOOK_NO_JAVA);
   protoMethod->constantPool = (J9ConstantPool *) ((UDATA) protoMethod->constantPool | J9_STARTPC_METHOD_IS_OVERRIDDEN);
   return (TR_OpaqueMethodBlock *)protoMethod;
   }

uintptrj_t
TR_J9VMBase::getBytecodePC(TR_OpaqueMethodBlock *method, TR_ByteCodeInfo &bcInfo)
   {
   uintptrj_t methodStart = TR::Compiler->mtd.bytecodeStart(method);
   return methodStart + (uintptrj_t)(bcInfo.getByteCodeIndex());
   }


//Given a class signature classSig, find the symbol references of all classSig's methods
//whose signatures are given in methodSig. methodCount is the number of methods.
//Returns the number of methods found in the class
//This function handles static and virtual functions only.
int TR_J9VMBase::findOrCreateMethodSymRef(TR::Compilation* comp, TR::ResolvedMethodSymbol* owningMethodSym, char* classSig, char** methodSig, TR::SymbolReference** symRefs, int methodCount)
   {
   TR_OpaqueClassBlock *c = getClassFromSignature(classSig,
                                                  strlen(classSig),
                                                  comp->getCurrentMethod());
   if (!c)
      {
      if (comp->getOption(TR_TraceILGen))
         traceMsg(comp, "class %s not found\n", classSig);
      return 0;
      }

   // From here, on, stack memory allocations will expire / die when the function returns
   TR::StackMemoryRegion stackMemoryRegion(*comp->trMemory());

   TR_ScratchList<TR_ResolvedMethod> methods(comp->trMemory());
   getResolvedMethods(comp->trMemory(), c, &methods);
   ListIterator<TR_ResolvedMethod> it(&methods);
   int numMethodsFound = 0;
   //I couldn't make "new (comp->trStackMemory()) int[methodCount]" to compile so I
   //wrote the following ugly code. Please fix this if you know how to do that
   int *methodSigLen = (int*)comp->trMemory()->allocateStackMemory(sizeof(int)*methodCount);
   for (int i = 0; i < methodCount; i++)
      {
      methodSigLen[i] = strlen(methodSig[i]);
      if (symRefs[i])
         numMethodsFound++;
      }
   for (TR_ResolvedMethod *method = it.getCurrent(); method && numMethodsFound < methodCount; method = it.getNext())
      {
      if (method->isConstructor()) continue;
      const char *sig = method->signature(comp->trMemory());
      int32_t len = strlen(sig);
      for (int i = 0; i < methodCount; i++)
         {
         if (!symRefs[i] && !strncmp(sig, methodSig[i], methodSigLen[i]))
            {
            if (method->isStatic())
               {
               symRefs[i] = comp->getSymRefTab()->
                  findOrCreateMethodSymbol(owningMethodSym
                                           ?owningMethodSym->getResolvedMethodIndex()
                                           :JITTED_METHOD_INDEX,
                                           -1, method, TR::MethodSymbol::Static);
               }
            else
               {
               symRefs[i] = comp->getSymRefTab()->
                  findOrCreateMethodSymbol(owningMethodSym
                                           ?owningMethodSym->getResolvedMethodIndex()
                                           :JITTED_METHOD_INDEX,
                                           -1, method, TR::MethodSymbol::Virtual);
               symRefs[i]->setOffset(getVTableSlot(method->getPersistentIdentifier() ,c));
               }
            numMethodsFound++;
            }
         }
      }

   return numMethodsFound;
   }

//Given a class signature and a method signature returns a symref for that method.
//If the method is not resolved or doesn't exist in that class, it returns NULL
//This function handles static and virtual functions only.
TR::SymbolReference* TR_J9VMBase::findOrCreateMethodSymRef(TR::Compilation* comp, TR::ResolvedMethodSymbol* owningMethodSym, char* classSig, char* methodSig)
   {
   TR::SymbolReference* symRef = NULL;
   int numMethodsFound = findOrCreateMethodSymRef(comp, owningMethodSym, classSig, &methodSig, &symRef, 1);
   return ( numMethodsFound == 1)? symRef : NULL;
   }

//Given a complete method signature (i.e., including the full class name)
//returns a symref for that method. If the method is not resolved or doesn't exist
//in that class, it returns NULL
//This function handles static and virtual functions only.
TR::SymbolReference* TR_J9VMBase::findOrCreateMethodSymRef(TR::Compilation* comp, TR::ResolvedMethodSymbol* owningMethodSym, char* methodSig) {
   int methodSigLen = strlen(methodSig);
   char* classSig = (char*)comp->trMemory()->allocateStackMemory(sizeof(char)*methodSigLen);
   char* separator = strchr(methodSig, '.');
   TR_ASSERT(separator, ". not found in method name");
   int classSigLen = separator - methodSig;
   strncpy(classSig, methodSig, classSigLen);
   classSig[classSigLen] = 0;
   TR::SymbolReference* result = findOrCreateMethodSymRef(comp, owningMethodSym, classSig, methodSig);
   return result;
}

//Given an array of full method signatures (i.e., incluing full class name), this method
//gives symrefs for those methods. The number of input methods are given in methodCount.
//The function returns the number of methods found
//this function handles static and virtual functions only
int TR_J9VMBase::findOrCreateMethodSymRef(TR::Compilation* comp, TR::ResolvedMethodSymbol* owningMethodSym, char** methodSig, TR::SymbolReference** symRefs, int methodCount) {
   int numMethodsFound = 0;
   for (int i = 0; i < methodCount; i++) {
      if (!methodSig[i]) continue;
      symRefs[i] = findOrCreateMethodSymRef(comp, owningMethodSym, methodSig[i]);
      if (symRefs[i])
    numMethodsFound++;
   }
   return numMethodsFound;
}

//returns true if a subclass of java.util.concurrent.locks.AbstractOwnableSynchronizer
bool
TR_J9VMBase::isOwnableSyncClass(TR_OpaqueClassBlock *clazz)
   {
   J9Class* j9class = TR::Compiler->cls.convertClassOffsetToClassPtr(clazz);
   return ((J9CLASS_FLAGS(j9class) & J9_JAVA_CLASS_OWNABLE_SYNCHRONIZER) != 0);
   }

const char *
TR_J9VMBase::getByteCodeName(uint8_t opcode)
   {
   return JavaBCNames[opcode];
   }

void
TR_J9VMBase::getResolvedMethods(TR_Memory * trMemory, TR_OpaqueClassBlock * classPointer, List<TR_ResolvedMethod> * resolvedMethodsInClass)
   {
   // JAAS TODO: Following three methods (getMethods, getNumMethods, createResolvedMethod) have been overrided,
   // yet it is not clear whether the VMAccessCriticalSection is necessary.
   // seems to work though
   //TR_ASSERT(TR::comp()->getPersistentInfo()->getJaasMode() == NONJAAS_MODE, "JAAS Hit TR_J9VMBase::getResolvedMethods");
   TR::VMAccessCriticalSection getResolvedMethods(this); // Prevent HCR
   J9Method * resolvedMethods = (J9Method *) getMethods(classPointer);
   uint32_t i;
   uint32_t numMethods = getNumMethods(classPointer);
   for (i=0;i<numMethods;i++)
      {
      resolvedMethodsInClass->add(createResolvedMethod(trMemory, (TR_OpaqueMethodBlock *) &(resolvedMethods[i]), 0));
      }
   }

/*
 * Should be called with VMAccess
 */
TR_OpaqueMethodBlock *
TR_J9VMBase::getMatchingMethodFromNameAndSignature(TR_OpaqueClassBlock * classPointer,
                                                   const char* methodName, const char *signature, bool validate)
   {
   size_t nameLength = strlen(methodName);
   size_t sigLength = strlen(signature);

   J9ROMClass *romClass = TR::Compiler->cls.romClassOf(classPointer);
   J9Method *j9Methods = (J9Method *)getMethods(classPointer);
   uint32_t numMethods = getNumMethods(classPointer);

   J9ROMMethod *romMethod = J9ROMCLASS_ROMMETHODS(romClass);

   TR_OpaqueMethodBlock *method = NULL;

   // Iterate over all romMethods until the desired one is found
   for (uint32_t i = 0; i < numMethods; i++)
      {
      J9UTF8 *mName = J9ROMMETHOD_GET_NAME(romClass, romMethod);
      J9UTF8 *mSig = J9ROMMETHOD_GET_SIGNATURE(romClass, romMethod);
      if (J9UTF8_LENGTH(mName) == nameLength &&
         J9UTF8_LENGTH(mSig) == sigLength &&
         memcmp(utf8Data(mName), methodName, nameLength) == 0 &&
         memcmp(utf8Data(mSig), signature, sigLength) == 0)
         {
         method = (TR_OpaqueMethodBlock *)(j9Methods + i);
         if (validate)
            {
            TR::Compilation *comp = TR::comp();
            if (comp && comp->getOption(TR_UseSymbolValidationManager))
               {
               comp->getSymbolValidationManager()->addMethodFromClassRecord(method, classPointer, i);
               }
            }
         break;
         }
      romMethod = nextROMMethod(romMethod);
      }

   return method;
   }

TR_ResolvedMethod *
TR_J9VMBase::getResolvedMethodForNameAndSignature(TR_Memory * trMemory, TR_OpaqueClassBlock * classPointer,
                                                  const char* methodName, const char *signature)
   {
   TR::VMAccessCriticalSection vmCS(this); // Prevent HCR
   TR_ResolvedMethod *rm = NULL;

   TR_OpaqueMethodBlock *method = getMatchingMethodFromNameAndSignature(classPointer, methodName, signature);
   if (method)
      rm = createResolvedMethod(trMemory, method, 0);

   return rm;
   }



void *
TR_J9VMBase::getMethods(TR_OpaqueClassBlock * classPointer)
   {
   return (J9Method *) TR::Compiler->cls.convertClassOffsetToClassPtr(classPointer)->ramMethods;
   }

uint32_t
TR_J9VMBase::getNumMethods(TR_OpaqueClassBlock * classPointer)
   {
   return TR::Compiler->cls.romClassOf(classPointer)->romMethodCount;
   }

uint32_t
TR_J9VMBase::getNumInnerClasses(TR_OpaqueClassBlock * classPointer)
   {
   return TR::Compiler->cls.romClassOf(classPointer)->innerClassCount;
   }


uint32_t
TR_J9VMBase::getInstanceFieldOffsetIncludingHeader(char* classSignature, char * fieldName, char * fieldSig,
   TR_ResolvedMethod* method)
   {
   TR_OpaqueClassBlock *classBlock=getClassFromSignature(classSignature, strlen(classSignature), method, true);
   return getInstanceFieldOffset(classBlock, fieldName, fieldSig) + getObjectHeaderSizeInBytes();
   }


TR_OpaqueClassBlock *
TR_J9VMBase::getProfiledClassFromProfiledInfo(TR_ExtraAddressInfo *profiledInfo)
   {
   return (TR_OpaqueClassBlock *)(profiledInfo->_value);
   }

uint32_t
TR_J9VMBase::getInstanceFieldOffset(TR_OpaqueClassBlock * clazz, char * fieldName, uint32_t fieldLen,
                               char * sig, uint32_t sigLen, UDATA options)
   {
   TR::VMAccessCriticalSection getInstanceFieldOffset(this);
   TR_ASSERT(clazz, "clazz should be set!");
   uint32_t result = (uint32_t) vmThread()->javaVM->internalVMFunctions->instanceFieldOffset(
                        vmThread(), (J9Class *)clazz, (unsigned char *) fieldName,
                        fieldLen, (unsigned char *)sig, sigLen, (J9Class **)&clazz, (UDATA *)NULL, options);
   if (result == FIELD_OFFSET_NOT_FOUND)
      return ~0;
   return result;
   }

uint32_t
TR_J9VMBase::getInstanceFieldOffset(TR_OpaqueClassBlock * clazz, char * fieldName, uint32_t fieldLen,
                                    char * sig, uint32_t sigLen)
   {
   return getInstanceFieldOffset(clazz, fieldName, fieldLen, sig, sigLen, J9_LOOK_NO_JAVA);
   }

TR_OpaqueClassBlock *
TR_J9VM::getSuperClass(TR_OpaqueClassBlock * classPointer)
   {
   J9Class * clazz = TR::Compiler->cls.convertClassOffsetToClassPtr(classPointer);
   UDATA classDepth = J9CLASS_DEPTH(clazz) - 1;
   return convertClassPtrToClassOffset(classDepth >= 0 ? clazz->superclasses[classDepth]: 0);
   }

bool
TR_J9VMBase::sameClassLoaders(TR_OpaqueClassBlock * class1, TR_OpaqueClassBlock * class2)
   {
   return (getClassLoader(class1) == getClassLoader(class2));
   }

bool
TR_J9VM::isUnloadAssumptionRequired(TR_OpaqueClassBlock * clazzPointer, TR_ResolvedMethod * methodBeingCompiled)
   {
   TR_OpaqueClassBlock *classOfMethod = methodBeingCompiled->classOfMethod();

   if (clazzPointer == classOfMethod ||
       ((getClassLoader(clazzPointer) == getSystemClassLoader() ||
       sameClassLoaders(clazzPointer, classOfMethod)) && !isAnonymousClass(clazzPointer))
      )
      return false;

   return true;
   }

bool
TR_J9VM::classHasBeenExtended(TR_OpaqueClassBlock * clazzPointer)
   {
   return (J9CLASS_FLAGS(TR::Compiler->cls.convertClassOffsetToClassPtr(clazzPointer)) & J9_JAVA_CLASS_HAS_BEEN_OVERRIDDEN) != 0;
   }

bool
TR_J9VM::classHasBeenReplaced(TR_OpaqueClassBlock * clazzPointer)
   {
   return (J9CLASS_FLAGS(TR::Compiler->cls.convertClassOffsetToClassPtr(clazzPointer)) & J9_JAVA_CLASS_HOT_SWAPPED_OUT) != 0;
   }

bool
TR_J9VMBase::isGetImplInliningSupported()
   {
   J9JavaVM * jvm = _jitConfig->javaVM;
   return jvm->memoryManagerFunctions->j9gc_modron_isFeatureSupported(jvm, j9gc_modron_feature_inline_reference_get) != 0;
   }

/** \brief
 *     Get the raw modifier from the class pointer.
 *
 *  \param clazzPointer
 *     The class whose raw modifier is requested.
 *
 *  \return
 *     The raw modifier of clazzPointer.
 *
 *  \note
 *     Value should not be inspected by the JIT but simply returned, capability queries should be used to extract bits from the field.
 */
bool
TR_J9VMBase::javaLangClassGetModifiersImpl(TR_OpaqueClassBlock * clazzPointer, int32_t &result)
   {
   J9ROMClass *romClass = NULL;

   bool isArray = isClassArray(clazzPointer);
   if (isArray)
      romClass = TR::Compiler->cls.romClassOf(getLeafComponentClassFromArrayClass(clazzPointer));
   else
      romClass = TR::Compiler->cls.romClassOf(clazzPointer);

   result = 0;
   if (J9_ARE_NO_BITS_SET(romClass->extraModifiers, J9AccClassInnerClass))
      {
      // Not an inner class - use the modifiers field
      result = romClass->modifiers;
      }
   else
      {
      // Use memberAccessFlags if the receiver is an inner class
      result = romClass->memberAccessFlags;
      }

   if (isArray)
      {
      // OR in the required Sun bits
      result |= (J9AccAbstract + J9AccFinal);
      }
   return true;
   }

/** \brief
 *     Get hash code for the java/lang/Class object for a class
 *
 *  \param comp
 *     The compilation object.
 *
 *  \param clazzPointer
 *     The J9Class pointer whose java/lang/Class object's hash code is requested.
 *
 *  \param hashCodeComputed
 *     A boolean to be modified by the API to reflect whether the query is successful.

 *  \return
 *     The hash code of clazzPointer's java/lang/Class object if the query is successful (indicated by hashCodeComputed), otherwise return 0.
 */
int32_t
TR_J9VMBase::getJavaLangClassHashCode(TR::Compilation * comp, TR_OpaqueClassBlock * clazzPointer, bool &hashCodeComputed)
   {
   J9MemoryManagerFunctions * mmf = jitConfig->javaVM->memoryManagerFunctions;
   bool haveAcquiredVMAccess = false;
   if (tryToAcquireAccess(comp, &haveAcquiredVMAccess))
      {
      uintptrj_t structure = (uintptrj_t) clazzPointer;
      J9Object *ref = *(J9Object **)(structure + getOffsetOfJavaLangClassFromClassField());
      int32_t hashCode = mmf->j9gc_objaccess_getObjectHashCode(jitConfig->javaVM, ref);

      if (haveAcquiredVMAccess)
         releaseAccess(comp);

      hashCodeComputed = true;
      return hashCode;
      }
   else
      hashCodeComputed = false;

   return 0;
   }

bool
TR_J9VMBase::isInterfaceClass(TR_OpaqueClassBlock * clazzPointer)
   {
   return (TR::Compiler->cls.romClassOf(clazzPointer)->modifiers & J9AccInterface) ? true : false;
   }

bool
TR_J9VMBase::isEnumClass(TR_OpaqueClassBlock * clazzPointer, TR_ResolvedMethod *method)
   {
   int32_t modifiersForClass = 0;
   if (isClassArray(clazzPointer))
      return false;
   bool success = javaLangClassGetModifiersImpl(clazzPointer, modifiersForClass);
   if (!success)
      return false;
   bool isModFlagSet = (modifiersForClass & J9AccEnum) ? true : false;
   TR_OpaqueClassBlock *enumClass = getClassFromSignature("java/lang/Enum", 14, method);
   TR_OpaqueClassBlock *superClass = getSuperClass(clazzPointer);
   return (isModFlagSet && (enumClass == superClass));
   }


bool
TR_J9VMBase::isAbstractClass(TR_OpaqueClassBlock * clazzPointer)
   {
   if (isInterfaceClass(clazzPointer))
      return false;
   return (TR::Compiler->cls.romClassOf(clazzPointer)->modifiers & J9AccAbstract) ? true : false;
   }

bool
TR_J9VM::isPublicClass(TR_OpaqueClassBlock * clazz)
   {
   return (TR::Compiler->cls.romClassOf(clazz)->modifiers & J9AccPublic) ? true : false;
   }

bool
TR_J9VMBase::hasFinalizer(TR_OpaqueClassBlock * classPointer)
   {
   return (J9CLASS_FLAGS(TR::Compiler->cls.convertClassOffsetToClassPtr(classPointer)) & (J9_JAVA_CLASS_FINALIZE | J9_JAVA_CLASS_OWNABLE_SYNCHRONIZER)) != 0;
   }

uintptrj_t
TR_J9VM::getClassDepthAndFlagsValue(TR_OpaqueClassBlock * classPointer)
   {
   return (TR::Compiler->cls.convertClassOffsetToClassPtr(classPointer)->classDepthAndFlags);
   }

#define LOOKUP_OPTION_JNI 1024
#define LOOKUP_OPTION_NO_CLIMB 32
#define LOOKUP_OPTION_NO_THROW 8192

TR_OpaqueMethodBlock *
TR_J9VM::getMethodFromName(char *className, char *methodName, char *signature, TR_OpaqueMethodBlock *callingMethod)
   {
   return getMethodFromName(className, methodName, signature); // ignore callingMethod
   }

TR_OpaqueMethodBlock *
TR_J9VM::getMethodFromName(char *className, char *methodName, char *signature)
   {
   TR::VMAccessCriticalSection getMethodFromName(this);
   TR_OpaqueClassBlock *methodClass = getSystemClassFromClassName(className, strlen(className), true);
   TR_OpaqueMethodBlock * result = NULL;
   if (methodClass)
      result = (TR_OpaqueMethodBlock *)getMethodFromClass(methodClass, methodName, signature);

   return result;
   }

/** \brief
 *     Look up a method from a given class by name
 *
 *  \parm methodClass
 *     Class of the method
 *
 *  \parm methodName
 *     The method name in a char array
 *
 *  \parm signature
 *     The method signature in a char array
 *
 *  \parm callingClass
 *     The caller class where the method will be used
 *
 *  \return
 *     The method being asked for when look up succeeds or null when it fails.
 *
 *  \note
 *     If callingClass is non-null, a visibility check will be done during the look up.
 *     Only methods visible to the callingClass will be returned.
 */
TR_OpaqueMethodBlock *
TR_J9VMBase::getMethodFromClass(TR_OpaqueClassBlock * methodClass, char * methodName, char * signature, TR_OpaqueClassBlock * callingClass)
   {
   J9JNINameAndSignature nameAndSig;
   nameAndSig.name = methodName;
   nameAndSig.nameLength = (U_32)strlen(methodName);
   nameAndSig.signature = signature;
   nameAndSig.signatureLength = (U_32) strlen(signature);
   TR_OpaqueMethodBlock *result;

      {
      TR::VMAccessCriticalSection getMethodFromClass(this);
      result = (TR_OpaqueMethodBlock *) vmThread()->javaVM->internalVMFunctions->javaLookupMethod(vmThread(),
         (J9Class *)methodClass, (J9ROMNameAndSignature *) &nameAndSig, (J9Class *)callingClass, J9_LOOK_JNI | J9_LOOK_NO_JAVA);
      }

   return result;
   }

const char *
TR_J9VM::sampleSignature(TR_OpaqueMethodBlock * aMethod, char *buf, int32_t bufLen, TR_Memory *memory)
   {
   J9UTF8 * className;
   J9UTF8 * name;
   J9UTF8 * signature;
   getClassNameSignatureFromMethod(((J9Method *)aMethod), className, name, signature);

   int32_t len = J9UTF8_LENGTH(className)+J9UTF8_LENGTH(name)+J9UTF8_LENGTH(signature)+3;
   char * s = len <= bufLen ? buf : (memory ? (char*)memory->allocateHeapMemory(len) : NULL);
   if (s)
      sprintf(s, "%.*s.%.*s%.*s", J9UTF8_LENGTH(className), utf8Data(className), J9UTF8_LENGTH(name), utf8Data(name), J9UTF8_LENGTH(signature), utf8Data(signature));
   return s;
   }

bool
TR_J9VMBase::isPrimitiveClass(TR_OpaqueClassBlock * clazz)
   {
   return J9ROMCLASS_IS_PRIMITIVE_TYPE(TR::Compiler->cls.romClassOf(clazz)) ? true : false;
   }

bool
TR_J9VMBase::isClassInitialized(TR_OpaqueClassBlock *clazz)
   {
   if (!clazz)
      return false;

   return (TR::Compiler->cls.convertClassOffsetToClassPtr(clazz)->initializeStatus == 1);
   }

/** \brief
 *     Query to check whether a class is visible to other class
 *
 *  \parm sourceClass
 *
 *  \parm destClass
 *
 *  \return
 *     True if destClass is visible to sourceClass
 */
bool
TR_J9VMBase::isClassVisible(TR_OpaqueClassBlock * sourceClass, TR_OpaqueClassBlock * destClass)
   {
   TR::VMAccessCriticalSection isClassVisible(this);
   J9InternalVMFunctions * intFunc = vmThread()->javaVM->internalVMFunctions;
   J9Class *sourceJ9Class = TR::Compiler->cls.convertClassOffsetToClassPtr(sourceClass);
   J9Class *destJ9Class = TR::Compiler->cls.convertClassOffsetToClassPtr(destClass);

   IDATA result = intFunc->checkVisibility(vmThread(), sourceJ9Class, destJ9Class, destJ9Class->romClass->modifiers, J9_LOOK_REFLECT_CALL | J9_LOOK_NO_JAVA);
   if (result != J9_VISIBILITY_ALLOWED)
      return false;
   else
      return true;
   }

TR_OpaqueClassBlock *
TR_J9VM::getComponentClassFromArrayClass(TR_OpaqueClassBlock * arrayClass)
   {
   return convertClassPtrToClassOffset(((J9ArrayClass*)TR::Compiler->cls.convertClassOffsetToClassPtr(arrayClass))->componentType);
   }

TR_OpaqueClassBlock *
TR_J9VM::getArrayClassFromComponentClass(TR_OpaqueClassBlock * componentClass)
   {
   return convertClassPtrToClassOffset(TR::Compiler->cls.convertClassOffsetToClassPtr(componentClass)->arrayClass);
   }

TR_OpaqueClassBlock *
TR_J9VM::getLeafComponentClassFromArrayClass(TR_OpaqueClassBlock * arrayClass)
   {
   return convertClassPtrToClassOffset(((J9ArrayClass*)TR::Compiler->cls.convertClassOffsetToClassPtr(arrayClass))->leafComponentType);
   }

int32_t
TR_J9VM::getNewArrayTypeFromClass(TR_OpaqueClassBlock *clazz)
   {
   struct J9Class ** arrayClasses = &_jitConfig->javaVM->booleanArrayClass;
   for (int32_t i = 0; i < 8; ++i)
      {
      if ((void*)convertClassPtrToClassOffset(arrayClasses[i]) == (void*)clazz)
         return i + 4;
      }
   return -1;
   }

TR_OpaqueClassBlock *
TR_J9VM::getClassFromNewArrayType(int32_t arrayType)
   {
   struct J9Class ** arrayClasses = &_jitConfig->javaVM->booleanArrayClass;
   return convertClassPtrToClassOffset(arrayClasses[arrayType - 4]);
   }

uint32_t
TR_J9VM::getPrimitiveArrayOffsetInJavaVM(uint32_t arrayType)
   {
   TR_ASSERT(arrayType >= 4 && arrayType <= 11, "primitive array types must be between 4 and 11");
   return offsetof(J9JavaVM, booleanArrayClass) + (arrayType-4) * sizeof(J9Class*);
   }

bool
TR_J9VMBase::isCloneable(TR_OpaqueClassBlock *clazzPointer)
   {
   return (J9CLASS_FLAGS(TR::Compiler->cls.convertClassOffsetToClassPtr(clazzPointer)) & J9AccClassCloneable) != 0;
   }

bool
TR_J9VMBase::isReferenceArray(TR_OpaqueClassBlock *klass)
   {
   return isClassArray(klass) && !isPrimitiveArray(klass);
   }

TR_OpaqueClassBlock *
TR_J9VM::getSystemClassFromClassName(const char * name, int32_t length, bool isVettedForAOT)
   {
   TR::VMAccessCriticalSection getSystemClassFromClassName(this);
   TR_OpaqueClassBlock * result = convertClassPtrToClassOffset(jitGetClassInClassloaderFromUTF8(vmThread(),
                                                                                                (J9ClassLoader*)vmThread()->javaVM->systemClassLoader,
                                                                                                (void *)name,
                                                                                                length));
   return result;
   }

void *
TR_J9VMBase::getSystemClassLoader()
   {
   return vmThread()->javaVM->systemClassLoader;
   }

bool
TR_J9VMBase::acquireClassTableMutex()
   {
   // Get VM access before acquiring the ClassTableMutex and keep it until after
   // we release the ClassTableMutex
   bool haveAcquiredVMAccess = acquireVMAccessIfNeeded();
   jitAcquireClassTableMutex(vmThread());
   return haveAcquiredVMAccess;
   }

void
TR_J9VMBase::releaseClassTableMutex(bool releaseVMAccess)
   {
   jitReleaseClassTableMutex(vmThread());
   releaseVMAccessIfNeeded(releaseVMAccess);
   }

bool
TR_J9VMBase::jitFieldsAreSame(TR_ResolvedMethod * method1, I_32 cpIndex1, TR_ResolvedMethod * method2, I_32 cpIndex2, int32_t isStatic)
   {
   TR::VMAccessCriticalSection jitFieldsAreSame(this);
   bool result = false;

   bool sigSame = true;
   if (method1->fieldsAreSame(cpIndex1, method2, cpIndex2, sigSame))
      result = true;
   else
      {
      if (sigSame)
         result = jitFieldsAreIdentical(vmThread(), (J9ConstantPool *)method1->ramConstantPool(), cpIndex1, (J9ConstantPool *)method2->ramConstantPool(), cpIndex2, isStatic) != 0;
      }

   return result;
   }

bool
TR_J9VMBase::jitStaticsAreSame(TR_ResolvedMethod *method1, I_32 cpIndex1, TR_ResolvedMethod *method2, I_32 cpIndex2)
   {
   TR::VMAccessCriticalSection jitStaticsAreSame(this);
   bool result = false;
   bool sigSame = true;
   if (method1->staticsAreSame(cpIndex1, method2, cpIndex2, sigSame))
      result = true;
   else
      {
      if (sigSame)
         result = jitFieldsAreIdentical(vmThread(), (J9ConstantPool *)method1->ramConstantPool(), cpIndex1, (J9ConstantPool *)method2->ramConstantPool(), cpIndex2, true) != 0;
      }

   return result;
   }


TR::CodeCache *
TR_J9VM::getResolvedTrampoline(TR::Compilation *comp, TR::CodeCache* curCache, J9Method * method, bool inBinaryEncoding)
   {
   bool hadClassUnloadMonitor;
   bool hadVMAccess = releaseClassUnloadMonitorAndAcquireVMaccessIfNeeded(comp, &hadClassUnloadMonitor);
   TR::CodeCache* newCache = curCache; // optimistically assume as can allocate from current code cache

   int32_t retValue = curCache->reserveResolvedTrampoline((TR_OpaqueMethodBlock *)method, inBinaryEncoding);
   if (retValue != OMR::CodeCacheErrorCode::ERRORCODE_SUCCESS)
      {
      curCache->unreserve();  // delete the old reservation
      if (retValue == OMR::CodeCacheErrorCode::ERRORCODE_INSUFFICIENTSPACE && !inBinaryEncoding) // code cache full, allocate a new one
         {
         if (!isAOT_DEPRECATED_DO_NOT_USE())
            {
            // Allocate a new code cache and try again
            newCache = TR::CodeCacheManager::instance()->getNewCodeCache(comp->getCompThreadID()); // class unloading may happen here
            if (newCache)
               {
               // check for class unloading that can happen in getNewCodeCache
               TR::CompilationInfoPerThreadBase * const compInfoPTB =
                  _compInfo->getCompInfoForCompOnAppThread() ?
                     _compInfo->getCompInfoForCompOnAppThread() :
                     _compInfoPT;
               if (compInfoPTB->compilationShouldBeInterrupted())
                  {
                  newCache->unreserve(); // delete the reservation
                  newCache = NULL;
                  // this will allow retrial of the compilation
                  comp->failCompilation<TR::CompilationInterrupted>("Compilation interrupted in getResolvedTrampoline");
                  }
               else
                  {
                  int32_t retValue = newCache->reserveResolvedTrampoline((TR_OpaqueMethodBlock *) method, inBinaryEncoding);
                  if (retValue != OMR::CodeCacheErrorCode::ERRORCODE_SUCCESS)
                     {
                     newCache->unreserve(); // delete the reservation
                     newCache = NULL;
                     comp->failCompilation<TR::TrampolineError>("Failed to reserve resolved trampoline");
                     }
                  }
               }
            else
               {
               comp->failCompilation<TR::TrampolineError>("Failed to allocate new code cache");
               }
            }
         else
            {
            comp->failCompilation<TR::TrampolineError>("AOT Compile failed to delete the old reservation");
            }
         }
      else
         {
         newCache = NULL;
         if (inBinaryEncoding)
            {
            comp->failCompilation<TR::RecoverableTrampolineError>("Failed to delete the old reservation");
            }
         else
            {
            comp->failCompilation<TR::TrampolineError>("Failed to delete the old reservation");
            }
         }
      }
   acquireClassUnloadMonitorAndReleaseVMAccessIfNeeded(comp, hadVMAccess, hadClassUnloadMonitor);

   return newCache;
   }

intptrj_t
TR_J9VM::methodTrampolineLookup(TR::Compilation *comp, TR::SymbolReference * symRef, void * callSite)
   {
   TR::VMAccessCriticalSection methodTrampolineLookup(this);
   TR_ASSERT(!symRef->isUnresolved(), "No need to lookup trampolines for unresolved methods.\n");
   TR_OpaqueMethodBlock * method = symRef->getSymbol()->castToResolvedMethodSymbol()->getResolvedMethod()->getPersistentIdentifier();

   void *tramp;
   TR::MethodSymbol *methodSym = symRef->getSymbol()->castToMethodSymbol();
   switch (methodSym->getMandatoryRecognizedMethod())
      {
      case TR::java_lang_invoke_ComputedCalls_dispatchJ9Method:
         {
         // TODO:JSR292: Get the proper helper based on the target j9method (or select it dynamically inside the thunk).
         // This is a hack, and it appears more than once.  Search for PROPER_DISPATCH_J9METHOD.
         //
         TR_RuntimeHelper vmCallHelper = TR::MethodSymbol::getVMCallHelperFor(methodSym->getMethod()->returnType(), methodSym->isSynchronised(), false, comp);
         tramp = (void *)TR::CodeCacheManager::instance()->findHelperTrampoline(callSite, vmCallHelper);
         }
         break;
      default:
         tramp = (void *)TR::CodeCacheManager::instance()->findMethodTrampoline(method, callSite);
         break;
      }

   TR_ASSERT(tramp!=NULL, "It should not fail since it is reserved first.\n");
   return (intptrj_t)tramp;
   }

TR_OpaqueClassBlock *
TR_J9VM::getBaseComponentClass(TR_OpaqueClassBlock * clazz, int32_t & numDims)
   {
   J9Class * myClass = TR::Compiler->cls.convertClassOffsetToClassPtr(clazz);
   while (J9ROMCLASS_IS_ARRAY(myClass->romClass))
      {
      J9Class * componentClass = (J9Class *)(((J9ArrayClass*)myClass)->componentType);
      if (J9ROMCLASS_IS_PRIMITIVE_TYPE(componentClass->romClass))
         break;
      numDims++;
      myClass = componentClass;
      }
   return convertClassPtrToClassOffset(myClass);
   }





TR_YesNoMaybe
TR_J9VM::isInstanceOf(TR_OpaqueClassBlock * a, TR_OpaqueClassBlock *b, bool objectTypeIsFixed, bool castTypeIsFixed, bool optimizeForAOT)
   {
   TR::VMAccessCriticalSection isInstanceOf(this);
   TR_YesNoMaybe result = TR_maybe;
   while (isClassArray(a) && isClassArray(b))
      {
      // too many conversions back and forth in this loop
      // maybe we should have specialized methods that work on J9Class pointers
      a = getComponentClassFromArrayClass(a);
      b = getComponentClassFromArrayClass(b);
      }
   J9Class * objectClass   = TR::Compiler->cls.convertClassOffsetToClassPtr(a);
   J9Class * castTypeClass = TR::Compiler->cls.convertClassOffsetToClassPtr(b);
   bool objectClassIsInstanceOfCastTypeClass = jitCTInstanceOf(objectClass, castTypeClass) != 0;

   if (castTypeIsFixed && objectClassIsInstanceOfCastTypeClass)
      result = TR_yes;
   else if (objectTypeIsFixed && !objectClassIsInstanceOfCastTypeClass)
      result = TR_no;
   else if (!isInterfaceClass(b) && !isInterfaceClass(a) &&
            !objectClassIsInstanceOfCastTypeClass &&
            !jitCTInstanceOf(castTypeClass, objectClass))
      result = TR_no;

   return result;
   }

bool
TR_J9VMBase::isPrimitiveArray(TR_OpaqueClassBlock *klass)
   {
   J9Class * j9class = TR::Compiler->cls.convertClassOffsetToClassPtr(klass);
   if (!J9ROMCLASS_IS_ARRAY(j9class->romClass))
      return false;
   j9class = (J9Class *)(((J9ArrayClass*)j9class)->componentType);
   return J9ROMCLASS_IS_PRIMITIVE_TYPE(j9class->romClass) ? true : false;
   }

TR_OpaqueClassBlock *
TR_J9VM::getClassFromSignature(const char * sig, int32_t sigLength, TR_ResolvedMethod * method, bool isVettedForAOT)
   {
   return getClassFromSignature(sig, sigLength, (TR_OpaqueMethodBlock *)method->getPersistentIdentifier(), isVettedForAOT);
   }

TR_OpaqueClassBlock *
TR_J9VM::getClassFromSignature(const char * sig, int32_t sigLength, TR_OpaqueMethodBlock * method, bool isVettedForAOT)
   {
   J9ConstantPool * constantPool = (J9ConstantPool *) (J9_CP_FROM_METHOD((J9Method*)method));
   return getClassFromSignature(sig, sigLength, constantPool);
   }

TR_OpaqueClassBlock *
TR_J9VM::getClassFromSignature(const char * sig, int32_t sigLength, J9ConstantPool * constantPool)
   {
   TR::VMAccessCriticalSection getClassFromSignature(this);
   J9Class * j9class = NULL;
   TR_OpaqueClassBlock * returnValue = NULL;

   // For a non-array class type, strip off the first 'L' and last ';' of the
   // signature
   //
   if (* sig == 'L' && sigLength > 2)
      {
      sig += 1;
      sigLength -= 2;
      }

   j9class = jitGetClassFromUTF8(vmThread(), constantPool, (void *)sig, sigLength);

   if (j9class == NULL)
      {
      // special case -- classes in java.* and jit helper packages MUST be defined in the bootstrap class loader
      // however callers must account for the possibility that certain ClassLoaders may refuse to
      // allow these classes to be loaded at all. i.e. a non-NULL return from this helper DOES NOT
      // mean that a resolve can be safely removed
      // TODO: this will not find arrays
      if ((sigLength > 5 && strncmp(sig, "java/", 5) == 0) ||
         (sigLength == 31 && strncmp(sig, "com/ibm/jit/DecimalFormatHelper", 31) == 0) ||
         (sigLength > 21 && strncmp(sig, "com/ibm/jit/JITHelpers", 22) == 0))
         {
         returnValue = getSystemClassFromClassName(sig, sigLength);
         }
      }
   else
      {
      returnValue = convertClassPtrToClassOffset(j9class);
      }
   return returnValue; // 0 means failure
   }

bool
TR_J9VM::isDecimalFormatPattern(TR::Compilation *comp, TR_ResolvedMethod *method)
   {
   // look for the NumberFormat pattern
   //
   //  [   0],     0, JBaload0getfield
   //  [   1],     1, JBgetfield              Ljava/text/NumberFormat;
   //  [   4],     4, JBaload1                Ljava/math/BigDecimal;
   //  [   5],     5, JBinvokevirtual         BigDecimal.doubleValue()D or BigDecimal.floatValue()F
   //  [   8],     8, JBf2d                   if floatValue
   //  [   8],     8, JBinvokevirtual         NumberFormat.format(D)Ljava/lang/String;
   //  [   b],    11, JBreturn1
   //
   // don't inline such methods as we want to run stringpeepholes when compiled on their own
   // so that the decimalFormat optimization can be applied
   //

   TR_J9ByteCodeIterator bci(0, static_cast<TR_ResolvedJ9Method *> (method), this, comp);
   ///traceMsg(comp, "DFP signature: %s\n", traceSignature(method));
   ///traceMsg(comp, "DFP: maxbytecodeindex = %d\n", bci.maxByteCodeIndex());

   // maxbytecode could be 12 or 13 depending on whether
   // doubleValue or floatValue is called
   //
   if (bci.maxByteCodeIndex() > 13)
      return false;
   int32_t bcCount = 0;
   TR::DataType type = TR::NoType;
   uint32_t fieldOffset;
   bool isUnresolvedInCP;
   TR_J9ByteCode bc = bci.first();
   if (bc == J9BCunknown) return false;
   if (bc != J9BCaload0) return false;
   bc = bci.next(); // matched 1st bc

   if (bc == J9BCgetfield)
      {
      bool isVolatile, isPrivate, resolved;
      resolved = method->fieldAttributes(comp, bci.next2Bytes(), &fieldOffset, &type, &isVolatile, 0, &isPrivate, false, &isUnresolvedInCP);
      if (!resolved || isUnresolvedInCP)
         return false;
      else if (type != TR::Address)
         return false;

      // TODO: make sure the field is recognized as a NumberFormat
      //
      bc = bci.next(); //matched 2nd bc
      }
   else
      return false;

   if (bc != J9BCaload1)
      return false;
   bc = bci.next(); // matched 3rd bc

   bool isFloat = false;
   if (bc == J9BCinvokevirtual)
      {
      int32_t cpIndex = bci.next2Bytes();
      TR_ResolvedMethod *resolvedMethod = method->getResolvedVirtualMethod(comp, cpIndex, true, &isUnresolvedInCP);
      if (resolvedMethod &&
            (resolvedMethod->getRecognizedMethod() == TR::java_math_BigDecimal_doubleValue ||
             resolvedMethod->getRecognizedMethod() == TR::java_math_BigDecimal_floatValue))
         {
         if (resolvedMethod->getRecognizedMethod() == TR::java_math_BigDecimal_floatValue)
            isFloat = true;
         bc = bci.next(); // matched 4th bc
         }
      else
         return false;
      }
   else
      return false;

   if (isFloat)
      {
      if (bc != J9BCf2d)
         return false;
      bc = bci.next(); // matched 5th bc if floatValue
      }

   if (bc == J9BCinvokevirtual)
      {
      int32_t cpIndex = bci.next2Bytes();
      TR_ResolvedMethod *resolvedMethod = method->getResolvedVirtualMethod(comp, cpIndex, true, &isUnresolvedInCP);
      if (resolvedMethod &&
            resolvedMethod->getRecognizedMethod() == TR::java_text_NumberFormat_format)
         {
         bc = bci.next(); // matched 5th (or 6th) bc
         }
      else
         return false;
      }
   else
      return false;

   if (bc != J9BCgenericReturn)
      return false; // matched 6th (or 7th) bc

   ///traceMsg(comp, "pattern matched successfully\n");
   return true;
   }

TR_EstimateCodeSize *
TR_J9VMBase::getCodeEstimator(TR::Compilation *comp)
   {
   return new (comp->allocator()) TR_J9EstimateCodeSize();
   }

void
TR_J9VMBase::releaseCodeEstimator(TR::Compilation *comp, TR_EstimateCodeSize *estimator)
   {
   comp->allocator().deallocate(estimator, sizeof(TR_J9EstimateCodeSize));
   }

void
TR_J9VM::transformJavaLangClassIsArray(TR::Compilation * comp, TR::Node * callNode, TR::TreeTop * treeTop)
   {
   // Example for the transformation
   // treetop (may be null check)
   //   icalli                   <= callNode
   //     aload <parm 1>         <= jlClass
   //
   //
   // Final: (when target.is32Bit() == true)
   //
   // NULLCHK (if there is a null check)
   //   PassThrough
   //     aload <parm 1>         <= jlClass
   // treetop
   //   iushr
   //    iand
   //     iloadi <classAndDepthFlags>
   //       aloadi <classFromJavaLangClass>
   //        aload <parm 1>         <= jlClass
   //    iconst J9AccClassArray
   //   iconst shiftAmount

   int andMask = comp->fej9()->getFlagValueForArrayCheck();
   TR::Node * classFlag, *jlClass, * andConstNode;
   TR::SymbolReferenceTable *symRefTab = comp->getSymRefTab();

   jlClass = callNode->getFirstChild();

   if (treeTop->getNode()->getOpCode().isNullCheck())
      {
      // Put the call under its own tree after the NULLCHK
      //
      TR::TreeTop::create(comp, treeTop, TR::Node::create(TR::treetop, 1, callNode));

      // Replace the call under the nullchk with a PassThrough of the jlClass
      //
      TR::Node *nullChk = treeTop->getNode();
      nullChk->getAndDecChild(0); // Decrement ref count of callNode
      nullChk->setAndIncChild(0, TR::Node::create(TR::PassThrough, 1, jlClass));
      }

   TR::Node * vftLoad = TR::Node::createWithSymRef(callNode, TR::aloadi, 1, jlClass, comp->getSymRefTab()->findOrCreateClassFromJavaLangClassSymbolRef());

   if (TR::Compiler->target.is32Bit())
      {
      classFlag = TR::Node::createWithSymRef(callNode, TR::iloadi, 1, vftLoad, symRefTab->findOrCreateClassAndDepthFlagsSymbolRef());
      }
   else
      {
      classFlag = TR::Node::createWithSymRef(callNode, TR::lloadi, 1, vftLoad, symRefTab->findOrCreateClassAndDepthFlagsSymbolRef());
      classFlag = TR::Node::create(callNode, TR::l2i, 1, classFlag);
      }

   // Decrement the ref count of jlClass since the call is going to be transmuted and its first child is not needed anymore
   callNode->getAndDecChild(0);
   TR::Node::recreate(callNode, TR::iushr);
   callNode->setNumChildren(2);

   andConstNode = TR::Node::create(callNode, TR::iconst, 0, andMask);
   TR::Node * andNode   = TR::Node::create(TR::iand, 2, classFlag, andConstNode);
   callNode->setAndIncChild(0, andNode);

   int32_t shiftAmount = trailingZeroes(andMask);
   callNode->setAndIncChild(1, TR::Node::iconst(callNode, shiftAmount));
   }

void
TR_J9VM::transformJavaLangClassIsArrayOrIsPrimitive(TR::Compilation * comp, TR::Node * callNode, TR::TreeTop * treeTop, int32_t andMask)
   {
   // Original for J2SE (jclmax may be different):
   //
   // treetop (may be resolve check and/or null check)
   //   iicall                   <= callNode
   //     aload <parm 1>         <= vftField
   //
   //
   // Final:
   //
   // treetop
   //   i2b                      <= callNode
   //     ishr                   <= shiftNode
   //       iand                 <= andNode
   //         iiload             <= isArrayField
   //           iaload
   // if (generateClassesOnHeap())
   //             iaload
   // endif
   //               aload <parm 1> <= vftField
   //         iconst <andMask>   <= andConstNode
   //       iconst 16
   //
   TR::Node * isArrayField, * vftField, * andConstNode;
   TR::SymbolReferenceTable *symRefTab = comp->getSymRefTab();

   vftField = callNode->getFirstChild();

   TR::Node * vftFieldInd;

   if (TR::Compiler->cls.classesOnHeap())
      {
      vftFieldInd = TR::Node::createWithSymRef(TR::aloadi, 1, 1, vftField, comp->getSymRefTab()->findOrCreateClassFromJavaLangClassSymbolRef());
      isArrayField = TR::Node::createWithSymRef(TR::aloadi, 1, 1,vftFieldInd,symRefTab->findOrCreateClassRomPtrSymbolRef());
      }
   else
      {
      isArrayField = TR::Node::createWithSymRef(TR::aloadi, 1, 1,vftField,symRefTab->findOrCreateClassRomPtrSymbolRef());
      vftFieldInd  = isArrayField; //pkalle
      }

   if (treeTop->getNode()->getOpCode().isNullCheck())
      {
      // Original tree had a null check before we transformed it, so we still
      // need one after
      //
      TR::ResolvedMethodSymbol *owningMethodSymbol = treeTop->getNode()->getSymbolReference()->getOwningMethodSymbol(comp);
      TR::TreeTop::create(comp, treeTop->getPrevTreeTop(),
         TR::Node::createWithSymRef(TR::NULLCHK, 1, 1, vftFieldInd, symRefTab->findOrCreateNullCheckSymbolRef(owningMethodSymbol)));
      }

   TR::Node::recreate(callNode, TR::idiv);
   callNode->setNumChildren(2);

   isArrayField = TR::Node::createWithSymRef(TR::iloadi, 1, 1, isArrayField, comp->getSymRefTab()->findOrCreateClassIsArraySymbolRef());
   andConstNode = TR::Node::create(isArrayField, TR::iconst, 0, andMask);

   TR::Node * andNode   = TR::Node::create(TR::iand, 2, isArrayField, andConstNode);

   callNode->setAndIncChild(0, andNode);
   callNode->setAndIncChild(1, TR::Node::create(TR::iconst, 0, andMask));
   TR::Node::recreate(treeTop->getNode(), TR::treetop);

   vftField->decReferenceCount();
   }

// Hack markers
//
#define HELPERS_ARE_NEITHER_RESOLVED_NOR_UNRESOLVED (1)

TR::Node *
TR_J9VM::inlineNativeCall(TR::Compilation * comp, TR::TreeTop * callNodeTreeTop, TR::Node * callNode)
   {
   // Mandatory recognized methods: if we don't handle these specially, we
   // generate incorrect code.
   //
   TR::RecognizedMethod mandatoryMethodID = callNode->getSymbol()->castToResolvedMethodSymbol()->getMandatoryRecognizedMethod();
   switch (mandatoryMethodID)
      {
      case TR::java_lang_invoke_ComputedCalls_dispatchDirect:
      case TR::java_lang_invoke_ComputedCalls_dispatchVirtual:
         {
         // The first argument to these calls is actually the target address masquerading as a long argument
         TR::MethodSymbol *methodSymbol = callNode->getSymbol()->castToMethodSymbol();
         methodSymbol->setMethodKind(TR::MethodSymbol::ComputedStatic);
         TR::Node::recreate(callNode, methodSymbol->getMethod()->indirectCallOpCode());
         return callNode;
         }
      case TR::java_lang_invoke_ComputedCalls_dispatchJ9Method:
         {
         TR::MethodSymbol *sym = callNode->getSymbol()->castToMethodSymbol();
         sym->setVMInternalNative(false);
         sym->setInterpreted(false);
         TR_Method *method = sym->getMethod();

         // TODO:JSR292: Get the proper helper based on the target j9method (or select it dynamically inside the thunk).
         // This is a hack, and it appears more than once.  Search for PROPER_DISPATCH_J9METHOD.
         //
         TR_RuntimeHelper vmCallHelper = TR::MethodSymbol::getVMCallHelperFor(method->returnType(), sym->isSynchronised(), false, comp);
         TR::SymbolReference *helperSymRef = comp->getSymRefTab()->findOrCreateRuntimeHelper(vmCallHelper, true, true, false);
         sym->setMethodAddress(helperSymRef->getMethodAddress());
         // JITaaS: store the helper reference number in the node for use in creating TR_HelperAddress relocation
         callNode->getSymbolReference()->setReferenceNumber(helperSymRef->getReferenceNumber());
         return callNode;
         }
      case TR::java_lang_invoke_MethodHandle_invokeWithArgumentsHelper:
         {
         // This method is implemented as a VM helper.  It must alter the stack
         // frame shape insuch bizarre ways that it needs special treatment.
         //
         TR::SymbolReference *helperSymRef = comp->getSymRefTab()->findOrCreateRuntimeHelper(TR_icallVMprJavaSendInvokeWithArguments, true, true, false);
         if (HELPERS_ARE_NEITHER_RESOLVED_NOR_UNRESOLVED)
            {
            // Can't just use the the helper symbol because those aren't
            // unresolved yet don't use TR::ResolvedMethodSymbol.  That confuses
            // everyone.  We ought to fix that.  Instead, for now, transmute
            // the existing symbol so it acts like the helper.
            //
            TR::MethodSymbol *sym = callNode->getSymbol()->castToMethodSymbol();
            sym->setVMInternalNative(false);
            sym->setJITInternalNative(false);
            sym->setInterpreted(false);
            sym->setMethodAddress(helperSymRef->getMethodAddress());
            }
         else
            {
            callNode->setSymbolReference(helperSymRef);
            }
         return callNode;
         }
      default:
        break;
      }


   TR_ResolvedMethod *resolvedMethod = callNode->getSymbol()->castToResolvedMethodSymbol()->getResolvedMethod();

   //this is commented out to test recognized methods for AOT
   //if (isAnyMethodTracingEnabled(resolvedMethod->getPersistentIdentifier()))
   //   return NULL;

   // Ordinary recognized methods: these are for performance, and can be
   // disabled without harming correctness.
   //
   TR::RecognizedMethod methodID = callNode->getSymbol()->castToResolvedMethodSymbol()->getRecognizedMethod();
   switch (methodID)
      {
      case TR::java_lang_Class_isArray:
         transformJavaLangClassIsArray(comp, callNode, callNodeTreeTop);
         return callNode;
      case TR::java_lang_Class_isPrimitive:
         transformJavaLangClassIsArrayOrIsPrimitive(comp, callNode, callNodeTreeTop, J9AccClassInternalPrimitiveType);
         return callNode;
      case TR::java_lang_Class_isInstance:
         if (  comp->cg()->supportsInliningOfIsInstance()
            && performTransformation(comp, "O^O inlineNativeCall: generate instanceof [%p] for Class.isInstance at bytecode %d\n", callNode, callNode->getByteCodeInfo().getByteCodeIndex()) )
            {
            if (comp->getOption(TR_TraceILGen) && comp->getDebug())
               {
               TR_BitVector nodeChecklistBeforeDump(comp->getNodeCount(), comp->trMemory(), stackAlloc, growable);
               traceMsg(comp, "   /--- Class.isInstance call tree --\n");

               comp->getDebug()->saveNodeChecklist(nodeChecklistBeforeDump);
               comp->getDebug()->dumpSingleTreeWithInstrs(callNodeTreeTop, NULL, true, false, true, false);
               comp->getDebug()->restoreNodeChecklist(nodeChecklistBeforeDump);

               traceMsg(comp, "\n");
               }

            TR_ASSERT(!callNode->getOpCode().isIndirect(), "Expecting direct call to Class.isInstance");

            TR::Node *jlClass = callNode->getChild(0);
            TR::Node *object  = callNode->getChild(1);

            // If there's a NULLCHK on the j/l/Class, we must retain that.  We
            // do this by pulling the call out from under the nullchk before
            // attempting to transform the call.
            //
            if (callNodeTreeTop->getNode()->getOpCode().isNullCheck())
               {
               // Put the call under its own tree after the NULLCHK
               //
               TR::TreeTop::create(comp, callNodeTreeTop, TR::Node::create(TR::treetop, 1, callNode));

               // Replace the call under the nullchk with a PassThrough of the jlClass
               //
               TR::Node *nullchk = callNodeTreeTop->getNode();
               nullchk->getAndDecChild(0);
               nullchk->setAndIncChild(0, TR::Node::create(TR::PassThrough, 1, jlClass));
               }

            // Transmute the call into an instanceof.
            // Note that the arguments on the call are backward.
            //
            TR::Node *j9class = TR::Node::createWithSymRef(TR::aloadi, 1, 1, jlClass,
                                                comp->getSymRefTab()->findOrCreateClassFromJavaLangClassSymbolRef());
            TR::Node::recreate(callNode, TR::instanceof);
            callNode->setSymbolReference(comp->getSymRefTab()->findOrCreateInstanceOfSymbolRef(comp->getMethodSymbol()));
            callNode->getAndDecChild(0); // jlClass
            callNode->setChild(0, object);
            callNode->setAndIncChild(1, j9class);

            return callNode;
            }
         else
            {
            return NULL;
            }
      case TR::java_lang_Object_getClass:
         TR::Node::recreate(callNode, TR::aloadi);
         callNode->setSymbolReference(comp->getSymRefTab()->findOrCreateVftSymbolRef());
         if (TR::Compiler->cls.classesOnHeap())
            {
            callNode = TR::Node::createWithSymRef(TR::aloadi, 1, 1, callNode, comp->getSymRefTab()->findOrCreateJavaLangClassFromClassSymbolRef());
            }
         return callNode;
#if 1 // Java 6 SR1 code
      // Note: these cases are not tested and thus are commented out:
      // - com.ibm.oti.vm.VM.getStackClass(int)
      // - com.ibm.oti.vm.VM.getStackClassLoader(int)
      // - java/lang/Class.getStackClass(int)

      //case TR::com_ibm_oti_vm_VM_getStackClass:
      //   // A() -> B() -> c/i/o/v/VM.getStackClass(1) => A()
      //   // 1      0      -1
      //   // fall through intended
      //case TR::com_ibm_oti_vm_VM_getStackClassLoader:
      //   // A() -> B() -> c/i/o/v/VM.getStackClassLoader(1) => A()
      //   // 1      0      -1
      //   // fall through intended
      //case TR::java_lang_Class_getStackClass:
      //   // A() -> B() -> j/l/C.getStackClass(1) => A()
      //   // 1      0      -1
      //   // fall through intended

      case TR::java_lang_ClassLoader_getStackClassLoader:
         // A() -> B() -> j/l/CL.getStackClassLoader(1) => A()
         // 1      0      -1
         // fall through intended
         return 0;   // FIXME:: disabled for now
      case TR::java_lang_invoke_MethodHandles_getStackClass:
      case TR::sun_reflect_Reflection_getCallerClass:
         // A() -> B() -> s/r/R.getCallerClass(1) => B()
         // 2      1      0
         {
         //we need to bail out since we create a class pointer const with cpIndex of -1
         if ((isAOT_DEPRECATED_DO_NOT_USE() && !comp->getOption(TR_UseSymbolValidationManager)) ||
             ((!(vmThread()->javaVM->extendedRuntimeFlags &  J9_EXTENDED_RUNTIME_ALLOW_GET_CALLER_CLASS)) &&
              methodID == TR::sun_reflect_Reflection_getCallerClass))
            {
            return 0;
            }

         // char *caseName = (methodID == TR::sun_reflect_Reflection_getCallerClass) ? "s/r/R.getCallerClass" : "j/l/CL.getStackClassLoader";
         TR::Node *iconstNode = callNode->getFirstChild();
         if (iconstNode->getOpCodeValue() == TR::iconst)
            {
            int32_t stackDepth = iconstNode->getInt();
            if (stackDepth <= 0)
               return 0;   // getCallerClass is meaningless when invoked with depth <= 0
            int32_t callerIndex = callNode->getByteCodeInfo().getCallerIndex();
            int32_t inlineDepth;
            J9Class *callerClass;
            J9Method *callerMethod;

            if (methodID == TR::sun_reflect_Reflection_getCallerClass)
               inlineDepth = 1;
            else
               inlineDepth = 0;   // traverse one frame more than getCallerClass

            bool skipFrame;  // the logic of computing skipFrame should match with what vm does
            while (true)
               {
               if (callerIndex != -1)
                  {
                  callerMethod = (J9Method *) comp->getInlinedCallSite(callerIndex)._methodInfo;
                  if (isAOT_DEPRECATED_DO_NOT_USE())
                     {
                     callerClass = (J9Class*) ((TR_AOTMethodInfo *)callerMethod)->resolvedMethod->containingClass();
                     }
                  else
                     {
                     callerClass = (J9Class*) getClassOfMethod((TR_OpaqueMethodBlock*) callerMethod);
                     }
                  }
               else
                  {
                  TR::ResolvedMethodSymbol *callerMethodSymbol = comp->getJittedMethodSymbol();
                  callerMethod = (J9Method *) callerMethodSymbol->getResolvedMethod()->getPersistentIdentifier();
                  callerClass = (J9Class*) callerMethodSymbol->getResolvedMethod()->classOfMethod();
                  }

               skipFrame = transformJlrMethodInvoke(callerMethod, callerClass);

               if (!skipFrame && inlineDepth == stackDepth)
                  break;
               if (callerIndex == -1)
                  break;
               if (!skipFrame)
                  inlineDepth++;
               callerIndex = comp->getInlinedCallSite(callerIndex)._byteCodeInfo.getCallerIndex();
               }

            if (!skipFrame && (inlineDepth == stackDepth))
               {
               bool returnClassLoader;
               switch (methodID)
                  {
                  case TR::sun_reflect_Reflection_getCallerClass:
                  case TR::java_lang_invoke_MethodHandles_getStackClass:
                  //case TR::com_ibm_oti_vm_VM_getStackClass:
                  //case TR::java_lang_Class_getStackClass:
                     returnClassLoader = false;
                     break;
                  default:
                     returnClassLoader = true;
                     break;
                  }

               if (returnClassLoader)
                  {
                  if (performTransformation(comp, "O^O inlineNativeCall: inline classloader load [%p] for '%s' at bytecode %d\n",
                        callNode, callNode->getSymbolReference()->getName(comp->getDebug()), callNode->getByteCodeInfo().getByteCodeIndex()))
                     {
                     TR::Node::recreate(callNode, TR::aload);
                     callNode->removeAllChildren();
                     TR::SymbolReference *callerClassLoaderSymRef = comp->getSymRefTab()->findOrCreateClassLoaderSymbolRef(comp->getMethodSymbol()->getResolvedMethod());
                     callNode->setSymbolReference(callerClassLoaderSymRef);
                     }
                  }
               else
                  {
                  int32_t classNameLength;
                  char *className = getClassNameChars((TR_OpaqueClassBlock *) callerClass, classNameLength);
                  if (performTransformation(comp, "O^O inlineNativeCall: inline class load [%p] of %.*s for '%s' at bytecode %d\n", callNode,
                        classNameLength, className,
                        callNode->getSymbolReference()->getName(comp->getDebug()), callNode->getByteCodeInfo().getByteCodeIndex()))
                     {
                     TR::Node::recreate(callNode, TR::loadaddr);
                     callNode->removeAllChildren();
                     TR::SymbolReference *callerClassSymRef = comp->getSymRefTab()->findOrCreateClassSymbol(comp->getMethodSymbol(), -1, convertClassPtrToClassOffset(callerClass));
                     callNode->setSymbolReference(callerClassSymRef);
                     if (TR::Compiler->cls.classesOnHeap())
                        {
                        callNode = TR::Node::createWithSymRef(TR::aloadi, 1, 1, callNode, comp->getSymRefTab()->findOrCreateJavaLangClassFromClassSymbolRef());
                        }
                     }
                  }
               }
            else
               {
               return 0;
               }
            }
         else
            {
            return 0;
            }
         //fflush(stdout);
         }
         return callNode;
#endif // Java 6 SR1 code
      case TR::java_lang_Thread_currentThread:
         if (comp->cg()->getGRACompleted())
            {
            return 0;
            }
         else
            {
            comp->cg()->setInlinedGetCurrentThreadMethod();
            TR::Node::recreate(callNode, TR::aload);
            callNode->setSymbolReference(comp->getSymRefTab()->findOrCreateCurrentThreadSymbolRef());

            return callNode;
            }
      case TR::java_lang_Float_intBitsToFloat:
         if (comp->cg()->getSupportsInliningOfTypeCoersionMethods())
            TR::Node::recreate(callNode, TR::ibits2f);
         return callNode;
      case TR::java_lang_Float_floatToIntBits:
         if (comp->cg()->getSupportsInliningOfTypeCoersionMethods())
            {
            TR::Node::recreate(callNode, TR::fbits2i);
            callNode->setNormalizeNanValues(true);
            }
         return callNode;
      case TR::java_lang_Float_floatToRawIntBits:
         if (comp->cg()->getSupportsInliningOfTypeCoersionMethods())
            {
            TR::Node::recreate(callNode, TR::fbits2i);
            callNode->setNormalizeNanValues(false);
            }
         return callNode;
      case TR::java_lang_Double_longBitsToDouble:
         if (comp->cg()->getSupportsInliningOfTypeCoersionMethods())
            {
            TR::Node::recreate(callNode, TR::lbits2d);
            }
         return callNode;
      case TR::java_lang_Double_doubleToLongBits:
         if (comp->cg()->getSupportsInliningOfTypeCoersionMethods())
            {
            TR::Node::recreate(callNode, TR::dbits2l);
            callNode->setNormalizeNanValues(true);
            }
         return callNode;
      case TR::java_lang_Double_doubleToRawLongBits:
         if (comp->cg()->getSupportsInliningOfTypeCoersionMethods())
            {
            TR::Node::recreate(callNode, TR::dbits2l);
            callNode->setNormalizeNanValues(false);
            }
         return callNode;
      case TR::java_lang_ref_Reference_getImpl:
         if (comp->getGetImplInlineable())
            {
            // Retrieve the offset of the instance "referent" field from Reference class
            TR::SymbolReference * callerSymRef = callNode->getSymbolReference();
            TR_ResolvedMethod * owningMethod = callerSymRef->getOwningMethod(comp);
            int32_t len = owningMethod->classNameLength();
            char * s = classNameToSignature(owningMethod->classNameChars(), len, comp);
            TR_OpaqueClassBlock * ReferenceClass = getClassFromSignature(s, len, owningMethod);
            // defect 143867, ReferenceClass == 0 and crashed later in findFieldInClass()
            if (!ReferenceClass)
               return 0;
            int32_t offset =
               getInstanceFieldOffset(ReferenceClass, REFERENCEFIELD, REFERENCEFIELDLEN, REFERENCERETURNTYPE, REFERENCERETURNTYPELEN, J9_RESOLVE_FLAG_INIT_CLASS);
            offset += (int32_t)getObjectHeaderSizeInBytes();  // size of a J9 object header to move past it

            // Generate reference symbol
            TR::SymbolReference * symRefField = comp->getSymRefTab()->findOrCreateJavaLangReferenceReferentShadowSymbol(callerSymRef->getOwningMethodSymbol(comp),
                                                                                                              true, TR::Address, offset, false);

            // This pointer
            TR::Node * thisNode = callNode->getFirstChild();

            // Generate indirect load of referent into the callNode
            TR::Node::recreate(callNode, comp->il.opCodeForIndirectLoad(TR::Address));
            callNode->setSymbolReference(symRefField);
            callNode->removeAllChildren();
            callNode->setNumChildren(1);
            callNode->setAndIncChild(0, thisNode);
            }
            return callNode;
      case TR::java_lang_J9VMInternals_rawNewArrayInstance:
         {
         TR::Node::recreate(callNode, TR::variableNewArray);
         callNode->setSymbolReference(comp->getSymRefTab()->findOrCreateANewArraySymbolRef(callNode->getSymbol()->castToResolvedMethodSymbol()));
         TR::Node *newNode = TR::Node::createWithSymRef(callNode, TR::aloadi, 1, comp->getSymRefTab()->findOrCreateArrayComponentTypeSymbolRef());
         TR::Node *newNodeChild = TR::Node::createWithSymRef(callNode, TR::aloadi, 1, comp->getSymRefTab()->findOrCreateClassFromJavaLangClassAsPrimitiveSymbolRef());
         newNode->setAndIncChild(0, newNodeChild);
         newNode->setNumChildren(1);
         newNodeChild->setChild(0, callNode->getChild(1));
         newNodeChild->setNumChildren(1);
         callNode->setAndIncChild(1,newNode);
         return callNode;
         }
      case TR::java_lang_J9VMInternals_getArrayLengthAsObject:
         {
         TR::Node::recreate(callNode, TR::iloadi);
         callNode->setSymbolReference(comp->getSymRefTab()->findOrCreateContiguousArraySizeSymbolRef());
         return callNode;
         }
      case TR::java_lang_J9VMInternals_rawNewInstance:
         {
         TR::Node::recreate(callNode, TR::variableNew);
         callNode->setSymbolReference(comp->getSymRefTab()->findOrCreateNewObjectSymbolRef(callNode->getSymbol()->castToResolvedMethodSymbol()));
         TR::Node *newNode = TR::Node::createWithSymRef(callNode, TR::aloadi, 1, comp->getSymRefTab()->findOrCreateClassFromJavaLangClassAsPrimitiveSymbolRef());
         newNode->setChild(0, callNode->getFirstChild());
         newNode->setNumChildren(1);
         callNode->setAndIncChild(0,newNode);
         return callNode;
         }
      case TR::java_lang_J9VMInternals_defaultClone:
         {
         TR_OpaqueClassBlock *bdClass = getClassFromSignature("java/lang/Object", 16, comp->getCurrentMethod());
         TR_ScratchList<TR_ResolvedMethod> bdMethods(comp->trMemory());
         getResolvedMethods(comp->trMemory(), bdClass, &bdMethods);
         ListIterator<TR_ResolvedMethod> bdit(&bdMethods);

         TR_ResolvedMethod *method = NULL;
         for (method = bdit.getCurrent(); method; method = bdit.getNext())
            {
            const char *sig = method->signature(comp->trMemory());
            int32_t len = strlen(sig);
            if(!strncmp(sig, "java/lang/Object.clone()Ljava/lang/Object;", len))
               {
               callNode->setSymbolReference(comp->getSymRefTab()->findOrCreateMethodSymbol(callNode->getSymbolReference()->getOwningMethodIndex(), -1, method, TR::MethodSymbol::Special));
               break;
               }
            }
         return callNode;
         }
      case TR::java_lang_J9VMInternals_isClassModifierPublic:
         {
         TR::Node::recreate(callNode, TR::iand);
         callNode->setAndIncChild(1, TR::Node::create(TR::iconst, 0, J9AccPublic));
         callNode->setNumChildren(2);
         return callNode;
         }
      case TR::com_ibm_jit_JITHelpers_is32Bit:
         {
         // instance method so receiver object is first child, and other nodes may hold onto it so need to decrement its ref count
         // following code hammers this call node into an iconst which disconnects the child
         callNode->getFirstChild()->decReferenceCount();
         // intentionally fall through to next case
         }
      case TR::java_lang_J9VMInternals_is32Bit:
      case TR::com_ibm_oti_vm_ORBVMHelpers_is32Bit:
         {
         // these methods are static so there are no child to worry about
         int32_t intValue = 0;
         if (TR::Compiler->target.is32Bit())
            intValue = 1;
         TR::Node::recreate(callNode, TR::iconst);
         callNode->setNumChildren(0);
         callNode->setInt(intValue);
         if (callNodeTreeTop &&
               callNodeTreeTop->getNode()->getOpCode().isResolveOrNullCheck())
            TR::Node::recreate(callNodeTreeTop->getNode(), TR::treetop);
         return callNode;
         }
      case TR::java_lang_J9VMInternals_getNumBitsInReferenceField:
      case TR::com_ibm_oti_vm_ORBVMHelpers_getNumBitsInReferenceField:
      case TR::com_ibm_jit_JITHelpers_getNumBitsInReferenceField:
         {
         int32_t intValue = 8*TR::Compiler->om.sizeofReferenceField();
         TR::Node::recreate(callNode, TR::iconst);
         callNode->setNumChildren(0);
         callNode->setInt(intValue);
         return callNode;
         }
      case TR::java_lang_J9VMInternals_getNumBytesInReferenceField:
      case TR::com_ibm_oti_vm_ORBVMHelpers_getNumBytesInReferenceField:
      case TR::com_ibm_jit_JITHelpers_getNumBytesInReferenceField:
         {
         int32_t intValue = TR::Compiler->om.sizeofReferenceField();
         TR::Node::recreate(callNode, TR::iconst);
         callNode->setNumChildren(0);
         callNode->setInt(intValue);
         return callNode;
         }
      case TR::java_lang_J9VMInternals_getNumBitsInDescriptionWord:
      case TR::com_ibm_oti_vm_ORBVMHelpers_getNumBitsInDescriptionWord:
      case TR::com_ibm_jit_JITHelpers_getNumBitsInDescriptionWord:
         {
         int32_t intValue = 8*sizeof(UDATA);
         TR::Node::recreate(callNode, TR::iconst);
         callNode->setNumChildren(0);
         callNode->setInt(intValue);
         return callNode;
         }
      case TR::java_lang_J9VMInternals_getNumBytesInDescriptionWord:
      case TR::com_ibm_oti_vm_ORBVMHelpers_getNumBytesInDescriptionWord:
      case TR::com_ibm_jit_JITHelpers_getNumBytesInDescriptionWord:
         {
         int32_t intValue = sizeof(UDATA);
         TR::Node::recreate(callNode, TR::iconst);
         callNode->setNumChildren(0);
         callNode->setInt(intValue);
         return callNode;
         }
      case TR::java_lang_J9VMInternals_getNumBytesInJ9ObjectHeader:
      case TR::com_ibm_oti_vm_ORBVMHelpers_getNumBytesInJ9ObjectHeader:
      case TR::com_ibm_jit_JITHelpers_getNumBytesInJ9ObjectHeader:
         {
         int32_t intValue = sizeof(J9Object);
         TR::Node::recreate(callNode, TR::iconst);
         callNode->setNumChildren(0);
         callNode->setInt(intValue);
         return callNode;
         }
      case TR::java_lang_J9VMInternals_getJ9ClassFromClass32:
      case TR::com_ibm_oti_vm_ORBVMHelpers_getJ9ClassFromClass32:
         {
         TR::Node::recreate(callNode, TR::iloadi);
         callNode->setSymbolReference(comp->getSymRefTab()->findOrCreateClassFromJavaLangClassAsPrimitiveSymbolRef());

         return callNode;
         }
      case TR::java_lang_J9VMInternals_getInstanceShapeFromJ9Class32:
      case TR::com_ibm_oti_vm_ORBVMHelpers_getInstanceShapeFromJ9Class32:
         {
         TR::Node::recreate(callNode, TR::iloadi);
         callNode->setSymbolReference(comp->getSymRefTab()->findOrCreateInstanceShapeSymbolRef());
         return callNode;
         }
      case TR::java_lang_J9VMInternals_getInstanceDescriptionFromJ9Class32:
      case TR::com_ibm_oti_vm_ORBVMHelpers_getInstanceDescriptionFromJ9Class32:
      case TR::com_ibm_jit_JITHelpers_getInstanceDescriptionFromJ9Class32:
         {
         TR::Node::recreate(callNode, TR::iloadi);
         callNode->setSymbolReference(comp->getSymRefTab()->findOrCreateInstanceDescriptionSymbolRef());
         return callNode;
         }
      case TR::java_lang_J9VMInternals_getDescriptionWordFromPtr32:
      case TR::com_ibm_oti_vm_ORBVMHelpers_getDescriptionWordFromPtr32:
      case TR::com_ibm_jit_JITHelpers_getDescriptionWordFromPtr32:
         {
         TR::Node::recreate(callNode, TR::iloadi);
         callNode->setSymbolReference(comp->getSymRefTab()->findOrCreateDescriptionWordFromPtrSymbolRef());
         return callNode;
         }
      case TR::java_lang_J9VMInternals_getJ9ClassFromClass64:
      case TR::com_ibm_oti_vm_ORBVMHelpers_getJ9ClassFromClass64:
         {
         TR::Node::recreate(callNode, TR::lloadi);
         callNode->setSymbolReference(comp->getSymRefTab()->findOrCreateClassFromJavaLangClassAsPrimitiveSymbolRef());
         return callNode;
         }
      case TR::java_lang_J9VMInternals_getInstanceShapeFromJ9Class64:
      case TR::com_ibm_oti_vm_ORBVMHelpers_getInstanceShapeFromJ9Class64:
         {
         TR::Node::recreate(callNode, TR::lloadi);
         callNode->setSymbolReference(comp->getSymRefTab()->findOrCreateInstanceShapeSymbolRef());
         return callNode;
         }
      case TR::java_lang_J9VMInternals_getInstanceDescriptionFromJ9Class64:
      case TR::com_ibm_oti_vm_ORBVMHelpers_getInstanceDescriptionFromJ9Class64:
      case TR::com_ibm_jit_JITHelpers_getInstanceDescriptionFromJ9Class64:
         {
         TR::Node::recreate(callNode, TR::lloadi);
         callNode->setSymbolReference(comp->getSymRefTab()->findOrCreateInstanceDescriptionSymbolRef());
         return callNode;
         }
      case TR::java_lang_J9VMInternals_getDescriptionWordFromPtr64:
      case TR::com_ibm_oti_vm_ORBVMHelpers_getDescriptionWordFromPtr64:
      case TR::com_ibm_jit_JITHelpers_getDescriptionWordFromPtr64:
         {
         TR::Node::recreate(callNode, TR::lloadi);
         callNode->setSymbolReference(comp->getSymRefTab()->findOrCreateDescriptionWordFromPtrSymbolRef());
         return callNode;
         }
      case TR::java_lang_J9VMInternals_getSuperclass:
         {
         TR_OpaqueClassBlock *jitHelpersClass = comp->getJITHelpersClassPointer();
         ///traceMsg(comp, "jithelpersclass = %p\n", jitHelpersClass);
         if (jitHelpersClass && isClassInitialized(jitHelpersClass))
            {
            // fish for the getSuperclass method in JITHelpers
            //
            const char *callerSig = comp->signature();
            const char *getHelpersSig = "jitHelpers";
            int32_t getHelpersSigLength = 10;
            TR::SymbolReference *getSuperclassSymRef = NULL;
            TR::SymbolReference *getHelpersSymRef = NULL;
            TR_ScratchList<TR_ResolvedMethod> helperMethods(comp->trMemory());
            getResolvedMethods(comp->trMemory(), jitHelpersClass, &helperMethods);
            ListIterator<TR_ResolvedMethod> it(&helperMethods);
            for (TR_ResolvedMethod *m = it.getCurrent(); m; m = it.getNext())
               {
               char *sig = m->nameChars();
               if (!strncmp(sig, "getSuperclass", 13))
                  {
                  getSuperclassSymRef = comp->getSymRefTab()->findOrCreateMethodSymbol(callNode->getSymbolReference()->getOwningMethodIndex(), -1, m, TR::MethodSymbol::Virtual);
                  getSuperclassSymRef->setOffset(getVTableSlot(m->getPersistentIdentifier(), jitHelpersClass));
                  ///break;
                  }
               else if (!strncmp(sig, getHelpersSig, getHelpersSigLength))
                  {
                  getHelpersSymRef = comp->getSymRefTab()->findOrCreateMethodSymbol(callNode->getSymbolReference()->getOwningMethodIndex(), -1, m, TR::MethodSymbol::Static);
                  }
               }

            // redirect the call to the new Java implementation
            // instead of calling the native
            //
            if (getSuperclassSymRef && getHelpersSymRef)
               {
               // first get the helpers object
               // acall getHelpers
               //
               TR_Method *method = getHelpersSymRef->getSymbol()->castToMethodSymbol()->getMethod();
               TR::Node *helpersCallNode = TR::Node::createWithSymRef(callNode, method->directCallOpCode(), 0, getHelpersSymRef);
               TR::TreeTop *helpersCallTT = TR::TreeTop::create(comp, TR::Node::create(TR::treetop, 1, helpersCallNode));
               callNodeTreeTop->insertBefore(helpersCallTT);

               //TR::Node *vftLoad = TR::Node::create(TR::aloadi, 1, helpersCallNode, comp->getSymRefTab()->findOrCreateVftSymbolRef());
               method = getSuperclassSymRef->getSymbol()->castToMethodSymbol()->getMethod();
               TR::Node::recreate(callNode, method->directCallOpCode());
               TR::Node *firstChild = callNode->getFirstChild();
               firstChild->decReferenceCount();
               callNode->setNumChildren(2);
               //callNode->setAndIncChild(0, vftLoad);
               callNode->setAndIncChild(0, helpersCallNode);
               callNode->setAndIncChild(1, firstChild);
               ///traceMsg(comp, "replaced call node for getSuperclass at node = %p\n", callNode);
               callNode->setSymbolReference(getSuperclassSymRef);
               }
            }
         return callNode;
         }
      case TR::com_ibm_jit_JITHelpers_getBackfillOffsetFromJ9Class32:
      case TR::com_ibm_jit_JITHelpers_getBackfillOffsetFromJ9Class64:
      case TR::com_ibm_jit_JITHelpers_getRomClassFromJ9Class32:
      case TR::com_ibm_jit_JITHelpers_getRomClassFromJ9Class64:
      case TR::com_ibm_jit_JITHelpers_getArrayShapeFromRomClass32:
      case TR::com_ibm_jit_JITHelpers_getArrayShapeFromRomClass64:
      case TR::com_ibm_jit_JITHelpers_getModifiersFromRomClass32:
      case TR::com_ibm_jit_JITHelpers_getModifiersFromRomClass64:
      case TR::com_ibm_jit_JITHelpers_getSuperClassesFromJ9Class32:
      case TR::com_ibm_jit_JITHelpers_getSuperClassesFromJ9Class64:
         {
         // TODO: These methods should really have proper symrefs
         TR::Node *firstChild = callNode->getFirstChild();
         TR::Node *secondChild = callNode->getSecondChild();
         firstChild->decReferenceCount();
         secondChild->decReferenceCount();
         TR::Node *konstNode = NULL;
         TR::ILOpCodes addOp = TR::BadILOp;
         TR::DataType type = TR::NoType;
         switch (methodID)
            {
            case TR::com_ibm_jit_JITHelpers_getBackfillOffsetFromJ9Class32:
               {
               int32_t konst = (int32_t)getOffsetOfBackfillOffsetField();
               konstNode = TR::Node::iconst(callNode, konst);
               addOp = TR::iadd;
               type = TR::Int32;
               break;
               }
            case TR::com_ibm_jit_JITHelpers_getBackfillOffsetFromJ9Class64:
               {
               int64_t konst = getOffsetOfBackfillOffsetField();
               konstNode = TR::Node::lconst(callNode, konst);
               addOp = TR::ladd;
               type = TR::Int64;
               break;
               }
            case TR::com_ibm_jit_JITHelpers_getRomClassFromJ9Class32:
               {
               int32_t konst = (int32_t)getOffsetOfClassRomPtrField();
               konstNode = TR::Node::iconst(callNode, konst);
               addOp = TR::iadd;
               type = TR::Int32;
               break;
               }
            case TR::com_ibm_jit_JITHelpers_getRomClassFromJ9Class64:
               {
               int64_t konst = getOffsetOfClassRomPtrField();
               konstNode = TR::Node::lconst(callNode, konst);
               addOp = TR::ladd;
               type = TR::Int64;
               break;
               }
            case TR::com_ibm_jit_JITHelpers_getArrayShapeFromRomClass32:
            case TR::com_ibm_jit_JITHelpers_getArrayShapeFromRomClass64:
               {
               int32_t konst = (int32_t)getOffsetOfIndexableSizeField();
               konstNode = TR::Node::iconst(callNode, konst);
               addOp = TR::iadd;
               type = TR::Int32;
               break;
               }
            case TR::com_ibm_jit_JITHelpers_getModifiersFromRomClass32:
            case TR::com_ibm_jit_JITHelpers_getModifiersFromRomClass64:
               {
               int32_t konst = (int32_t)getOffsetOfIsArrayFieldFromRomClass();
               konstNode = TR::Node::iconst(callNode, konst);
               addOp = TR::iadd;
               type = TR::Int32;
               break;
               }
            case TR::com_ibm_jit_JITHelpers_getSuperClassesFromJ9Class32:
               {
               int32_t konst = (int32_t)getOffsetOfSuperclassesInClassObject();
               konstNode = TR::Node::iconst(callNode, konst);
               addOp = TR::iadd;
               type = TR::Int32;
               break;
               }
            case TR::com_ibm_jit_JITHelpers_getSuperClassesFromJ9Class64:
               {
               int64_t konst = getOffsetOfSuperclassesInClassObject();
               konstNode = TR::Node::lconst(callNode, konst);
               addOp = TR::ladd;
               type = TR::Int64;
               break;
               }
            default:
                break;
            }
         secondChild = TR::Node::create(addOp, 2, secondChild, konstNode);
         TR::SymbolReference *newSymRef = comp->getSymRefTab()->findOrCreateUnsafeSymbolRef(type);
         TR::Node::recreate(callNode, comp->il.opCodeForIndirectArrayLoad(type));
         // now remove the receiver (firstChild)
         //
         callNode->setSymbolReference(newSymRef);
         callNode->setAndIncChild(0, secondChild);
         callNode->setNumChildren(1);
         if (callNodeTreeTop && callNodeTreeTop->getNode()->getOpCode().isCheck())
            TR::Node::recreate(callNodeTreeTop->getNode(), TR::treetop);

         return callNode;
         }
      case TR::com_ibm_jit_JITHelpers_getJ9ClassFromClass32:
      case TR::com_ibm_jit_JITHelpers_getJ9ClassFromClass64:
      case TR::com_ibm_jit_JITHelpers_getClassFromJ9Class32:
      case TR::com_ibm_jit_JITHelpers_getClassFromJ9Class64:
      case TR::com_ibm_jit_JITHelpers_getClassFlagsFromJ9Class32:
      case TR::com_ibm_jit_JITHelpers_getClassFlagsFromJ9Class64:
      case TR::com_ibm_jit_JITHelpers_getClassDepthAndFlagsFromJ9Class32:
      case TR::com_ibm_jit_JITHelpers_getClassDepthAndFlagsFromJ9Class64:
      case TR::com_ibm_jit_JITHelpers_getComponentTypeFromJ9Class32:
      case TR::com_ibm_jit_JITHelpers_getComponentTypeFromJ9Class64:
         {
         TR::Node *firstChild = callNode->getFirstChild();
         TR::Node *secondChild = callNode->getSecondChild();
         firstChild->decReferenceCount();
         secondChild->decReferenceCount();
         TR::ILOpCodes loadOp = TR::BadILOp;
         TR::SymbolReference *newSymRef = NULL;

         switch (methodID)
            {
         case TR::com_ibm_jit_JITHelpers_getJ9ClassFromClass32:
            {
            newSymRef = comp->getSymRefTab()->findOrCreateClassFromJavaLangClassAsPrimitiveSymbolRef();
            loadOp = TR::iloadi;
            break;
            }
         case TR::com_ibm_jit_JITHelpers_getJ9ClassFromClass64:
            {
            newSymRef = comp->getSymRefTab()->findOrCreateClassFromJavaLangClassAsPrimitiveSymbolRef();
            loadOp = TR::lloadi;
            break;
            }
         case TR::com_ibm_jit_JITHelpers_getClassFromJ9Class32:
         case TR::com_ibm_jit_JITHelpers_getClassFromJ9Class64:
            {
            newSymRef = comp->getSymRefTab()->findOrCreateJavaLangClassFromClassSymbolRef();
            loadOp = TR::aloadi;
            break;
            }
         case TR::com_ibm_jit_JITHelpers_getClassFlagsFromJ9Class32:
         case TR::com_ibm_jit_JITHelpers_getClassFlagsFromJ9Class64:
            {
            loadOp = TR::iloadi;
            newSymRef = comp->getSymRefTab()->findOrCreateClassFlagsSymbolRef();
            break;
            }
         case TR::com_ibm_jit_JITHelpers_getClassDepthAndFlagsFromJ9Class32:
            {
            loadOp = TR::iloadi;
            newSymRef = comp->getSymRefTab()->findOrCreateClassAndDepthFlagsSymbolRef();
            break;
            }
         case TR::com_ibm_jit_JITHelpers_getClassDepthAndFlagsFromJ9Class64:
            {
            loadOp = TR::lloadi;
            newSymRef = comp->getSymRefTab()->findOrCreateClassAndDepthFlagsSymbolRef();
            break;
            }
         case TR::com_ibm_jit_JITHelpers_getComponentTypeFromJ9Class32:
            {
            loadOp = TR::lloadi;
            newSymRef = comp->getSymRefTab()->findOrCreateArrayComponentTypeAsPrimitiveSymbolRef();
            break;
            }
         case TR::com_ibm_jit_JITHelpers_getComponentTypeFromJ9Class64:
            {
            loadOp = TR::lloadi;
            newSymRef = comp->getSymRefTab()->findOrCreateArrayComponentTypeAsPrimitiveSymbolRef();
            break;
            }
         default:
            break;
            }
         // now remove the receiver (firstChild)
         //
         TR::Node::recreate(callNode, loadOp);
         callNode->setSymbolReference(newSymRef);
         callNode->setAndIncChild(0, secondChild);
         callNode->setNumChildren(1);
         return callNode;
         }

      default:
         break;
      }

#ifdef J9VM_OPT_JAVA_CRYPTO_ACCELERATION
   if (inlineNativeCryptoMethod(callNode, comp))
      {
      return callNode;
      }
#endif

   return 0;
   }

bool TR_J9VM::transformJlrMethodInvoke(J9Method *callerMethod, J9Class *callerClass)
   {
      {
      TR::VMAccessCriticalSection jlrMethodInvoke(this);

      if (vmThread()->javaVM->jlrMethodInvoke == NULL)
         return false;
      }

   return stackWalkerMaySkipFrames((TR_OpaqueMethodBlock *)callerMethod, (TR_OpaqueClassBlock *)callerClass);
   }

int32_t
TR_J9VMBase::adjustedInliningWeightBasedOnArgument(int32_t origWeight, TR::Node *argNode, TR::ParameterSymbol *parmSymbol, TR::Compilation *comp)
   {
   int32_t weight = origWeight;
   int32_t argTypeLength, parmTypeLength;

   const char * argType = argNode->getTypeSignature(argTypeLength);
   const char * parmType = parmSymbol->getTypeSignature(parmTypeLength);
   if (argType && parmType && (argTypeLength != parmTypeLength || strncmp(argType, parmType, argTypeLength)))
      {
      int32_t fraction = comp->getOptions()->getInlinerArgumentHeuristicFraction();
      weight = weight * (fraction-1) / fraction;
      }
   return weight;
   }

bool
TR_J9VMBase::canAllowDifferingNumberOrTypesOfArgsAndParmsInInliner()
   {
   return false;
   }

void
TR_J9VMBase::setInlineThresholds (TR::Compilation *comp, int32_t &callerWeightLimit, int32_t &maxRecursiveCallByteCodeSizeEstimate, int32_t &methodByteCodeSizeThreshold, int32_t &methodInWarmBlockByteCodeSizeThreshold, int32_t &methodInColdBlockByteCodeSizeThreshold, int32_t &nodeCountThreshold, int32_t size)
   {

   if (comp->isServerInlining())
      {
      callerWeightLimit = 4096;
      methodInWarmBlockByteCodeSizeThreshold = methodByteCodeSizeThreshold = 200;
      }


   int32_t _adjustSizeBoundary = 1750;
   int32_t _adjustMaxCGCutOff = 2500;

   static const char * adjustSizeBoundary = feGetEnv("TR_WarmInlineAdjustSizeBoundary");
   static const char * adjustMaxCGCutOff = feGetEnv("TR_WarmInlineAdjustCallGraphMaxCutOff");

   if (adjustSizeBoundary)
     _adjustSizeBoundary = atoi(adjustSizeBoundary);

   if (adjustMaxCGCutOff)
     _adjustMaxCGCutOff = atoi(adjustMaxCGCutOff);

   if (comp->isServerInlining())
     {
     maxRecursiveCallByteCodeSizeEstimate = (int)((float)maxRecursiveCallByteCodeSizeEstimate * (float)((float)(_adjustSizeBoundary)/(float)(size)));
     if (maxRecursiveCallByteCodeSizeEstimate > _adjustMaxCGCutOff) maxRecursiveCallByteCodeSizeEstimate = _adjustMaxCGCutOff;
     }


   int32_t _adjustMaxCutOff = 200; //decrease the thershold to make it similar to r11 while we are big app

   static const char * adjustMaxCutOff = feGetEnv("TR_WarmInlineAdjustMaxCutOff");

   if (adjustMaxCutOff)
      _adjustMaxCutOff = atoi(adjustMaxCutOff);

   if (comp->isServerInlining())
      {
      methodInWarmBlockByteCodeSizeThreshold = (int)((float)150 * (float)((float)(_adjustSizeBoundary)/(float)(size)));
      if (methodInWarmBlockByteCodeSizeThreshold > _adjustMaxCutOff)
         methodInWarmBlockByteCodeSizeThreshold = _adjustMaxCutOff;
      }
   else
      {
      if (methodInWarmBlockByteCodeSizeThreshold > methodByteCodeSizeThreshold)
         methodInWarmBlockByteCodeSizeThreshold = methodByteCodeSizeThreshold;
      }


   return;
   }

TR_OpaqueClassBlock *
TR_J9VM::getClassClassPointer(TR_OpaqueClassBlock *objectClassPointer)
   {
   TR::VMAccessCriticalSection getClassClassPointer(this);
   J9Class *j9class;
   j9class = TR::Compiler->cls.convertClassOffsetToClassPtr(objectClassPointer);

   if (TR::Compiler->cls.classesOnHeap())
      {
      void *javaLangClass = J9VM_J9CLASS_TO_HEAPCLASS(TR::Compiler->cls.convertClassOffsetToClassPtr(objectClassPointer));

      // j9class points to the J9Class corresponding to java/lang/Object
      if (TR::Compiler->om.generateCompressedObjectHeaders())
         j9class = (J9Class *)(uintptrj_t) *((uint32_t *) ((uintptrj_t) javaLangClass + (uintptrj_t) TR::Compiler->om.offsetOfObjectVftField()));
      else
         j9class = (J9Class *)(*((J9Class **) ((uintptrj_t) javaLangClass + (uintptrj_t) TR::Compiler->om.offsetOfObjectVftField())));
      }
   else
      j9class = (J9Class *)(*((J9Class **) ((uintptrj_t)j9class + (uintptrj_t) TR::Compiler->om.offsetOfObjectVftField())));

   j9class = (J9Class *)((uintptrj_t)j9class & TR::Compiler->om.maskOfObjectVftField());

   return convertClassPtrToClassOffset(j9class);
   }


TR_OpaqueClassBlock *
TR_J9VM::getClassFromMethodBlock(TR_OpaqueMethodBlock *mb)
   {
   J9Class *ramClass = J9_CLASS_FROM_METHOD((J9Method *)mb);
   return (TR_OpaqueClassBlock *)ramClass;
   }

// interpreter profiling support
TR_IProfiler *
TR_J9VM::getIProfiler()
   {
   if (!_iProfiler)
      {
      // This used to use a global variable called 'jitConfig' instead of the local object's '_jitConfig'.  In early out of memory scenarios, the global jitConfig may be NULL.
      _iProfiler = ((TR_JitPrivateConfig*)(_jitConfig->privateConfig))->iProfiler;
      }
   return _iProfiler;
   }

// HWProfiler support
void
TR_J9VM::createHWProfilerRecords(TR::Compilation *comp)
   {
   if(comp->getPersistentInfo()->isRuntimeInstrumentationEnabled())
      _compInfo->getHWProfiler()->createRecords(comp);
   }


TR_OpaqueClassBlock *
TR_J9VM::getClassOffsetForAllocationInlining(J9Class *clazzPtr)
   {
   return convertClassPtrToClassOffset(clazzPtr);
   }

J9Class *
TR_J9VM::getClassForAllocationInlining(TR::Compilation *comp, TR::SymbolReference *classSymRef)
   {
   if (!classSymRef->isUnresolved())
      return TR::Compiler->cls.convertClassOffsetToClassPtr((TR_OpaqueClassBlock *)classSymRef->getSymbol()->getStaticSymbol()->getStaticAddress());

   return NULL;
   }

uint32_t
TR_J9VMBase::getAllocationSize(TR::StaticSymbol *classSym, TR_OpaqueClassBlock * opaqueClazz)
   {
   J9Class * clazz = (J9Class * ) opaqueClazz;
   int32_t headerSize = sizeof(J9Object);
   int32_t objectSize = (int32_t)clazz->totalInstanceSize + headerSize;

   // gc requires objects to have
   // header + size >= 16
   objectSize = objectSize >= J9_GC_MINIMUM_OBJECT_SIZE ? objectSize : J9_GC_MINIMUM_OBJECT_SIZE;
   return objectSize;
   }

bool
TR_J9VM::supportAllocationInlining(TR::Compilation *comp, TR::Node *node)
   {
   return true;
   }

TR_OpaqueClassBlock *
TR_J9VM::getPrimitiveArrayAllocationClass(J9Class *clazz)
   {
   return (TR_OpaqueClassBlock *) clazz;
   }


TR_StaticFinalData
TR_J9VM::dereferenceStaticFinalAddress(void *staticAddress, TR::DataType addressType)
   {
   TR_StaticFinalData data;
   if (!staticAddress)
      {
      data.dataAddress = 0;
      return data;
      }
   TR::VMAccessCriticalSection dereferenceStaticFinalAddress(this);
   switch (addressType)
      {
      case TR::Int8:
         data.dataInt8Bit = *(int8_t *) staticAddress;
         break;
      case TR::Int16:
         data.dataInt16Bit = *(int16_t *) staticAddress;
         break;
      case TR::Int32:
         data.dataInt32Bit = *(int32_t *) staticAddress;
         break;
      case TR::Int64:
         data.dataInt64Bit = *(int64_t *) staticAddress;
         break;
      case TR::Float:
         data.dataFloat = *(float *) staticAddress;
         break;
      case TR::Double:
         data.dataDouble = *(double *) staticAddress;
         break;
      case TR::Address:
         data.dataAddress = *(uintptrj_t *) staticAddress;
         break;
      default:
         TR_ASSERT(0, "Unexpected type %s", addressType.toString());
      }
   return data;
   }

//////////////////////////////////////////////////////////
// TR_J9SharedCacheVM
//////////////////////////////////////////////////////////

#if defined(J9VM_INTERP_AOT_COMPILE_SUPPORT)

bool
TR_J9SharedCacheVM::isClassVisible(TR_OpaqueClassBlock * sourceClass, TR_OpaqueClassBlock * destClass)
   {
   TR::Compilation* comp = _compInfo->getCompInfoForCompOnAppThread() ? _compInfo->getCompInfoForCompOnAppThread()->getCompilation() : _compInfoPT->getCompilation();
   TR_ASSERT(comp, "Should be called only within a compilation");

   bool validated = false;

   if (comp->getOption(TR_UseSymbolValidationManager))
      {
      TR::SymbolValidationManager *svm = comp->getSymbolValidationManager();
      SVM_ASSERT_ALREADY_VALIDATED(svm, sourceClass);
      SVM_ASSERT_ALREADY_VALIDATED(svm, destClass);
      validated = true;
      }
   else
      {
      validated = ((TR_ResolvedRelocatableJ9Method *) comp->getCurrentMethod())->validateArbitraryClass(comp, (J9Class *) sourceClass) &&
                  ((TR_ResolvedRelocatableJ9Method *) comp->getCurrentMethod())->validateArbitraryClass(comp, (J9Class *) destClass);
      }

   return (validated ? TR_J9VMBase::isClassVisible(sourceClass, destClass) : false);
   }

bool
TR_J9SharedCacheVM::stackWalkerMaySkipFrames(TR_OpaqueMethodBlock *method, TR_OpaqueClassBlock *methodClass)
   {
   bool skipFrames = TR_J9VM::stackWalkerMaySkipFrames(method, methodClass);
   TR::Compilation *comp = TR::comp();
   if (comp && comp->getOption(TR_UseSymbolValidationManager))
      {
      bool recordCreated = comp->getSymbolValidationManager()->addStackWalkerMaySkipFramesRecord(method, methodClass, skipFrames);
      SVM_ASSERT(recordCreated, "Failed to validate addStackWalkerMaySkipFramesRecord");
      }

   return skipFrames;
   }

bool
TR_J9SharedCacheVM::isMethodEnterTracingEnabled(TR_OpaqueMethodBlock *method)
   {
   // We want to return the same answer as TR_J9VMBase unless we want to force it to allow tracing
   return TR_J9VMBase::isMethodEnterTracingEnabled(method) || TR::Options::getAOTCmdLineOptions()->getOption(TR_EnableAOTMethodEnter);
   }

bool
TR_J9SharedCacheVM::isMethodExitTracingEnabled(TR_OpaqueMethodBlock *method)
   {
   return TR_J9VMBase::isMethodExitTracingEnabled(method) || TR::Options::getAOTCmdLineOptions()->getOption(TR_EnableAOTMethodExit);
   }

bool
TR_J9SharedCacheVM::traceableMethodsCanBeInlined()
   {
   return true;
   }

bool
TR_J9SharedCacheVM::canMethodEnterEventBeHooked()
   {
   // We want to return the same answer as TR_J9VMBase unless we want to force it to allow tracing
   return TR_J9VMBase::canMethodEnterEventBeHooked() || TR::Options::getAOTCmdLineOptions()->getOption(TR_EnableAOTMethodEnter);
   }

bool
TR_J9SharedCacheVM::canMethodExitEventBeHooked()
   {
   // We want to return the same answer as TR_J9VMBase unless we want to force it to allow tracing
   return TR_J9VMBase::canMethodExitEventBeHooked() || TR::Options::getAOTCmdLineOptions()->getOption(TR_EnableAOTMethodExit);
   }

bool
TR_J9SharedCacheVM::methodsCanBeInlinedEvenIfEventHooksEnabled()
   {
   return true;
   }

int32_t
TR_J9SharedCacheVM::getJavaLangClassHashCode(TR::Compilation * comp, TR_OpaqueClassBlock * clazzPointer, bool &hashCodeComputed)
   {
   hashCodeComputed = false;
   return 0;
   }

bool
TR_J9SharedCacheVM::javaLangClassGetModifiersImpl(TR_OpaqueClassBlock * clazzPointer, int32_t &result)
   {
   return false;
   }

uint32_t
TR_J9SharedCacheVM::getInstanceFieldOffset(TR_OpaqueClassBlock * classPointer, char * fieldName, uint32_t fieldLen,
                                    char * sig, uint32_t sigLen, UDATA options)
   {

   TR::Compilation* comp = _compInfo->getCompInfoForCompOnAppThread() ? _compInfo->getCompInfoForCompOnAppThread()->getCompilation() : _compInfoPT->getCompilation();
   TR_ASSERT(comp, "Should be called only within a compilation");

   bool validated = false;

   if (comp->getOption(TR_UseSymbolValidationManager))
      {
      SVM_ASSERT_ALREADY_VALIDATED(comp->getSymbolValidationManager(), classPointer);
      validated = true;
      }
   else
      {
      validated = ((TR_ResolvedRelocatableJ9Method*) comp->getCurrentMethod())->validateArbitraryClass(comp, (J9Class*)classPointer);
      }

   if (validated)
      return this->TR_J9VM::getInstanceFieldOffset (classPointer, fieldName, fieldLen, sig, sigLen, options);

   return ~0;
   }

TR_OpaqueClassBlock *
TR_J9SharedCacheVM::getClassOfMethod(TR_OpaqueMethodBlock *method)
   {
   TR_OpaqueClassBlock *classPointer = TR_J9VM::getClassOfMethod(method);

   TR::Compilation* comp = _compInfo->getCompInfoForCompOnAppThread() ? _compInfo->getCompInfoForCompOnAppThread()->getCompilation() : _compInfoPT->getCompilation();
   TR_ASSERT(comp, "Should be called only within a compilation");

   bool validated = false;

   if (comp->getOption(TR_UseSymbolValidationManager))
      {
      validated = comp->getSymbolValidationManager()->addClassFromMethodRecord(classPointer, method);
      }
   else
      {
      validated = ((TR_ResolvedRelocatableJ9Method *) comp->getCurrentMethod())->validateArbitraryClass(comp, (J9Class *) classPointer);
      }

   if (validated)
      return classPointer;

   return NULL;
   }

TR_OpaqueClassBlock *
TR_J9SharedCacheVM::getSuperClass(TR_OpaqueClassBlock * classPointer)
   {
   TR::Compilation* comp = _compInfo->getCompInfoForCompOnAppThread() ? _compInfo->getCompInfoForCompOnAppThread()->getCompilation() : _compInfoPT->getCompilation();
   TR_ASSERT(comp, "Should be called only within a compilation");

   bool validated = false;
   TR_OpaqueClassBlock *superClass = TR_J9VM::getSuperClass(classPointer);

   if (comp->getOption(TR_UseSymbolValidationManager))
      {
      validated = comp->getSymbolValidationManager()->addSuperClassFromClassRecord(superClass, classPointer);
      }
   else
      {
      validated = ((TR_ResolvedRelocatableJ9Method *) comp->getCurrentMethod())->validateArbitraryClass(comp, (J9Class *) classPointer);
      }

   if (validated)
      return superClass;

   return NULL;
   }

void
TR_J9SharedCacheVM::getResolvedMethods(TR_Memory *trMemory, TR_OpaqueClassBlock * classPointer, List<TR_ResolvedMethod> * resolvedMethodsInClass)
   {
   TR::Compilation* comp = _compInfo->getCompInfoForCompOnAppThread() ? _compInfo->getCompInfoForCompOnAppThread()->getCompilation() : _compInfoPT->getCompilation();
   TR_ASSERT(comp, "Should be called only within a compilation");

   bool validated = false;

   if (comp->getOption(TR_UseSymbolValidationManager))
      {
      SVM_ASSERT_ALREADY_VALIDATED(comp->getSymbolValidationManager(), classPointer);
      validated = true;
      }
   else
      {
      validated = ((TR_ResolvedRelocatableJ9Method *) comp->getCurrentMethod())->validateArbitraryClass(comp, (J9Class *) classPointer);
      }

   if (validated)
      {
      if (comp->getOption(TR_UseSymbolValidationManager))
         {
         TR::VMAccessCriticalSection getResolvedMethods(this); // Prevent HCR
         J9Method * resolvedMethods = (J9Method *) getMethods(classPointer);
         uint32_t indexIntoArray;
         uint32_t numMethods = getNumMethods(classPointer);
         for (indexIntoArray = 0; indexIntoArray < numMethods; indexIntoArray++)
            {
            comp->getSymbolValidationManager()->addMethodFromClassRecord((TR_OpaqueMethodBlock *) &(resolvedMethods[indexIntoArray]),
                                                                         classPointer,
                                                                         indexIntoArray);
            }
         }

      TR_J9VM::getResolvedMethods(trMemory, classPointer, resolvedMethodsInClass);
      }
   }


TR_ResolvedMethod *
TR_J9SharedCacheVM::getResolvedMethodForNameAndSignature(TR_Memory * trMemory, TR_OpaqueClassBlock * classPointer,
                                                         const char* methodName, const char *signature)
   {
   TR::Compilation* comp = _compInfo->getCompInfoForCompOnAppThread() ? _compInfo->getCompInfoForCompOnAppThread()->getCompilation() : _compInfoPT->getCompilation();
   TR_ASSERT(comp, "Should be called only within a compilation");

   bool validated = false;
   TR_ResolvedMethod *resolvedMethod = TR_J9VM::getResolvedMethodForNameAndSignature(trMemory, classPointer, methodName, signature);

   if (comp->getOption(TR_UseSymbolValidationManager))
      {
      TR_OpaqueMethodBlock *method = (TR_OpaqueMethodBlock *)((TR_ResolvedJ9Method *)resolvedMethod)->ramMethod();
      /*
       * TR_J9VM::getResolvedMethodForNameAndSignature will call getMatchingMethodFromNameAndSignature
       * which adds a MethodFromClassRecord.
       */
      validated = comp->getSymbolValidationManager()->addClassFromMethodRecord(getClassFromMethodBlock(method), method);
      }
   else
      {
      validated = ((TR_ResolvedRelocatableJ9Method *)comp->getCurrentMethod())->validateArbitraryClass(comp, (J9Class *)classPointer);
      }

   if (validated)
      return resolvedMethod;
   else
      return NULL;
   }

bool
TR_J9SharedCacheVM::isClassLibraryMethod(TR_OpaqueMethodBlock *method, bool vettedForAOT)
   {
   TR_ASSERT(vettedForAOT, "The TR_J9SharedCacheVM version of this method is expected to be called only from isClassLibraryMethod.\n"
                                          "Please consider whether you call is vetted for AOT!");

   if (getSupportsRecognizedMethods())
      return this->TR_J9VM::isClassLibraryMethod(method, vettedForAOT);

   return false;
   }

TR_OpaqueMethodBlock *
TR_J9SharedCacheVM::getMethodFromClass(TR_OpaqueClassBlock * methodClass, char * methodName, char * signature, TR_OpaqueClassBlock *callingClass)
   {
   TR_OpaqueMethodBlock* omb = this->TR_J9VM::getMethodFromClass(methodClass, methodName, signature, callingClass);
   if (omb)
      {
      TR::Compilation* comp = _compInfo->getCompInfoForCompOnAppThread() ? _compInfo->getCompInfoForCompOnAppThread()->getCompilation() : _compInfoPT->getCompilation();
      TR_ASSERT(comp, "Should be called only within a compilation");

      if (comp->getOption(TR_UseSymbolValidationManager))
         {
         bool validated = comp->getSymbolValidationManager()->addMethodFromClassAndSignatureRecord(omb, methodClass, callingClass);
         if (!validated)
            omb = NULL;
         }
      else
         {
         if (!((TR_ResolvedRelocatableJ9Method*) comp->getCurrentMethod())->validateArbitraryClass(comp, (J9Class*)methodClass))
            omb = NULL;
         if (callingClass && !((TR_ResolvedRelocatableJ9Method*) comp->getCurrentMethod())->validateArbitraryClass(comp, (J9Class*)callingClass))
            omb = NULL;
         }
      }

   return omb;
   }

bool
TR_J9SharedCacheVM::supportAllocationInlining(TR::Compilation *comp, TR::Node *node)
   {
   if (comp->getOptions()->realTimeGC())
      return false;

   if ((TR::Compiler->target.cpu.isX86() ||
        TR::Compiler->target.cpu.isPower() ||
        TR::Compiler->target.cpu.isZ()) &&
       !comp->getOption(TR_DisableAllocationInlining))
      return true;

   return false;
   }

TR_YesNoMaybe
TR_J9SharedCacheVM::isInstanceOf(TR_OpaqueClassBlock * a, TR_OpaqueClassBlock *b, bool objectTypeIsFixed, bool castTypeIsFixed, bool optimizeForAOT)
   {
   TR::Compilation *comp = TR::comp();
   TR_YesNoMaybe isAnInstanceOf = TR_J9VM::isInstanceOf(a, b, objectTypeIsFixed, castTypeIsFixed);
   bool validated = false;

   if (comp && comp->getOption(TR_UseSymbolValidationManager))
      {
      if (isAnInstanceOf != TR_maybe)
         validated = comp->getSymbolValidationManager()->addClassInstanceOfClassRecord(a, b, objectTypeIsFixed, castTypeIsFixed, (isAnInstanceOf == TR_yes));
      }
   else
      {
      validated = optimizeForAOT;
      }

   if (validated)
      return isAnInstanceOf;
   else
      return TR_maybe;
   }

TR_OpaqueClassBlock *
TR_J9SharedCacheVM::getClassFromSignature(const char * sig, int32_t sigLength, TR_ResolvedMethod * method, bool isVettedForAOT)
   {
   return getClassFromSignature(sig, sigLength, (TR_OpaqueMethodBlock *)method->getPersistentIdentifier(), isVettedForAOT);
   }

TR_OpaqueClassBlock *
TR_J9SharedCacheVM::getClassFromSignature(const char * sig, int32_t sigLength, TR_OpaqueMethodBlock * method, bool isVettedForAOT)
   {
   TR_OpaqueClassBlock* j9class = TR_J9VM::getClassFromSignature(sig, sigLength, method, true);
   bool validated = false;
   TR::Compilation* comp = TR::comp();

   if (j9class)
      {
      if (comp->getOption(TR_UseSymbolValidationManager))
         {
         TR::SymbolValidationManager *svm = comp->getSymbolValidationManager();
         SVM_ASSERT_ALREADY_VALIDATED(svm, method);
         validated = svm->addClassByNameRecord(j9class, getClassFromMethodBlock(method));
         }
      else
         {
         if (isVettedForAOT)
            {
            if (((TR_ResolvedRelocatableJ9Method *) comp->getCurrentMethod())->validateArbitraryClass(comp, (J9Class *) j9class))
               validated = true;
            }
         }
      }

   if (validated)
      return j9class;
   else
      return NULL;
   }

TR_OpaqueClassBlock *
TR_J9SharedCacheVM::getSystemClassFromClassName(const char * name, int32_t length, bool isVettedForAOT)
   {
   TR::Compilation *comp = TR::comp();
   TR_OpaqueClassBlock *classPointer = TR_J9VM::getSystemClassFromClassName(name, length);
   bool validated = false;

   if (comp && comp->getOption(TR_UseSymbolValidationManager))
      {
      validated = comp->getSymbolValidationManager()->addSystemClassByNameRecord(classPointer);
      }
   else
      {
      if (isVettedForAOT)
         {
         if (((TR_ResolvedRelocatableJ9Method *) TR::comp()->getCurrentMethod())->validateArbitraryClass(TR::comp(), (J9Class *) classPointer))
            validated = true;
         }
      }

   if (validated)
      return classPointer;
   else
      return NULL;
   }

TR_OpaqueClassBlock *
TR_J9SharedCacheVM::getProfiledClassFromProfiledInfo(TR_ExtraAddressInfo *profiledInfo)
   {
   TR_OpaqueClassBlock * classPointer = (TR_OpaqueClassBlock *)(profiledInfo->_value);
   TR::Compilation* comp = _compInfo->getCompInfoForCompOnAppThread() ? _compInfo->getCompInfoForCompOnAppThread()->getCompilation() : _compInfoPT->getCompilation();
   TR_ASSERT(comp, "Should be called only within a compilation");

   if (comp->getPersistentInfo()->isObsoleteClass((void *)classPointer, comp->fe()))
      return NULL;

   bool validated = false;

   if (comp->getOption(TR_UseSymbolValidationManager))
      {
      validated = comp->getSymbolValidationManager()->addProfiledClassRecord(classPointer);
      }
   else
      {
      if (((TR_ResolvedRelocatableJ9Method*) comp->getCurrentMethod())->validateArbitraryClass(comp, (J9Class*)classPointer))
         validated = true;
      }

   if (validated)
      return classPointer;
   else
      return NULL;
   }

bool
TR_J9SharedCacheVM::isPublicClass(TR_OpaqueClassBlock * classPointer)
   {
   TR::Compilation* comp = _compInfo->getCompInfoForCompOnAppThread() ? _compInfo->getCompInfoForCompOnAppThread()->getCompilation() : _compInfoPT->getCompilation();
   TR_ASSERT(comp, "Should be called only within a compilation");

   bool publicClass = TR_J9VM::isPublicClass(classPointer);
   bool validated = false;

   if (comp->getOption(TR_UseSymbolValidationManager))
      {
      SVM_ASSERT_ALREADY_VALIDATED(comp->getSymbolValidationManager(), classPointer);
      validated = true;
      }
   else
      {
      if (((TR_ResolvedRelocatableJ9Method *) comp->getCurrentMethod())->validateArbitraryClass(comp, (J9Class *) classPointer))
         validated = true;
      }

   if (validated)
      return publicClass;
   else
      return true;
   }

bool
TR_J9SharedCacheVM::hasFinalizer(TR_OpaqueClassBlock * classPointer)
   {
   TR::Compilation* comp = _compInfo->getCompInfoForCompOnAppThread() ? _compInfo->getCompInfoForCompOnAppThread()->getCompilation() : _compInfoPT->getCompilation();
   TR_ASSERT(comp, "Should be called only within a compilation");

   bool classHasFinalizer = TR_J9VM::hasFinalizer(classPointer);
   bool validated = false;

   if (comp->getOption(TR_UseSymbolValidationManager))
      {
      SVM_ASSERT_ALREADY_VALIDATED(comp->getSymbolValidationManager(), classPointer);
      validated = true;
      }
   else
      {
      if (((TR_ResolvedRelocatableJ9Method *) comp->getCurrentMethod())->validateArbitraryClass(comp, (J9Class *) classPointer))
         validated = true;
      }

   if (validated)
      return classHasFinalizer;
   else
      return true;
   }

uintptrj_t
TR_J9SharedCacheVM::getClassDepthAndFlagsValue(TR_OpaqueClassBlock * classPointer)
   {
   TR::Compilation* comp = _compInfo->getCompInfoForCompOnAppThread() ? _compInfo->getCompInfoForCompOnAppThread()->getCompilation() : _compInfoPT->getCompilation();
   TR_ASSERT(comp, "Should be called only within a compilation");

   bool validated = false;
   uintptrj_t classDepthFlags = TR_J9VM::getClassDepthAndFlagsValue(classPointer);

   if (comp->getOption(TR_UseSymbolValidationManager))
      {
      SVM_ASSERT_ALREADY_VALIDATED(comp->getSymbolValidationManager(), classPointer);
      validated = true;
      }
   else
      {
      if (((TR_ResolvedRelocatableJ9Method *) comp->getCurrentMethod())->validateArbitraryClass(comp, (J9Class *) classPointer))
         validated = true;
      }

   if (validated)
      return classDepthFlags;
   else
      return 0;
   }

bool
TR_J9SharedCacheVM::isPrimitiveClass(TR_OpaqueClassBlock * classPointer)
   {
   TR::Compilation* comp = _compInfo->getCompInfoForCompOnAppThread() ? _compInfo->getCompInfoForCompOnAppThread()->getCompilation() : _compInfoPT->getCompilation();
   TR_ASSERT(comp, "Should be called only within a compilation");

   bool validated = false;
   bool isPrimClass = TR_J9VMBase::isPrimitiveClass(classPointer);;

   if (comp->getOption(TR_UseSymbolValidationManager))
      {
      SVM_ASSERT_ALREADY_VALIDATED(comp->getSymbolValidationManager(), classPointer);
      validated = true;
      }
   else
      {
      if (((TR_ResolvedRelocatableJ9Method *) comp->getCurrentMethod())->validateArbitraryClass(comp, (J9Class *) classPointer))
         validated = true;
      }

   if (validated)
      return isPrimClass;
   else
      return false;
   }

TR_OpaqueClassBlock *
TR_J9SharedCacheVM::getComponentClassFromArrayClass(TR_OpaqueClassBlock * arrayClass)
   {
   TR::Compilation* comp = _compInfo->getCompInfoForCompOnAppThread() ? _compInfo->getCompInfoForCompOnAppThread()->getCompilation() : _compInfoPT->getCompilation();
   TR_ASSERT(comp, "Should be called only within a compilation");

   bool validated = false;
   TR_OpaqueClassBlock *componentClass = TR_J9VM::getComponentClassFromArrayClass(arrayClass);

   if (comp->getOption(TR_UseSymbolValidationManager))
      {
      SVM_ASSERT_ALREADY_VALIDATED(comp->getSymbolValidationManager(), componentClass);
      validated = true;
      }
   else
      {
      if (((TR_ResolvedRelocatableJ9Method *) comp->getCurrentMethod())->validateArbitraryClass(comp, (J9Class *) arrayClass))
         validated = true;
      }

   if (validated)
      return componentClass;
   else
      return NULL;
   }

TR_OpaqueClassBlock *
TR_J9SharedCacheVM::getArrayClassFromComponentClass(TR_OpaqueClassBlock * componentClass)
   {
   TR::Compilation* comp = _compInfo->getCompInfoForCompOnAppThread() ? _compInfo->getCompInfoForCompOnAppThread()->getCompilation() : _compInfoPT->getCompilation();
   TR_ASSERT(comp, "Should be called only within a compilation");

   bool validated = false;
   TR_OpaqueClassBlock *arrayClass = TR_J9VM::getArrayClassFromComponentClass(componentClass);

   if (comp->getOption(TR_UseSymbolValidationManager))
      {
      validated = comp->getSymbolValidationManager()->addArrayClassFromComponentClassRecord(arrayClass, componentClass);
      }
   else
      {
      if (((TR_ResolvedRelocatableJ9Method *) comp->getCurrentMethod())->validateArbitraryClass(comp, (J9Class *) componentClass))
         validated = true;
      }

   if (validated)
      return arrayClass;
   else
      return NULL;
   }

TR_OpaqueClassBlock *
TR_J9SharedCacheVM::getLeafComponentClassFromArrayClass(TR_OpaqueClassBlock * arrayClass)
   {
   TR::Compilation* comp = _compInfo->getCompInfoForCompOnAppThread() ? _compInfo->getCompInfoForCompOnAppThread()->getCompilation() : _compInfoPT->getCompilation();
   TR_ASSERT(comp, "Should be called only within a compilation");

   bool validated = false;
   TR_OpaqueClassBlock *leafComponent = TR_J9VM::getLeafComponentClassFromArrayClass(arrayClass);

   if (comp->getOption(TR_UseSymbolValidationManager))
      {
      SVM_ASSERT_ALREADY_VALIDATED(comp->getSymbolValidationManager(), leafComponent);
      validated = true;
      }
   else
      {
      if (((TR_ResolvedRelocatableJ9Method *) comp->getCurrentMethod())->validateArbitraryClass(comp, (J9Class *) arrayClass))
         validated = true;
      }

   if (validated)
      return leafComponent;
   else
      return NULL;
   }

TR_OpaqueClassBlock *
TR_J9SharedCacheVM::getBaseComponentClass(TR_OpaqueClassBlock * classPointer, int32_t & numDims)
   {
   TR::Compilation* comp = _compInfo->getCompInfoForCompOnAppThread() ? _compInfo->getCompInfoForCompOnAppThread()->getCompilation() : _compInfoPT->getCompilation();
   TR_ASSERT(comp, "Should be called only within a compilation");

   bool validated = false;
   TR_OpaqueClassBlock *baseComponent = TR_J9VM::getBaseComponentClass(classPointer, numDims);

   if (comp->getOption(TR_UseSymbolValidationManager))
      {
      SVM_ASSERT_ALREADY_VALIDATED(comp->getSymbolValidationManager(), baseComponent);
      validated = true;
      }
   else
      {
      if (((TR_ResolvedRelocatableJ9Method *) comp->getCurrentMethod())->validateArbitraryClass(comp, (J9Class *) classPointer))
         validated = true;
      }

   if (validated)
      return baseComponent;
   else
      return classPointer;  // not sure about this return value, but it's what we used to return before we got "smart"
   }

TR_OpaqueClassBlock *
TR_J9SharedCacheVM::getClassFromNewArrayType(int32_t arrayType)
   {
   // TODO: This needs to return null because for some reason VP depends on it.
   // It may be that this is just done because rememberClass is broken and can't 
   // handle arrays of primitives.
   // If you change this, please update the TEMP HACK in J9Compilation.cpp
   // and in initializeLocalArrayHeader as well.
   TR::Compilation *comp = TR::comp();
   if (comp && comp->getOption(TR_UseSymbolValidationManager))
      return TR_J9VM::getClassFromNewArrayType(arrayType);
   return NULL;
   }


bool
TR_J9SharedCacheVM::isPrimitiveArray(TR_OpaqueClassBlock *classPointer)
   {
   TR::Compilation* comp = _compInfo->getCompInfoForCompOnAppThread() ? _compInfo->getCompInfoForCompOnAppThread()->getCompilation() : _compInfoPT->getCompilation();
   TR_ASSERT(comp, "Should be called only within a compilation");

   bool validated = false;
   bool isPrimArray = TR_J9VMBase::isPrimitiveArray(classPointer);

   if (comp->getOption(TR_UseSymbolValidationManager))
      {
      SVM_ASSERT_ALREADY_VALIDATED(comp->getSymbolValidationManager(), classPointer);
      validated = true;
      }
   else
      {
      if (((TR_ResolvedRelocatableJ9Method *) comp->getCurrentMethod())->validateArbitraryClass(comp, (J9Class *) classPointer))
         validated = true;
      }

   if (validated)
      return isPrimArray;
   else
      return false;
   }

bool
TR_J9SharedCacheVM::isReferenceArray(TR_OpaqueClassBlock *classPointer)
   {
   TR::Compilation* comp = _compInfo->getCompInfoForCompOnAppThread() ? _compInfo->getCompInfoForCompOnAppThread()->getCompilation() : _compInfoPT->getCompilation();
   TR_ASSERT(comp, "Should be called only within a compilation");

   bool validated = false;
   bool isRefArray = TR_J9VMBase::isReferenceArray(classPointer);

   if (comp->getOption(TR_UseSymbolValidationManager))
      {
      SVM_ASSERT_ALREADY_VALIDATED(comp->getSymbolValidationManager(), classPointer);
      validated = true;
      }
   else
      {
      if (((TR_ResolvedRelocatableJ9Method *) comp->getCurrentMethod())->validateArbitraryClass(comp, (J9Class *) classPointer))
         validated = true;
      }

   if (validated)
      return isRefArray;
   else
      return false;
   }

TR_OpaqueClassBlock *
TR_J9SharedCacheVM::getClassClassPointer(TR_OpaqueClassBlock *objectClassPointer)
   {
   TR_OpaqueClassBlock *ccPointer = TR_J9VM::getClassClassPointer(objectClassPointer);
   TR::Compilation *comp = TR::comp();
   if (comp && comp->getOption(TR_UseSymbolValidationManager))
      {
      if (!comp->getSymbolValidationManager()->addClassClassRecord(ccPointer, objectClassPointer))
         ccPointer = NULL;
      }
   return ccPointer;
   }

TR_OpaqueMethodBlock *
TR_J9SharedCacheVM::getInlinedCallSiteMethod(TR_InlinedCallSite *ics)
   {
   return (TR_OpaqueMethodBlock *)((TR_AOTMethodInfo *)(ics->_vmMethodInfo))->resolvedMethod->getPersistentIdentifier();
   }

// Answer the following conservatively until we know how to do better
bool
TR_J9SharedCacheVM::sameClassLoaders(TR_OpaqueClassBlock * class1, TR_OpaqueClassBlock * class2)
   {
   // conservative answer: need a relocation to validate
   return false;
   }

bool
TR_J9SharedCacheVM::isUnloadAssumptionRequired(TR_OpaqueClassBlock *, TR_ResolvedMethod *)
   {
   return true;
   }

bool
TR_J9SharedCacheVM::classHasBeenExtended(TR_OpaqueClassBlock * classPointer)
   {
   return true;
   }

bool
TR_J9SharedCacheVM::isGetImplInliningSupported()
   {
   return false;
   }

TR_ResolvedMethod *
TR_J9SharedCacheVM::getObjectNewInstanceImplMethod(TR_Memory *)
   {
   return NULL;
   }

////////////////// Under evaluation


TR::CodeCache *
TR_J9SharedCacheVM::getResolvedTrampoline(TR::Compilation *comp, TR::CodeCache *, J9Method * method, bool inBinaryEncoding)
   {
   return 0;
   }

intptrj_t
TR_J9SharedCacheVM::methodTrampolineLookup(TR::Compilation *comp, TR::SymbolReference * symRef, void * callSite)
   {
   TR_ASSERT(0, "methodTrampolineLookup not implemented for AOT");
   return 0;
   }


extern U_8 *align(U_8 *ptr, U_32 alignment);

// Multiple codeCache support
TR::CodeCache *
TR_J9SharedCacheVM::getDesignatedCodeCache(TR::Compilation *comp)
   {
   int32_t numReserved;
   int32_t compThreadID = comp ? comp->getCompThreadID() : -1;
   bool hadClassUnloadMonitor;
   bool hadVMAccess = releaseClassUnloadMonitorAndAcquireVMaccessIfNeeded(comp, &hadClassUnloadMonitor);
   TR::CodeCache * codeCache = TR::CodeCacheManager::instance()->reserveCodeCache(true, 0, compThreadID, &numReserved);
   acquireClassUnloadMonitorAndReleaseVMAccessIfNeeded(comp, hadVMAccess, hadClassUnloadMonitor);
   // For AOT we need some alignment
   if (codeCache)
      {
      codeCache->alignWarmCodeAlloc(_jitConfig->codeCacheAlignment - 1);

      // For AOT we must install the beginning of the code cache
      comp->setRelocatableMethodCodeStart((uint32_t *)codeCache->getWarmCodeAlloc());
      }
   else
      {
      // If this is a temporary condition due to all code caches being reserved for the moment
      // we should retry this compilation
      if (!(jitConfig->runtimeFlags & J9JIT_CODE_CACHE_FULL))
         {
         if (numReserved > 0)
            {
            // set an error code so that the compilation is retried
            if (comp)
               {
               comp->failCompilation<TR::RecoverableCodeCacheError>("Cannot reserve code cache");
               }
            }
         }
      }

   return codeCache;
   }


void *
TR_J9SharedCacheVM::getJ2IThunk(char *signatureChars, uint32_t signatureLength, TR::Compilation *comp)
   {
   return (void *)findPersistentThunk(signatureChars, signatureLength);
   }

void *
TR_J9SharedCacheVM::setJ2IThunk(char *signatureChars, uint32_t signatureLength, void *thunkptr, TR::Compilation *comp)
   {
   return persistThunk(signatureChars, signatureLength, (U_8*)thunkptr - 8 /* start of thunk */, *((U_32 *)((U_8*)thunkptr -8)) + 8 /* size of thunk */);
   }

void *
TR_J9SharedCacheVM::persistJ2IThunk(void *thunk)
   {
   return persistThunk(((TR_J2IThunk *)thunk)->terseSignature(), strlen(((TR_J2IThunk *)thunk)->terseSignature()), (uint8_t*)thunk, ((TR_J2IThunk *)thunk)->totalSize());
   }

void *
TR_J9SharedCacheVM::persistThunk(char *signatureChars, uint32_t signatureLength, uint8_t *thunkStart, uint32_t totalSize)
   {
#if defined(J9VM_INTERP_AOT_COMPILE_SUPPORT) && defined(J9VM_OPT_SHARED_CLASSES) && (defined(TR_HOST_X86) || defined(TR_HOST_POWER) || defined(TR_HOST_S390) || defined(TR_HOST_ARM))
   J9SharedDataDescriptor dataDescriptor;
   J9VMThread *curThread = getCurrentVMThread();

   dataDescriptor.address = (U_8*)thunkStart;
   dataDescriptor.length = totalSize;
   dataDescriptor.type = J9SHR_DATA_TYPE_AOTTHUNK;
   dataDescriptor.flags = 0;

   if (TR::Options::getAOTCmdLineOptions()->getOption(TR_TraceRelocatableDataDetailsCG))
      {
      TR_VerboseLog::write("<relocatableDataThunksDetailsCG>\n");

      TR_VerboseLog::write("%.*s\n", signatureLength, signatureChars);
      TR_VerboseLog::write("thunkAddress: %p, thunkSize: %x\n", dataDescriptor.address, dataDescriptor.length);
      TR_VerboseLog::write("thunkStart: %p\n", thunkStart);
      TR_VerboseLog::write("</relocatableDataThunksDetailsCG>\n");

      }

   const void* store= _jitConfig->javaVM->sharedClassConfig->storeSharedData(curThread, signatureChars, signatureLength, &dataDescriptor);
   if (!store) /* Store failed */
      {
      TR::Compilation* comp = _compInfo->getCompInfoForCompOnAppThread() ? _compInfo->getCompInfoForCompOnAppThread()->getCompilation() : _compInfoPT->getCompilation();
      if (comp)
         comp->failCompilation<TR::CompilationException>("Failed to persist thunk");
      else
         throw TR::CompilationException();
      }

#endif
   return thunkStart;
   }

//////////////////////////////////////////////////////////
// TR_J9SharedCacheVM
//////////////////////////////////////////////////////////

#if defined(J9VM_OPT_SHARED_CLASSES)

TR_J9SharedCacheVM::TR_J9SharedCacheVM(J9JITConfig * jitConfig, TR::CompilationInfo * compInfo, J9VMThread * vmThread)
   : TR_J9VM(jitConfig, compInfo, vmThread)
   {
   }


//d169771 [2177]
J9Class *
TR_J9SharedCacheVM::getClassForAllocationInlining(TR::Compilation *comp, TR::SymbolReference *classSymRef)
   {
   bool returnClassForAOT = true;
   if (!classSymRef->isUnresolved())
      return TR_J9VM::getClassForAllocationInlining(comp, classSymRef);
   else
      return (J9Class *) classSymRef->getOwningMethod(comp)->getClassFromConstantPool(comp, classSymRef->getCPIndex(), returnClassForAOT);
   }

#endif // defined J9VM_OPT_SHARED_CLASSES

#endif // defined J9VM_INTERP_AOT_COMPILE_SUPPORT



char *
TR_J9VMBase::classNameChars(TR::Compilation *comp, TR::SymbolReference * symRef, int32_t & length)
   {
   TR::Symbol * sym = symRef->getSymbol();
   if (sym == NULL || !sym->isClassObject() || symRef->getCPIndex() <= 0)
      {
      if (!symRef->isUnresolved() && (sym->isClassObject() || sym->isAddressOfClassObject()))
         {
         void * classObject = (void *) (sym->castToStaticSymbol()->getStaticAddress());
         if (sym->isAddressOfClassObject())
            classObject = *(void**)classObject;

         return getClassNameChars((TR_OpaqueClassBlock *) classObject, length);
         }

      length = 0;
      return NULL;
      }

   if (sym->addressIsCPIndexOfStatic())
      return symRef->getOwningMethod(comp)->classNameOfFieldOrStatic(symRef->getCPIndex(), length);

   TR_ResolvedMethod * method = symRef->getOwningMethod(comp);
   int32_t cpIndex = symRef->getCPIndex();

   TR_ASSERT(cpIndex != -1, "cpIndex shouldn't be -1");

   uint32_t len;
   char * n = method->getClassNameFromConstantPool(cpIndex, len);
   length = len;
   return n;
   }


// Native method bodies
//
#if defined(NASM_ASSEMBLER)
JIT_HELPER(initialInvokeExactThunkGlue);
#else
JIT_HELPER(_initialInvokeExactThunkGlue);
#endif

JNIEXPORT jlong JNICALL Java_java_lang_invoke_ThunkTuple_initialInvokeExactThunk
   (JNIEnv *env, jclass clazz)
   {
#if defined(J9ZOS390)
   return (jlong)TOC_UNWRAP_ADDRESS(_initialInvokeExactThunkGlue);
#elif defined(TR_HOST_POWER) && (defined(TR_HOST_64BIT) || defined(AIXPPC)) && !defined(__LITTLE_ENDIAN__)
   return (jlong)(*(void **)_initialInvokeExactThunkGlue);
#elif defined(NASM_ASSEMBLER)
   return (jlong)initialInvokeExactThunkGlue;
#else
   return (jlong)_initialInvokeExactThunkGlue;
#endif
   }

/* Note this is the underlying implementation of InterfaceHandle.vTableOffset(). Any special cases
 * (private interface method, methods in Object) have been adapted away by the java code, so this
 * native only ever deals with iTable interface methods.
 */
JNIEXPORT jint JNICALL Java_java_lang_invoke_InterfaceHandle_convertITableIndexToVTableIndex
  (JNIEnv *env, jclass InterfaceMethodHandle, jlong interfaceArg, jint itableIndex, jlong receiverClassArg)
   {
   J9Class  *interfaceClass = (J9Class*)(intptrj_t)interfaceArg;
   J9Class  *receiverClass  = (J9Class*)(intptrj_t)receiverClassArg;
   J9ITable *itableEntry;
   for (itableEntry = (J9ITable*)receiverClass->iTable; itableEntry; itableEntry = itableEntry->next)
      if (itableEntry->interfaceClass == interfaceClass)
         break;
   TR_ASSERT(itableEntry, "Shouldn't call convertITableIndexToVTableIndex without first ensuring the receiver implements the interface");
   UDATA *itableArray = (UDATA*)(itableEntry+1);
   return (itableArray[itableIndex] - sizeof(J9Class))/sizeof(intptrj_t);
#if 0 // TODO:JSR292: We probably want to do something more like this instead, so it will properly handle exceptional cases
   struct
      {
      UDATA interfaceClass;
      UDATA methodIndex;
      } indexAndLiterals =
      {
      (UDATA)interfaceClass,
      (UDATA)itableIndex
      };
   J9Object *receiver = (J9Object*)receiverArg;
   return (jint)jitLookupInterfaceMethod(receiver->clazz, &indexAndLiterals, 0);
#endif
   }


extern "C" {
JNIEXPORT void JNICALL Java_java_lang_invoke_MutableCallSite_invalidate
  (JNIEnv *env, jclass MutableCallSite, jlongArray cookieArrayObject);
}

JNIEXPORT void JNICALL Java_java_lang_invoke_MutableCallSite_invalidate
  (JNIEnv *env, jclass MutableCallSite, jlongArray cookieArrayObject)
   {
   J9VMThread          *vmThread  = (J9VMThread*)env;
   J9JITConfig         *jitConfig = vmThread->javaVM->jitConfig;
   TR_FrontEnd         *fe        = TR_J9VMBase::get(jitConfig, vmThread);
   TR_RuntimeAssumptionTable *rat = TR::CompilationInfo::get(jitConfig)->getPersistentInfo()->getRuntimeAssumptionTable();

   bool verbose = TR::Options::getCmdLineOptions()->getVerboseOption(TR_VerboseHooks);
   bool details = TR::Options::getCmdLineOptions()->getVerboseOption(TR_VerboseHookDetails);
   int threadID = (int)(intptr_t)vmThread;

   if (verbose)
      TR_VerboseLog::writeLineLocked(TR_Vlog_HK, "%x hook %s vmThread=%p ", threadID, "MutableCallSite.invalidate", vmThread);

   jint numSites = env->GetArrayLength(cookieArrayObject);
   if (numSites <= 0)
      {
      if (verbose)
         TR_VerboseLog::writeLineLocked(TR_Vlog_HK, "%x   finished -- nothing to do", threadID);
      return;
      }

   jlong *cookies = (jlong*)alloca(numSites * sizeof(cookies[0]));
   env->GetLongArrayRegion(cookieArrayObject, 0, numSites, cookies);
   if (!env->ExceptionCheck())
      {
      // Because this is a JNI call, a java thread entering this function will not have
      // VM Access. Therefore we should explicitly acquire it.
      bool alreadyHasVMAccess = (vmThread->publicFlags & J9_PUBLIC_FLAGS_VM_ACCESS);
      if (!alreadyHasVMAccess)
         vmThread->javaVM->internalVMFunctions->internalEnterVMFromJNI(vmThread);
      jitAcquireClassTableMutex(vmThread);

      for (int32_t i=0; i < numSites; i++)
         {
         jlong cookie = cookies[i];
         if (cookie)
            {
            if (details)
               TR_VerboseLog::writeLineLocked(TR_Vlog_HD, "%x     notifying cookies[%3d] " UINT64_PRINTF_FORMAT_HEX, threadID, i, cookie);
            rat->notifyMutableCallSiteChangeEvent(fe, cookie);
            }
         else
            {
            if (details)
               TR_VerboseLog::writeLineLocked(TR_Vlog_HD, "%x     skipping nonexistent cookies[%3d]", threadID, i);
            }
         }

      jitReleaseClassTableMutex(vmThread);
      if (!alreadyHasVMAccess)
         vmThread->javaVM->internalVMFunctions->internalExitVMToJNI(vmThread);

      if (verbose)
         TR_VerboseLog::writeLineLocked(TR_Vlog_HK, "%x   finished %d CallSites", threadID, numSites);
      }
   else
      {
      if (verbose)
         TR_VerboseLog::writeLineLocked(TR_Vlog_HK, "%x hook %s vmThread=%p failed exception check", threadID, "MutableCallSite.invalidate", vmThread);
      }
   }

// Log file handling
//
extern "C" {

void feLockRTlog(TR_FrontEnd * fe)
   {
   J9JITConfig * config = getJ9JitConfigFromFE(fe);
   j9jitrt_lock_log(config);
   }

void feUnlockRTlog(TR_FrontEnd * fe)
   {
   J9JITConfig * config = getJ9JitConfigFromFE(fe);
   j9jitrt_unlock_log(config);
   }

void TR_VerboseLog::vlogAcquire()
   {
   j9jit_lock_vlog(_config);
   }

void TR_VerboseLog::vlogRelease()
   {
   j9jit_unlock_vlog(_config);
   }

void TR_VerboseLog::vwrite(const char *format, va_list args)
   {
   j9jit_vprintf((J9JITConfig *)_config, (char*)format, args);
   }

void TR_VerboseLog::writeTimeStamp()
   {
   if (TR::Options::getCmdLineOptions()->getOption(TR_PrintAbsoluteTimestampInVerboseLog))
      {
      char timestamp[32];
      TR::CompilationInfo *compInfo = TR::CompilationInfo::get();
      PORT_ACCESS_FROM_JITCONFIG(compInfo->getJITConfig());
      j9str_ftime(timestamp, sizeof(timestamp), "%b-%d-%Y_%H:%M:%S ", j9time_current_time_millis());
      write(timestamp);
      }
   }

}


// -----------------------------------------------------------------------------


static bool
portLibCall_sysinfo_has_resumable_trap_handler()
   {
   // remove TR_HOST_ and TR_TARGET_ defines once code is moved to each architectures port library

   /* PPC */
   #if defined(TR_HOST_POWER) && defined(TR_TARGET_POWER)
      #if defined(AIXPPC) || defined(LINUX)
         return true;
      #else
         return false;
      #endif
   #endif

   /* X86 */
   #if defined(TR_HOST_X86) && defined(TR_TARGET_X86)
      #if defined(J9HAMMER) || defined(WINDOWS) || defined(LINUX) // LINUX_POST22
         return true;
      #else
         return false;
      #endif
   #endif

   /* ARM */
   #if defined(TR_HOST_ARM) && defined(TR_TARGET_ARM)
      #ifdef LINUX
         return true;
      #else
         return false;
      #endif
   #endif

   /* 390 */
   #if defined(TR_HOST_S390) && defined(TR_TARGET_S390)
      #if defined(J9ZOS390)
         if (!_isPSWInProblemState())
            {
            return false;
            }
      #endif
      #if defined(J9ZTPF)
         return false;
      #else
         return true;
      #endif
   #endif

   }

static bool
portLibCall_sysinfo_has_fixed_frame_C_calling_convention()
   {
   // remove TR_HOST_ and TR_TARGET_ defines once code is moved to each architectures port library

   /* PPC */
  #if defined(TR_HOST_POWER) && defined(TR_TARGET_POWER)
      #if defined(AIXPPC) || defined(LINUX)
         return true;
      #else
         return false;
      #endif
   #endif

   /* S390 */
   #if defined(TR_HOST_S390) && defined(TR_TARGET_S390)
       return true;
   #endif

   /* ARM */
   #if defined(TR_HOST_ARM) && defined(TR_TARGET_ARM)
      return false;
   #endif

   /* X86 */
   #if defined(TR_HOST_X86) && defined(TR_TARGET_X86)
      return false;
   #endif

   }


static uint32_t
portLibCall_sysinfo_number_bytes_read_inaccessible()
   {
   // remove TR_HOST_ and TR_TARGET_ defines once code is moved to each architectures port library

   /* PPC */
   #if defined(TR_HOST_POWER) && defined(TR_TARGET_POWER)
      return 0;
   #endif

   /* X86 */
   #if defined(TR_HOST_X86) && defined(TR_TARGET_X86)
      #if defined(J9HAMMER) || defined(WINDOWS) || defined(LINUX) // LINUX_POST22
         return 4096;
      #else
         return 0;
      #endif
   #endif

   /* ARM */
   #if defined(TR_HOST_ARM) && defined(TR_TARGET_ARM)
      return 0;
   #endif

   /* 390 */
   #if defined(TR_HOST_S390) && defined(TR_TARGET_S390)
      return 4096;
   #endif

   }

static uint32_t
portLibCall_sysinfo_number_bytes_write_inaccessible()
   {
   // remove TR_HOST_ and TR_TARGET_ defines once code is moved to each architectures port library

   /* PPC */
   #if defined(TR_HOST_POWER) && defined(TR_TARGET_POWER)
      return 4096;
   #endif

   /* X86 */
   #if defined(TR_HOST_X86) && defined(TR_TARGET_X86)
      #if defined(J9HAMMER) || defined(WINDOWS) || defined(LINUX) // LINUX_POST22
         return 4096;
      #else
         return 0;
      #endif
   #endif

   /* ARM */
   #if defined(TR_HOST_ARM) && defined(TR_TARGET_ARM)
      return 0;
   #endif

   /* 390 */
   #if defined(TR_HOST_S390) && defined(TR_TARGET_S390)
      return 4096;
   #endif

   }

static bool
portLibCall_sysinfo_supports_scaled_index_addressing()
   {
   // remove TR_HOST_ and TR_TARGET_ defines once code is moved to each architectures port library

   /* X86 */
   #if defined(TR_HOST_X86) && defined(TR_TARGET_X86)
      return true;
   #endif

   /* PPC */
   #if defined(TR_HOST_POWER) && defined(TR_TARGET_POWER)
      return false;
   #endif

   /* S390 */
   #if defined(TR_HOST_S390) && defined(TR_TARGET_S390)
       return false;
   #endif

   /* ARM */
   #if defined(TR_HOST_ARM) && defined(TR_TARGET_ARM)
      return false;
   #endif

   }<|MERGE_RESOLUTION|>--- conflicted
+++ resolved
@@ -22,14 +22,12 @@
 
 #define J9_EXTERNAL_TO_VM
 
-<<<<<<< HEAD
 #include "env/VMJ9Server.hpp"
-=======
+
 #if defined (_MSC_VER) && (_MSC_VER < 1900)
 #define snprintf _snprintf
 #endif
 
->>>>>>> ab007729
 #include "env/VMJ9.h"
 
 #include <algorithm>
@@ -2082,84 +2080,7 @@
 uint8_t *
 TR_J9VMBase::allocateCodeMemory(TR::Compilation * comp, uint32_t warmCodeSize, uint32_t coldCodeSize, uint8_t ** coldCode, bool isMethodHeaderNeeded)
    {
-<<<<<<< HEAD
-   TR::CodeCache * codeCache = comp->getCurrentCodeCache(); // This is the reserved code cache
-   if (NULL == codeCache)
-      {
-      if (isAOT_DEPRECATED_DO_NOT_USE())
-         {
-         comp->failCompilation<TR::RecoverableCodeCacheError>("Failed to get current code cache");
-         }
-#ifdef MCT_DEBUG
-      fprintf(stderr, "Aborting compilation %p\n", comp);
-#endif
-      comp->failCompilation<TR::CodeCacheError>("Failed to get current code cache");
-      }
-
-#ifdef MCT_DEBUG
-   fprintf(stderr, "comp %p ID=%d codeCache=%p wants to allocate %u bytes of code memory. cache has %d available\n",
-           comp, comp->getCompThreadID(), codeCache, warmCodeSize+coldCodeSize, codeCache->getFreeContiguousSpace());
-   if (!codeCache->reserved)
-      {
-      fprintf(stderr, "Code cache %p belonging to comp %p is not reserved\n", codeCache, comp);
-      }
-#endif
-   TR_ASSERT(codeCache->isReserved(), "Code cache should have been reserved.");
-   bool hadClassUnloadMonitor;
-   bool hadVMAccess = releaseClassUnloadMonitorAndAcquireVMaccessIfNeeded(comp, &hadClassUnloadMonitor);
-
-   // Override contiguous allocation for the JITaaS client
-   // JITaaS FIXME: why do we need contiguous allocation at the client?
-   bool useContiguousAllocation = needsContiguousAllocation();
-   useContiguousAllocation |= comp->getPersistentInfo()->getJITaaSMode() == CLIENT_MODE;
-
-   uint8_t *warmCode = TR::CodeCacheManager::instance()->allocateCodeMemory(warmCodeSize, coldCodeSize, &codeCache, coldCode, useContiguousAllocation, isMethodHeaderNeeded);
-
-   acquireClassUnloadMonitorAndReleaseVMAccessIfNeeded(comp, hadVMAccess, hadClassUnloadMonitor);
-
-   if (codeCache != comp->getCurrentCodeCache())
-      {
-#ifdef MCT_DEBUG
-      fprintf(stderr, "comp %p ID=%d switched cache to %p\n", comp, comp->getCompThreadID(), codeCache);
-#endif
-      TR_ASSERT(!codeCache || codeCache->isReserved(), "Substitute code cache isn't marked as reserved");  // Either we didn't get a code cache, or the one we should get is
-      comp->setRelocatableMethodCodeStart(warmCode);
-      switchCodeCache(comp, comp->getCurrentCodeCache(), codeCache);
-      }
-
-   if (NULL == warmCode)
-      {
-      if (jitConfig->runtimeFlags & J9JIT_CODE_CACHE_FULL)
-         {
-         comp->failCompilation<TR::CodeCacheError>("Failed to allocate code memory");
-         }
-
-#ifdef MCT_DEBUG
-      fprintf(stderr, "Aborting compilation %p\n", comp);
-#endif
-      comp->failCompilation<TR::RecoverableCodeCacheError>("Failed to allocate code memory");
-      }
-
-   TR_ASSERT( !((warmCodeSize && !warmCode) || (coldCodeSize && !coldCode)), "Allocation failed but didn't throw an exception");
-   return warmCode;
-   }
-
-void
-TR_J9VMBase::resizeCodeMemory(TR::Compilation * comp, U_8 *bufferStart, uint32_t numBytes)
-   {
-   // I don't see a reason to acquire VM access for this call
-   TR::VMAccessCriticalSection resizeCodeMemory(this);
-   TR::CodeCache * codeCache = comp->getCurrentCodeCache();
-   codeCache->resizeCodeMemory(bufferStart, numBytes);
-
-   if (debug("metaDataStats"))
-      {
-      metaDataStats._codeSize += numBytes;
-      if (numBytes > metaDataStats._maxCodeSize) metaDataStats._maxCodeSize = numBytes;
-      }
-=======
    return comp->cg()->allocateCodeMemoryInner(warmCodeSize, coldCodeSize, coldCode, isMethodHeaderNeeded);
->>>>>>> ab007729
    }
 
 bool
@@ -3311,17 +3232,10 @@
    }
 
 bool
-<<<<<<< HEAD
-TR_J9VMBase::isMethodTracingEnabled(TR_OpaqueMethodBlock *method)
-   {
-   return VM_VMHelpers::methodBeingTraced(_jitConfig->javaVM, (J9Method *)method);
-   }
-=======
  TR_J9VMBase::isMethodTracingEnabled(TR_OpaqueMethodBlock *method)
     {
     return VM_VMHelpers::methodBeingTraced(_jitConfig->javaVM, (J9Method *)method);
     }
->>>>>>> ab007729
 
 bool
 TR_J9VMBase::isMethodEnterTracingEnabled(TR_OpaqueMethodBlock *method)
