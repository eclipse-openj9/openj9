/*******************************************************************************
 * Copyright (c) 2000, 2019 IBM Corp. and others
 *
 * This program and the accompanying materials are made available under
 * the terms of the Eclipse Public License 2.0 which accompanies this
 * distribution and is available at https://www.eclipse.org/legal/epl-2.0/
 * or the Apache License, Version 2.0 which accompanies this distribution and
 * is available at https://www.apache.org/licenses/LICENSE-2.0.
 *
 * This Source Code may also be made available under the following
 * Secondary Licenses when the conditions for such availability set
 * forth in the Eclipse Public License, v. 2.0 are satisfied: GNU
 * General Public License, version 2 with the GNU Classpath
 * Exception [1] and GNU General Public License, version 2 with the
 * OpenJDK Assembly Exception [2].
 *
 * [1] https://www.gnu.org/software/classpath/license.html
 * [2] http://openjdk.java.net/legal/assembly-exception.html
 *
 * SPDX-License-Identifier: EPL-2.0 OR Apache-2.0 OR GPL-2.0 WITH Classpath-exception-2.0 OR LicenseRef-GPL-2.0 WITH Assembly-exception
 *******************************************************************************/

#ifndef VMJ9_h
#define VMJ9_h

#include <string.h>
#include "j9.h"
#include "j9protos.h"
#include "j9cp.h"
#include "j9cfg.h"
#include "rommeth.h"
#include "codegen/FrontEnd.hpp"
#include "env/KnownObjectTable.hpp"
#include "compile/CompilationTypes.hpp"
#include "compile/Method.hpp"
#include "control/OptionsUtil.hpp"
#include "env/ExceptionTable.hpp"
#include "env/IO.hpp"
#include "env/jittypes.h"
#include "il/DataTypes.hpp"
#include "il/ILOpCodes.hpp"
#include "infra/Annotations.hpp"
#include "optimizer/OptimizationStrategies.hpp"
#include "env/J9SharedCache.hpp"
#include "infra/Array.hpp"
#include "env/CompilerEnv.hpp"
#include "env/PersistentCollections.hpp"

class TR_CallStack;
namespace TR { class CompilationInfo; }
namespace TR { class CompilationInfoPerThread; }
class TR_IProfiler;
class TR_HWProfiler;
class TR_JProfilerThread;
class TR_LMGuardedStorage;
class TR_Debug;
class TR_OptimizationPlan;
class TR_ExternalValueProfileInfo;
class TR_AbstractInfo;
class TR_ExternalProfiler;
class TR_JitPrivateConfig;
class TR_DataCacheManager;
class TR_EstimateCodeSize;
class TR_Listener;
class TR_StatisticsThread;
struct TR_CallSite;
struct TR_CallTarget;
namespace J9 { class ObjectModel; }
namespace TR { class CodeCache; }
namespace TR { class CodeCacheManager; }
namespace TR { class Compilation; }
namespace TR { class StaticSymbol; }
namespace TR { class ParameterSymbol; }

// XLC cannot determine uintptr_t is equivalent to uint32_t
// or uint64_t, so make it clear with this test
template <typename T> struct TR_ProfiledValue;
#if TR_HOST_64BIT
typedef TR_ProfiledValue<uint64_t> TR_ExtraAddressInfo;
#else
typedef TR_ProfiledValue<uint32_t> TR_ExtraAddressInfo;
#endif

char * feGetEnv2(const char *, const void *);   /* second param should be a J9JavaVM* */

void acquireVPMutex();
void releaseVPMutex();

bool acquireVMaccessIfNeeded(J9VMThread *vmThread, TR_YesNoMaybe isCompThread);
void releaseVMaccessIfNeeded(J9VMThread *vmThread, bool haveAcquiredVMAccess);

// To be given official J9VMThread fields in the future.  For now, re-using the
// debug fields should suffice.
//
// All fields below are used to EXPERIMENT with the phase profiling infrastructure
// at this point.
//
// <PHASE PROFILER>
#define J9VMTHREAD_HOOK_FIELD                      debugEventData7
#define J9VMTHREAD_UNHOOK_FIELD                    debugEventData8
#define J9VMTHREAD_PHASE_PROFILING_ACTION_FIELD    debugEventData2

#define J9VMTHREAD_TRACINGBUFFER_SIZE_FIELD        debugEventData6
#define J9VMTHREAD_TRACINGBUFFER_CURSOR_FIELD      debugEventData5
#define J9VMTHREAD_TRACINGBUFFER_TOP_FIELD         debugEventData4
#define J9VMTHREAD_TRACINGBUFFER_FH_FIELD          debugEventData3

#define VMTHREAD_SOM_HOOK(x)                       (x->J9VMTHREAD_HOOK_FIELD)
#define VMTHREAD_SOM_UNHOOK(x)                     (x->J9VMTHREAD_UNHOOK_FIELD)
#define VMTHREAD_PHASE_PROFILING_ACTION(x)         (x->J9VMTHREAD_PHASE_PROFILING_ACTION_FIELD)

#define VMTHREAD_TRACINGBUFFER_FH(x)               (x->J9VMTHREAD_TRACINGBUFFER_FH_FIELD)
#define VMTHREAD_TRACINGBUFFER_SIZE(x)             (x->J9VMTHREAD_TRACINGBUFFER_SIZE_FIELD)
#define VMTHREAD_TRACINGBUFFER_TOP(x)              (x->J9VMTHREAD_TRACINGBUFFER_TOP_FIELD)
#define VMTHREAD_TRACINGBUFFER_CURSOR(x)           (x->J9VMTHREAD_TRACINGBUFFER_CURSOR_FIELD)

#define VMTHREAD_TRACINGBUFFER_START_MARKER        -1

#define J9_PUBLIC_FLAGS_PATCH_HOOKS_IN_JITTED_METHODS 0x8000000
// </PHASE PROFILER>

#define J9VMTHREAD_TLH_PREFETCH_COUNT              tlhPrefetchFTA

inline void getClassNameSignatureFromMethod(J9Method *method, J9UTF8 *& methodClazz, J9UTF8 *& methodName, J9UTF8 *& methodSignature)
   {
   methodClazz = J9ROMCLASS_CLASSNAME(J9_CLASS_FROM_METHOD(method)->romClass);
   methodName = J9ROMMETHOD_GET_NAME(J9_CLASS_FROM_METHOD(method)->romClass, J9_ROM_METHOD_FROM_RAM_METHOD(method));
   methodSignature = J9ROMMETHOD_GET_SIGNATURE(J9_CLASS_FROM_METHOD(method)->romClass, J9_ROM_METHOD_FROM_RAM_METHOD(method));
   }

typedef struct TR_JitPrivateConfig
   {
   TR::FILE      *vLogFile;
   char          *vLogFileName;
   uint64_t       verboseFlags;
   TR::FILE      *rtLogFile;
   char          *rtLogFileName;
   char          *itraceFileNamePrefix;
   TR_IProfiler  *iProfiler;
   TR_HWProfiler *hwProfiler;
   TR_JProfilerThread  *jProfiler;
   TR_Listener   *listener;
   TR_StatisticsThread   *statisticsThread;
   TR_LMGuardedStorage *lmGuardedStorage;
   TR::CodeCacheManager *codeCacheManager; // reachable from JitPrivateConfig for kca's benefit
   TR_DataCacheManager *dcManager;  // reachable from JitPrivateConfig for kca's benefit
   bool          annotationClassesAlreadyLoaded;
   TR_YesNoMaybe aotValidHeader;
   void          (*j9jitrt_lock_log)(void *voidConfig);
   void          (*j9jitrt_unlock_log)(void *voidConfig);
   int           (*j9jitrt_printf)(void *voidConfig, char *format, ...) ;

   // Runtime phase profiling buffer
   //
   int32_t        maxRuntimeTraceBufferSizeInBytes;
   int32_t        maxTraceBufferEntrySizeInBytes;
   TR_AOTStats *aotStats;
   } TR_JitPrivateConfig;


// JITaaS: union containing all possible datatypes of static final fields
union
TR_StaticFinalData
   {
   int8_t dataInt8Bit;
   int16_t dataInt16Bit;
   int32_t dataInt32Bit;
   int64_t dataInt64Bit;
   float dataFloat;
   double dataDouble;
   uintptrj_t dataAddress;
   };


#ifdef __cplusplus
extern "C" {
#endif

   J9VMThread * getJ9VMThreadFromTR_VM(void * vm);
   J9JITConfig * getJ9JitConfigFromFE(void *vm);
   TR::FILE *j9jit_fopen(char *fileName, const char *mode, bool useJ9IO, bool encrypt);
   void j9jit_fclose(TR::FILE *pFile);
   void j9jit_seek(void *voidConfig, TR::FILE *pFile, IDATA offset, I_32 whence);
   IDATA j9jit_read(void *voidConfig, TR::FILE *pFile, void *buf, IDATA nbytes);
   void j9jit_fflush(TR::FILE *pFile);
   void j9jit_lock_vlog(void *voidConfig);
   void j9jit_unlock_vlog(void *voidConfig);
   void j9jit_printf(void *voidConfig, char *format, ...);
   I_32 j9jit_vprintf(void *voidConfig, char *format, va_list args);
   I_32 j9jit_fprintf(TR::FILE *pFile, char *format, ...);
   I_32 j9jit_vfprintf(TR::FILE *pFile, char *format, va_list args);

   void j9jitrt_lock_log(void *voidConfig);
   void j9jitrt_unlock_log(void *voidConfig);
   I_32 j9jitrt_printf(void *voidConfig, char *format, ...);

   I_32 j9jit_fopenName(char *fileName);
   I_32 j9jit_fopen_existing(char *fileName);
   I_32 j9jit_fmove(char * pathExist, char * pathNew);
   void j9jit_fcloseId(I_32 fileId);
   I_32 j9jit_fread(I_32 fd, void * buf, IDATA nbytes);
   I_32 j9jit_fseek(I_32 fd, I_32 whence);
   I_64 j9jit_time_current_time_millis();
   I_32 j9jit_vfprintfId(I_32 fileId, char *format, ...);
   I_32 j9jit_fprintfId(I_32 fileId, char *format, ...);

#ifdef __cplusplus
}
#endif


TR_Processor      portLibCall_getProcessorType();
TR_Processor      portLibCall_getPhysicalProcessorType();
TR_Processor      mapJ9Processor(J9ProcessorArchitecture j9processor);
static TR_Processor portLibCall_getARMProcessorType();
static TR_Processor portLibCall_getX86ProcessorType();
static bool portLibCall_sysinfo_has_resumable_trap_handler();
static bool portLibCall_sysinfo_has_fixed_frame_C_calling_convention();
static bool portLibCall_sysinfo_has_floating_point_unit();
static uint32_t portLibCall_sysinfo_number_bytes_read_inaccessible();
static uint32_t portLibCall_sysinfo_number_bytes_write_inaccessible();
static bool portLibCall_sysinfo_supports_scaled_index_addressing();

TR::CompilationInfo *getCompilationInfo(J9JITConfig *jitConfig);

class TR_J9VMBase : public TR_FrontEnd
   {
public:
   void * operator new (size_t, void * placement) { return placement; }
   TR_PERSISTENT_ALLOC(TR_Memory::FrontEnd)

   enum VM_TYPE
      {
      DEFAULT_VM = 0
      , J9_VM
      , AOT_VM
      , J9_SERVER_VM // for JITaaS
      , J9_SHARED_CACHE_SERVER_VM // for Remote AOT JITaaS
      };

   TR_J9VMBase(J9JITConfig * jitConfig, TR::CompilationInfo * compInfo, J9VMThread * vmContext);
   virtual ~TR_J9VMBase() {}

   virtual bool isAOT_DEPRECATED_DO_NOT_USE() { return false; }
   virtual bool needsContiguousAllocation() { return false; }
   virtual bool supportsMethodEntryPadding() { return true; }
   virtual bool canUseSymbolValidationManager() { return false; }

#if defined(TR_TARGET_S390)
   virtual void initializeS390ProcessorFeatures();
#endif

/////
   // Inlining optimization
   //
   virtual void setInlineThresholds ( TR::Compilation *comp, int32_t &callerWeightLimit, int32_t &maxRecursiveCallByteCodeSizeEstimate, int32_t &methodByteCodeSizeThreshold, int32_t &methodInWarmBlockByteCodeSizeThreshold, int32_t &methodInColdBlockByteCodeSizeThreshold, int32_t &nodeCountThreshold, int32_t size);
   virtual int32_t adjustedInliningWeightBasedOnArgument(int32_t origWeight, TR::Node *argNode, TR::ParameterSymbol *parmSymbol,  TR::Compilation *comp);
   virtual bool canAllowDifferingNumberOrTypesOfArgsAndParmsInInliner();
/////
   virtual bool isGetImplInliningSupported();

   virtual uintptrj_t getClassDepthAndFlagsValue(TR_OpaqueClassBlock * classPointer);

   virtual bool isAbstractClass(TR_OpaqueClassBlock * clazzPointer);
   virtual bool isCloneable(TR_OpaqueClassBlock *);
   virtual bool isInterfaceClass(TR_OpaqueClassBlock * clazzPointer);
   virtual bool isEnumClass(TR_OpaqueClassBlock * clazzPointer, TR_ResolvedMethod *method);
   virtual bool isPrimitiveClass(TR_OpaqueClassBlock *clazz);
   virtual bool isPrimitiveArray(TR_OpaqueClassBlock *);
   virtual bool isReferenceArray(TR_OpaqueClassBlock *);
   virtual bool hasFinalizer(TR_OpaqueClassBlock * classPointer);
   virtual bool isClassInitialized(TR_OpaqueClassBlock *);
   virtual bool isClassVisible(TR_OpaqueClassBlock * sourceClass, TR_OpaqueClassBlock * destClass);
   virtual bool sameClassLoaders(TR_OpaqueClassBlock *, TR_OpaqueClassBlock *);
   virtual bool jitStaticsAreSame(TR_ResolvedMethod *, int32_t, TR_ResolvedMethod *, int32_t);
   virtual bool jitFieldsAreSame(TR_ResolvedMethod *, int32_t, TR_ResolvedMethod *, int32_t, int32_t);

   virtual uintptrj_t getPersistentClassPointerFromClassPointer(TR_OpaqueClassBlock * clazz);//d169771 [2177]

   virtual bool helpersNeedRelocation() { return false; }
   virtual bool needClassAndMethodPointerRelocations() { return false; }
   virtual bool needRelocationsForStatics() { return false; }
   virtual bool needRelocationsForBodyInfoData() { return false; }
   virtual bool needRelocationsForPersistentInfoData() { return false; }
   virtual bool nopsAlsoProcessedByRelocations() { return false; }

   bool supportsContextSensitiveInlining () { return true; }

   virtual bool callTargetsNeedRelocations() { return false; }

   virtual TR::DataType dataTypeForLoadOrStore(TR::DataType dt) { return (dt == TR::Int8 || dt == TR::Int16) ? TR::Int32 : dt; }

   virtual bool isDecimalFormatPattern(TR::Compilation *comp, TR_ResolvedMethod *method) { return false; }

   static bool createGlobalFrontEnd(J9JITConfig * jitConfig, TR::CompilationInfo * compInfo);
   static TR_J9VMBase * get(J9JITConfig *, J9VMThread *, VM_TYPE vmType=DEFAULT_VM);
   static char *getJ9FormattedName(J9JITConfig *, J9PortLibrary *, char *, int32_t, char *, char *, bool suffix=false);
   static TR_Processor getPPCProcessorType();
   virtual bool getPPCSupportsVSXRegisters();
   static void initializeX86ProcessorInfo(J9JITConfig *);

   static bool isBigDecimalClass(J9UTF8 * className);
   bool isCachedBigDecimalClassFieldAddr(){ return cachedStaticDFPAvailField; }
   void setCachedBigDecimalClassFieldAddr(){ cachedStaticDFPAvailField = true; }
   void setBigDecimalClassFieldAddr(int32_t *addr) { staticDFPHWAvailField = addr; }
   int32_t *getBigDecimalClassFieldAddr() { return staticDFPHWAvailField; }
   static bool isBigDecimalConvertersClass(J9UTF8 * className);

   int32_t *getStringClassEnableCompressionFieldAddr(TR::Compilation *comp, bool isVettedForAOT);
   virtual bool stringEquals(TR::Compilation * comp, uintptrj_t* stringLocation1, uintptrj_t* stringLocation2, int32_t& result);
   virtual bool getStringHashCode(TR::Compilation * comp, uintptrj_t* stringLocation, int32_t& result);

   virtual bool isThunkArchetype(J9Method * method);

   J9VMThread * vmThread();

   bool traceIsEnabled() { return _flags.testAny(TraceIsEnabled); }
   void setTraceIsEnabled(bool b) { _flags.set(TraceIsEnabled, b); }

   uint32_t getInstanceFieldOffset(TR_OpaqueClassBlock * classPointer, char * fieldName, char * sig)
      {
      return getInstanceFieldOffset(classPointer, fieldName, (uint32_t)strlen(fieldName), sig, (uint32_t)strlen(sig));
      }
   uint32_t getInstanceFieldOffset(TR_OpaqueClassBlock * classPointer, char * fieldName, char * sig, uintptrj_t options)
      {
      return getInstanceFieldOffset(classPointer, fieldName, (uint32_t)strlen(fieldName), sig, (uint32_t)strlen(sig), options);
      }

   virtual uint32_t getInstanceFieldOffset(TR_OpaqueClassBlock * classPointer, char * fieldName,
                                                     uint32_t fieldLen, char * sig, uint32_t sigLen, UDATA options);
   virtual uint32_t getInstanceFieldOffset(TR_OpaqueClassBlock * classPointer, char * fieldName,
                                                     uint32_t fieldLen, char * sig, uint32_t sigLen);

   // Not implemented
   virtual TR_ResolvedMethod * getObjectNewInstanceImplMethod(TR_Memory *) { return 0; }

   virtual bool stackWalkerMaySkipFrames(TR_OpaqueMethodBlock *method, TR_OpaqueClassBlock *methodClass) = 0;

   virtual bool supportsEmbeddedHeapBounds()  { return true; }
   virtual bool supportsFastNanoTime();
   virtual bool supportsGuardMerging()        { return true; }
   virtual bool canDevirtualizeDispatch()     { return true; }
   virtual bool doStringPeepholing()          { return true; }

   virtual bool forceUnresolvedDispatch() { return false; }

   virtual TR_OpaqueMethodBlock * getMethodFromClass(TR_OpaqueClassBlock *, char *, char *, TR_OpaqueClassBlock * = NULL);

   TR_OpaqueMethodBlock * getMatchingMethodFromNameAndSignature(TR_OpaqueClassBlock * classPointer, const char* methodName, const char *signature, bool validate = true);

   virtual void getResolvedMethods(TR_Memory *, TR_OpaqueClassBlock *, List<TR_ResolvedMethod> *);
   /**
   * @brief Create a TR_ResolvedMethod given a class, method name and signature
   *
   * The function will scan all methods from the given class until a match for
   * the method name and signature is found
   *
   * @param trMemory     Pointer to TR_Memory object used for memory allocation
   * @param classPointer The j9class that is searched for method name/signature
   * @param methodName   Null terminated string denoting the method name we are looking for
   * @param signature    Null terminated string denoting the signature of the method we want
   * @return             A pointer to a TR_ResolvedMethod for the indicated j9method, or null if not found
   */
   virtual TR_ResolvedMethod *getResolvedMethodForNameAndSignature(TR_Memory * trMemory, TR_OpaqueClassBlock * classPointer, const char* methodName, const char *signature);
   virtual TR_OpaqueMethodBlock *getResolvedVirtualMethod(TR_OpaqueClassBlock * classObject, int32_t cpIndex, bool ignoreReResolve = true);
   virtual TR_OpaqueMethodBlock *getResolvedInterfaceMethod(TR_OpaqueMethodBlock *ownerMethod, TR_OpaqueClassBlock * classObject, int32_t cpIndex);

   TR_OpaqueMethodBlock *getResolvedInterfaceMethod(J9ConstantPool *ownerCP, TR_OpaqueClassBlock * classObject, int32_t cpIndex);

   uintptrj_t getReferenceField(uintptrj_t objectPointer, char *fieldName, char *fieldSignature)
      {
      return getReferenceFieldAt(objectPointer, getInstanceFieldOffset(getObjectClass(objectPointer), fieldName, fieldSignature));
      }
   uintptrj_t getVolatileReferenceField(uintptrj_t objectPointer, char *fieldName, char *fieldSignature)
      {
      return getVolatileReferenceFieldAt(objectPointer, getInstanceFieldOffset(getObjectClass(objectPointer), fieldName, fieldSignature));
      }

   virtual TR_Method * createMethod(TR_Memory *, TR_OpaqueClassBlock *, int32_t);
   virtual TR_ResolvedMethod * createResolvedMethod(TR_Memory *, TR_OpaqueMethodBlock *, TR_ResolvedMethod * = 0, TR_OpaqueClassBlock * = 0);
   virtual TR_ResolvedMethod * createResolvedMethodWithSignature(TR_Memory *, TR_OpaqueMethodBlock *, TR_OpaqueClassBlock *, char *signature, int32_t signatureLength, TR_ResolvedMethod *);
   virtual void * getStaticFieldAddress(TR_OpaqueClassBlock *, unsigned char *, uint32_t, unsigned char *, uint32_t);
   virtual int32_t getInterpreterVTableSlot(TR_OpaqueMethodBlock *, TR_OpaqueClassBlock *);
   virtual int32_t getVTableSlot(TR_OpaqueMethodBlock *, TR_OpaqueClassBlock *);
   virtual uint32_t           offsetOfIsOverriddenBit();
   virtual uint32_t           offsetOfMethodIsBreakpointedBit();

   virtual TR_Debug *     createDebug( TR::Compilation * comp = NULL);

   virtual void               acquireCompilationLock();
   virtual void               releaseCompilationLock();

   virtual void               acquireLogMonitor();
   virtual void               releaseLogMonitor();

   virtual bool               isAsyncCompilation();
   virtual uintptrj_t         getProcessID();
   virtual char *             getFormattedName(char *, int32_t, char *, char *, bool);

   virtual void               invalidateCompilationRequestsForUnloadedMethods(TR_OpaqueClassBlock *, bool);

   virtual void               initializeHasFixedFrameC_CallingConvention() {}
   virtual void               initializeHasResumableTrapHandler() {}
   virtual void               initializeProcessorType() {}

   void                       initializeSystemProperties();
   virtual bool               hasFPU();
   virtual bool               hasResumableTrapHandler();
   virtual bool               hasFixedFrameC_CallingConvention();
   virtual bool               pushesOutgoingArgsAtCallSite( TR::Compilation *comp);


   bool                       getX86SupportsHLE();
   virtual bool               getX86SupportsPOPCNT();

   virtual TR::PersistentInfo * getPersistentInfo()  { return ((TR_PersistentMemory *)_jitConfig->scratchSegment)->getPersistentInfo(); }
   void                       unknownByteCode( TR::Compilation *, uint8_t opcode);
   void                       unsupportedByteCode( TR::Compilation *, uint8_t opcode);

   virtual bool isBenefitInliningCheckIfFinalizeObject() { return false; }


   virtual char*              printAdditionalInfoOnAssertionFailure( TR::Compilation *comp);

   virtual bool               vmRequiresSelector(uint32_t mask);

   virtual int32_t            getLineNumberForMethodAndByteCodeIndex(TR_OpaqueMethodBlock *method, int32_t bcIndex);
   virtual bool               isJavaOffloadEnabled();
   virtual uint32_t           getMethodSize(TR_OpaqueMethodBlock *method);
   virtual void *             getMethods(TR_OpaqueClassBlock *classPointer);
   virtual uint32_t           getNumInnerClasses(TR_OpaqueClassBlock *classPointer);
   virtual uint32_t           getNumMethods(TR_OpaqueClassBlock *classPointer);

   virtual uint8_t *          allocateCodeMemory( TR::Compilation *, uint32_t warmCodeSize, uint32_t coldCodeSize, uint8_t **coldCode, bool isMethodHeaderNeeded=true);

   virtual void               releaseCodeMemory(void *startPC, uint8_t bytesToSaveAtStart);
   virtual uint8_t *          allocateRelocationData( TR::Compilation *, uint32_t numBytes);

   virtual bool               supportsCodeCacheSnippets();
#if defined(TR_TARGET_X86)
   void *                     getAllocationPrefetchCodeSnippetAddress( TR::Compilation * comp);
   void *                     getAllocationNoZeroPrefetchCodeSnippetAddress( TR::Compilation * comp);
#endif

#if defined(TR_TARGET_S390)
   virtual void generateBinaryEncodingPrologue(TR_BinaryEncodingData *beData, TR::CodeGenerator *cg);
#endif

   virtual TR::TreeTop *lowerTree(TR::Compilation *, TR::Node *, TR::TreeTop *);

   virtual bool canRelocateDirectNativeCalls() {return true; }

   virtual bool storeOffsetToArgumentsInVirtualIndirectThunks() { return false; }


   virtual bool               tlhHasBeenCleared();
   virtual bool               isStaticObjectFlags();
   virtual uint32_t           getStaticObjectFlags();
   virtual uintptrj_t         getOverflowSafeAllocSize();
   virtual bool               callTheJitsArrayCopyHelper();
   virtual void *             getReferenceArrayCopyHelperAddress();

   virtual uintptrj_t         thisThreadGetStackLimitOffset();
   virtual uintptrj_t         thisThreadGetCurrentExceptionOffset();
   virtual uintptrj_t         thisThreadGetPublicFlagsOffset();
   virtual uintptrj_t         thisThreadGetJavaPCOffset();
   virtual uintptrj_t         thisThreadGetJavaSPOffset();
   virtual uintptrj_t         thisThreadGetJavaLiteralsOffset();

   // Move to CompilerEnv VM?
   virtual uintptrj_t         thisThreadGetSystemSPOffset();

   virtual uintptrj_t         thisThreadGetMachineSPOffset();
   virtual uintptrj_t         thisThreadGetJavaFrameFlagsOffset();
   virtual uintptrj_t         thisThreadGetCurrentThreadOffset();
   virtual uintptrj_t         thisThreadGetFloatTemp1Offset();
   virtual uintptrj_t         thisThreadGetFloatTemp2Offset();
   virtual uintptrj_t         thisThreadGetTempSlotOffset();
   virtual uintptrj_t         thisThreadGetReturnValueOffset();
   virtual uintptrj_t         getThreadDebugEventDataOffset(int32_t index);
   virtual uintptrj_t         thisThreadGetDLTBlockOffset();
   uintptrj_t                 getDLTBufferOffsetInBlock();
   virtual int32_t *          getCurrentLocalsMapForDLT( TR::Compilation *);
   virtual bool               compiledAsDLTBefore(TR_ResolvedMethod *);
   virtual uintptrj_t         getObjectHeaderSizeInBytes();
   uintptrj_t                 getOffsetOfSuperclassesInClassObject();
   uintptrj_t                 getOffsetOfBackfillOffsetField();

   virtual TR_OpaqueClassBlock * getBaseComponentClass(TR_OpaqueClassBlock * clazz, int32_t & numDims) { return 0; }

   bool vftFieldRequiresMask(){ return ~TR::Compiler->om.maskOfObjectVftField() != 0; }

   virtual uintptrj_t         getOffsetOfDiscontiguousArraySizeField();
   virtual uintptrj_t         getOffsetOfContiguousArraySizeField();
   virtual uintptrj_t         getJ9ObjectContiguousLength();
   virtual uintptrj_t         getJ9ObjectDiscontiguousLength();
   virtual uintptrj_t         getOffsetOfArrayClassRomPtrField();
   virtual uintptrj_t         getOffsetOfClassRomPtrField();
   virtual uintptrj_t         getOffsetOfClassInitializeStatus();

   virtual uintptrj_t         getOffsetOfJ9ObjectJ9Class();
   virtual uintptrj_t         getObjectHeaderHasBeenMovedInClass();
   virtual uintptrj_t         getObjectHeaderHasBeenHashedInClass();
   virtual uintptrj_t         getJ9ObjectFlagsMask32();
   virtual uintptrj_t         getJ9ObjectFlagsMask64();
   uintptrj_t                 getOffsetOfJ9ThreadJ9VM();
   uintptrj_t                 getOffsetOfJ9ROMArrayClassArrayShape();
   virtual uintptrj_t         getOffsetOfJLThreadJ9Thread();
   uintptrj_t                 getOffsetOfJavaVMIdentityHashData();
   uintptrj_t                 getOffsetOfJ9IdentityHashData1();
   uintptrj_t                 getOffsetOfJ9IdentityHashData2();
   uintptrj_t                 getOffsetOfJ9IdentityHashData3();
   uintptrj_t                 getOffsetOfJ9IdentityHashDataHashSaltTable();
   uintptrj_t                 getJ9IdentityHashSaltPolicyStandard();
   uintptrj_t                 getJ9IdentityHashSaltPolicyRegion();
   uintptrj_t                 getJ9IdentityHashSaltPolicyNone();
   virtual uintptrj_t         getIdentityHashSaltPolicy();
   virtual uintptrj_t         getJ9JavaClassRamShapeShift();
   virtual uintptrj_t         getObjectHeaderShapeMask();

   virtual bool               assumeLeftMostNibbleIsZero();

   virtual uintptrj_t         getOSRFrameHeaderSizeInBytes();
   virtual uintptrj_t         getOSRFrameSizeInBytes(TR_OpaqueMethodBlock* method);
   virtual bool               ensureOSRBufferSize(uintptrj_t osrFrameSizeInBytes, uintptrj_t osrScratchBufferSizeInBytes, uintptrj_t osrStackFrameSizeInBytes);

   virtual bool               generateCompressedPointers();
   virtual bool               generateCompressedLockWord();

   virtual void                 printVerboseLogHeader(TR::Options *);
   virtual void                 printPID();

   virtual void                 emitNewPseudoRandomNumberVerbosePrefix();
   virtual void                 emitNewPseudoRandomNumberVerbose(int32_t i);
   virtual void                 emitNewPseudoRandomVerboseSuffix();
   virtual void                 emitNewPseudoRandomNumberVerboseLine(int32_t i);

   virtual void                 emitNewPseudoRandomStringVerbosePrefix();
   virtual void                 emitNewPseudoRandomStringVerbose(char *);
   virtual void                 emitNewPseudoRandomStringVerboseLine(char *);

   virtual uint32_t             getAllocationSize(TR::StaticSymbol *classSym, TR_OpaqueClassBlock * clazz);

   virtual TR_OpaqueClassBlock *getObjectClass(uintptrj_t objectPointer);
   virtual uintptrj_t           getReferenceFieldAt(uintptrj_t objectPointer, uintptrj_t offsetFromHeader);
   virtual uintptrj_t           getVolatileReferenceFieldAt(uintptrj_t objectPointer, uintptrj_t offsetFromHeader);
   virtual uintptrj_t           getReferenceFieldAtAddress(uintptrj_t fieldAddress);
   virtual uintptrj_t           getReferenceFieldAtAddress(void *fieldAddress){ return getReferenceFieldAtAddress((uintptrj_t)fieldAddress); }
   virtual uintptrj_t           getStaticReferenceFieldAtAddress(uintptrj_t fieldAddress);
   virtual int32_t              getInt32FieldAt(uintptrj_t objectPointer, uintptrj_t fieldOffset);

   int32_t getInt32Field(uintptrj_t objectPointer, char *fieldName)
      {
      return getInt32FieldAt(objectPointer, getInstanceFieldOffset(getObjectClass(objectPointer), fieldName, "I"));
      }

   int64_t getInt64Field(uintptrj_t objectPointer, char *fieldName)
      {
      return getInt64FieldAt(objectPointer, getInstanceFieldOffset(getObjectClass(objectPointer), fieldName, "J"));
      }
   virtual int64_t              getInt64FieldAt(uintptrj_t objectPointer, uintptrj_t fieldOffset);
   virtual void                 setInt64FieldAt(uintptrj_t objectPointer, uintptrj_t fieldOffset, int64_t newValue);
   void setInt64Field(uintptrj_t objectPointer, char *fieldName, int64_t newValue)
      {
      setInt64FieldAt(objectPointer, getInstanceFieldOffset(getObjectClass(objectPointer), fieldName, "J"), newValue);
      }

   virtual bool                 compareAndSwapInt64FieldAt(uintptrj_t objectPointer, uintptrj_t fieldOffset, int64_t oldValue, int64_t newValue);
   bool compareAndSwapInt64Field(uintptrj_t objectPointer, char *fieldName, int64_t oldValue, int64_t newValue)
      {
      return compareAndSwapInt64FieldAt(objectPointer, getInstanceFieldOffset(getObjectClass(objectPointer), fieldName, "J"), oldValue, newValue);
      }

   virtual intptrj_t            getArrayLengthInElements(uintptrj_t objectPointer);
   int32_t                      getInt32Element(uintptrj_t objectPointer, int32_t elementIndex);
   virtual uintptrj_t           getReferenceElement(uintptrj_t objectPointer, intptrj_t elementIndex);

   virtual TR_OpaqueClassBlock *getClassFromJavaLangClass(uintptrj_t objectPointer);
   virtual TR_OpaqueClassBlock * getSystemClassFromClassName(const char * name, int32_t length, bool callSiteVettedForAOT=false) { return 0; }

   virtual uintptrj_t         getOffsetOfLastITableFromClassField();
   virtual uintptrj_t         getOffsetOfInterfaceClassFromITableField();
   virtual int32_t            getITableEntryJitVTableOffset();  // Must add this to the negation of an itable entry to get a jit vtable offset
   virtual int32_t            convertITableIndexToOffset(uintptrj_t itableIndex);
   virtual uintptrj_t         getOffsetOfJavaLangClassFromClassField();
   virtual uintptrj_t         getOffsetOfInitializeStatusFromClassField();
   virtual uintptrj_t         getOffsetOfClassFromJavaLangClassField();
   virtual uintptrj_t         getOffsetOfRamStaticsFromClassField();
   virtual uintptrj_t         getOffsetOfInstanceShapeFromClassField();
   virtual uintptrj_t         getOffsetOfInstanceDescriptionFromClassField();
   virtual uintptrj_t         getOffsetOfDescriptionWordFromPtrField();

   virtual uintptrj_t         getConstantPoolFromMethod(TR_OpaqueMethodBlock *);
   virtual uintptrj_t         getConstantPoolFromClass(TR_OpaqueClassBlock *);

   virtual uintptrj_t         getOffsetOfIsArrayFieldFromRomClass();
   virtual uintptrj_t         getOffsetOfClassAndDepthFlags();
   virtual uintptrj_t         getOffsetOfClassFlags();
   virtual uintptrj_t         getOffsetOfArrayComponentTypeField();
   virtual uintptrj_t         getOffsetOfIndexableSizeField();
   virtual uintptrj_t         constReleaseVMAccessOutOfLineMask();
   virtual uintptrj_t         constReleaseVMAccessMask();
   virtual uintptrj_t         constAcquireVMAccessOutOfLineMask();
   virtual uintptrj_t         constJNICallOutFrameFlagsOffset();
   virtual uintptrj_t         constJNICallOutFrameType();
   virtual uintptrj_t         constJNICallOutFrameSpecialTag();
   virtual uintptrj_t         constJNICallOutFrameInvisibleTag();
   virtual uintptrj_t         constJNICallOutFrameFlags();
   virtual uintptrj_t         constJNIReferenceFrameAllocatedFlags();
   virtual uintptrj_t         constClassFlagsPrimitive();
   virtual uintptrj_t         constClassFlagsAbstract();
   virtual uintptrj_t         constClassFlagsFinal();
   virtual uintptrj_t         constClassFlagsPublic();

   virtual uintptrj_t         getGCForwardingPointerOffset();

   virtual bool               jniRetainVMAccess(TR_ResolvedMethod *method);
   virtual bool               jniNoGCPoint(TR_ResolvedMethod *method);
   virtual bool               jniNoNativeMethodFrame(TR_ResolvedMethod *method);
   virtual bool               jniNoExceptionsThrown(TR_ResolvedMethod *method);
   virtual bool               jniNoSpecialTeardown(TR_ResolvedMethod *method);
   virtual bool               jniDoNotWrapObjects(TR_ResolvedMethod *method);
   virtual bool               jniDoNotPassReceiver(TR_ResolvedMethod *method);
   virtual bool               jniDoNotPassThread(TR_ResolvedMethod *method);

   virtual uintptrj_t         thisThreadJavaVMOffset();
   uintptrj_t                 getMaxObjectSizeForSizeClass();
   uintptrj_t                 thisThreadAllocationCacheCurrentOffset(uintptrj_t);
   uintptrj_t                 thisThreadAllocationCacheTopOffset(uintptrj_t);
   uintptrj_t                 getCellSizeForSizeClass(uintptrj_t);
   virtual uintptrj_t         getObjectSizeClass(uintptrj_t);

   uintptrj_t                 thisThreadMonitorCacheOffset();
   uintptrj_t                 thisThreadOSThreadOffset();

   uintptrj_t                 getMonitorNextOffset();
   uintptrj_t                 getMonitorOwnerOffset();
   uintptrj_t                 getMonitorEntryCountOffset();

   uintptrj_t                 getRealtimeSizeClassesOffset();
   uintptrj_t                 getSmallCellSizesOffset();
   uintptrj_t                 getSizeClassesIndexOffset();

   virtual int32_t            getFirstArrayletPointerOffset( TR::Compilation *comp);
   int32_t                    getArrayletFirstElementOffset(int8_t elementSize,  TR::Compilation *comp);

   virtual uintptrj_t         thisThreadGetProfilingBufferCursorOffset();
   virtual uintptrj_t         thisThreadGetProfilingBufferEndOffset();
   virtual uintptrj_t         thisThreadGetOSRBufferOffset();
   virtual uintptrj_t         thisThreadGetOSRScratchBufferOffset();
   virtual uintptrj_t         thisThreadGetOSRFrameIndexOffset();
   virtual uintptrj_t         thisThreadGetOSRReturnAddressOffset();

#if defined(TR_TARGET_S390)
   virtual uint16_t           thisThreadGetTDBOffset();
#endif

   virtual uintptrj_t         thisThreadGetGSIntermediateResultOffset();
   virtual uintptrj_t         thisThreadGetConcurrentScavengeActiveByteAddressOffset();
   virtual uintptrj_t         thisThreadGetEvacuateBaseAddressOffset();
   virtual uintptrj_t         thisThreadGetEvacuateTopAddressOffset();
   virtual uintptrj_t         thisThreadGetGSOperandAddressOffset();
   virtual uintptrj_t         thisThreadGetGSHandlerAddressOffset();

   virtual int32_t            getArraySpineShift(int32_t);
   virtual int32_t            getArrayletMask(int32_t);
   virtual int32_t            getArrayletLeafIndex(int64_t, int32_t);
   virtual int32_t            getLeafElementIndex(int64_t , int32_t);
   virtual bool               CEEHDLREnabled();

   virtual int32_t            getCAASaveOffset();
   virtual int32_t            getFlagValueForPrimitiveTypeCheck();
   virtual int32_t            getFlagValueForArrayCheck();
   virtual int32_t            getFlagValueForFinalizerCheck();
   uint32_t                   getWordOffsetToGCFlags();
   uint32_t                   getWriteBarrierGCFlagMaskAsByte();
   virtual int32_t            getByteOffsetToLockword(TR_OpaqueClassBlock *clazzPointer);

   virtual bool               javaLangClassGetModifiersImpl(TR_OpaqueClassBlock * clazzPointer, int32_t &result);
   virtual int32_t            getJavaLangClassHashCode(TR::Compilation * comp, TR_OpaqueClassBlock * clazzPointer, bool &hashCodeComputed);

   virtual int32_t getCompInfo(char *processorName, int32_t stringLength) { return -1; }

   virtual bool traceableMethodsCanBeInlined() { return false; }

   bool isAnyMethodTracingEnabled(TR_OpaqueMethodBlock *method);


   bool                       isLogSamplingSet();

   virtual bool               hasFinalFieldsInClass(TR_OpaqueClassBlock * classPointer);

   virtual TR_OpaqueClassBlock *getProfiledClassFromProfiledInfo(TR_ExtraAddressInfo *profiledInfo);

   virtual bool               scanReferenceSlotsInClassForOffset( TR::Compilation * comp, TR_OpaqueClassBlock * classPointer, int32_t offset);
   virtual int32_t            findFirstHotFieldTenuredClassOffset( TR::Compilation *comp, TR_OpaqueClassBlock *opclazz);

   virtual bool               isInlineableNativeMethod( TR::Compilation *, TR::ResolvedMethodSymbol * methodSymbol);
   //receiverClass is for specifying a more specific receiver type. otherwise it is determined from the call.
   virtual bool               maybeHighlyPolymorphic(TR::Compilation *, TR_ResolvedMethod *caller, int32_t cpIndex, TR_Method *callee, TR_OpaqueClassBlock *receiverClass = NULL);
   virtual bool isQueuedForVeryHotOrScorching(TR_ResolvedMethod *calleeMethod, TR::Compilation *comp);

   //getSymbolAndFindInlineTarget queries
   virtual bool supressInliningRecognizedInitialCallee(TR_CallSite* callsite, TR::Compilation* comp);
   virtual int checkInlineableWithoutInitialCalleeSymbol (TR_CallSite* callsite, TR::Compilation* comp);
   virtual int checkInlineableTarget (TR_CallTarget* target, TR_CallSite* callsite, TR::Compilation* comp, bool inJSR292InliningPasses);

#ifdef J9VM_OPT_JAVA_CRYPTO_ACCELERATION
   virtual bool inlineRecognizedCryptoMethod(TR_CallTarget* target, TR::Compilation* comp);
   virtual bool inlineNativeCryptoMethod(TR::Node *callNode, TR::Compilation *comp);
#endif
   virtual void refineColdness (TR::Node* node, bool& isCold);

   virtual TR::Node * inlineNativeCall( TR::Compilation *,  TR::TreeTop *, TR::Node *) { return 0; }

   virtual bool               inlinedAllocationsMustBeVerified() { return false; }

   virtual int32_t            getInvocationCount(TR_OpaqueMethodBlock *methodInfo);
   virtual bool               setInvocationCount(TR_OpaqueMethodBlock *methodInfo, int32_t oldCount, int32_t newCount);
   virtual bool               startAsyncCompile(TR_OpaqueMethodBlock *methodInfo, void *oldStartPC, bool *queued, TR_OptimizationPlan *optimizationPlan  = NULL);
   virtual bool               isBeingCompiled(TR_OpaqueMethodBlock *methodInfo, void *startPC);
   virtual uint32_t           virtualCallOffsetToVTableSlot(uint32_t offset);
   virtual void *             addressOfFirstClassStatic(TR_OpaqueClassBlock *);

   virtual TR_ResolvedMethod * getDefaultConstructor(TR_Memory *, TR_OpaqueClassBlock *);

   virtual uint32_t           getNewInstanceImplVirtualCallOffset();

   char * classNameChars(TR::Compilation *comp, TR::SymbolReference * symRef, int32_t & length);

   virtual char *             getClassNameChars(TR_OpaqueClassBlock * clazz, int32_t & length);
   virtual char *             getClassSignature_DEPRECATED(TR_OpaqueClassBlock * clazz, int32_t & length, TR_Memory *);
   virtual char *             getClassSignature(TR_OpaqueClassBlock * clazz, TR_Memory *);
   virtual int32_t            printTruncatedSignature(char *sigBuf, int32_t bufLen, TR_OpaqueMethodBlock *method);
   virtual int32_t            printTruncatedSignature(char *sigBuf, int32_t bufLen, J9UTF8 *className, J9UTF8 *name, J9UTF8 *signature);

   virtual bool               isClassFinal(TR_OpaqueClassBlock *);
   virtual bool               isClassArray(TR_OpaqueClassBlock *);
   virtual bool               isFinalFieldPointingAtJ9Class(TR::SymbolReference *symRef, TR::Compilation *comp);

   virtual const char * getX86ProcessorVendorId();
   virtual uint32_t     getX86ProcessorSignature();
   virtual uint32_t     getX86ProcessorFeatureFlags();
   virtual uint32_t     getX86ProcessorFeatureFlags2();
   virtual uint32_t     getX86ProcessorFeatureFlags8();
   virtual bool         getX86SupportsSSE4_1();

   virtual void *getJ2IThunk(char *signatureChars, uint32_t signatureLength,  TR::Compilation *comp);
   virtual void *setJ2IThunk(char *signatureChars, uint32_t signatureLength, void *thunkptr,  TR::Compilation *comp);
   virtual void *setJ2IThunk(TR_Method *method, void *thunkptr, TR::Compilation *comp);  // DMDM: J9 now

   // JSR292 {{{

   // J2I thunk support
   //
   virtual void * getJ2IThunk(TR_Method *method, TR::Compilation *comp);  // DMDM: J9 now

   virtual char    *getJ2IThunkSignatureForDispatchVirtual(char *invokeHandleSignature, uint32_t signatureLength,  TR::Compilation *comp);
   virtual TR::Node *getEquivalentVirtualCallNodeForDispatchVirtual(TR::Node *node,  TR::Compilation *comp);
   virtual bool     needsInvokeExactJ2IThunk(TR::Node *node,  TR::Compilation *comp);
   virtual void setInvokeExactJ2IThunk(void *thunkptr, TR::Compilation *comp);

   virtual void *findPersistentJ2IThunk(char *signatureChars);
   virtual void *findPersistentThunk(char *signatureChars, uint32_t signatureLength);
   virtual void * persistJ2IThunk(void *thunk);


   // Object manipulation
   //
   virtual uintptrj_t  methodHandle_thunkableSignature(uintptrj_t methodHandle);
   virtual void *      methodHandle_jitInvokeExactThunk(uintptrj_t methodHandle);
   virtual uintptrj_t  methodHandle_type(uintptrj_t methodHandle);
   virtual uintptrj_t  methodType_descriptor(uintptrj_t methodType);
   virtual uintptrj_t *mutableCallSite_bypassLocation(uintptrj_t mutableCallSite);
   virtual uintptrj_t *mutableCallSite_findOrCreateBypassLocation(uintptrj_t mutableCallSite);

   virtual TR_OpaqueMethodBlock *lookupArchetype(TR_OpaqueClassBlock *clazz, char *name, char *signature);
   virtual TR_OpaqueMethodBlock *lookupMethodHandleThunkArchetype(uintptrj_t methodHandle);
   virtual TR_ResolvedMethod    *createMethodHandleArchetypeSpecimen(TR_Memory *, uintptrj_t *methodHandleLocation, TR_ResolvedMethod *owningMethod = 0);
   virtual TR_ResolvedMethod    *createMethodHandleArchetypeSpecimen(TR_Memory *, TR_OpaqueMethodBlock *archetype, uintptrj_t *methodHandleLocation, TR_ResolvedMethod *owningMethod = 0); // more efficient if you already know the archetype

   virtual uintptrj_t mutableCallSiteCookie(uintptrj_t mutableCallSite, uintptrj_t potentialCookie=0);

   bool hasMethodTypesSideTable();

   // JSR292 }}}

   virtual uintptrj_t getFieldOffset( TR::Compilation * comp, TR::SymbolReference* classRef, TR::SymbolReference* fieldRef);
   virtual bool canDereferenceAtCompileTime(TR::SymbolReference *fieldRef,  TR::Compilation *comp);

   virtual bool getStringFieldByName( TR::Compilation *, TR::SymbolReference *stringRef, TR::SymbolReference *fieldRef, void* &pResult);
   virtual bool      isString(TR_OpaqueClassBlock *clazz);
   virtual TR_YesNoMaybe typeReferenceStringObject(TR_OpaqueClassBlock *clazz);
   virtual bool      isJavaLangObject(TR_OpaqueClassBlock *clazz);
   virtual bool      isString(uintptrj_t objectPointer);
   virtual int32_t   getStringLength(uintptrj_t objectPointer);
   virtual uint16_t  getStringCharacter(uintptrj_t objectPointer, int32_t index);
   virtual intptrj_t getStringUTF8Length(uintptrj_t objectPointer);
   virtual char     *getStringUTF8      (uintptrj_t objectPointer, char *buffer, intptrj_t bufferSize);

   virtual uint32_t getVarHandleHandleTableOffset(TR::Compilation *);

   virtual void reportILGeneratorPhase();
   virtual void reportOptimizationPhase(OMR::Optimizations);
   virtual void reportAnalysisPhase(uint8_t id);
   virtual void reportOptimizationPhaseForSnap(OMR::Optimizations, TR::Compilation *comp = NULL);
   virtual void reportCodeGeneratorPhase(TR::CodeGenPhase::PhaseValue phase);
   virtual int32_t saveCompilationPhase();
   virtual void restoreCompilationPhase(int32_t phase);

   virtual void reportPrexInvalidation(void * startPC);
   virtual void traceAssumeFailure(int32_t line, const char * file);

   virtual bool compilationShouldBeInterrupted( TR::Compilation *, TR_CallingContext);
   bool checkForExclusiveAcquireAccessRequest( TR::Compilation *);
   virtual bool haveAccess();
   virtual bool haveAccess(TR::Compilation *);
   virtual void releaseAccess(TR::Compilation *);
   virtual bool tryToAcquireAccess( TR::Compilation *, bool *);

   virtual bool compileMethods(TR::OptionSet*, void *);
   virtual void waitOnCompiler(void *);

   bool tossingCode();

   virtual TR::KnownObjectTable::Index getCompiledMethodReceiverKnownObjectIndex( TR::Compilation *comp);
   virtual bool methodMayHaveBeenInterpreted( TR::Compilation *comp);
   virtual bool canRecompileMethodWithMatchingPersistentMethodInfo( TR::Compilation *comp);

   virtual void               revertToInterpreted(TR_OpaqueMethodBlock *method);

   virtual bool               argumentCanEscapeMethodCall(TR::MethodSymbol *method, int32_t argIndex);

   virtual bool               hasTwoWordObjectHeader();
   virtual int32_t *          getReferenceSlotsInClass( TR::Compilation *, TR_OpaqueClassBlock *classPointer);
   virtual void               initializeLocalObjectHeader( TR::Compilation *, TR::Node * allocationNode,  TR::TreeTop * allocationTreeTop);
   virtual void               initializeLocalArrayHeader ( TR::Compilation *, TR::Node * allocationNode,  TR::TreeTop * allocaitonTreeTop);
   virtual TR::TreeTop*        initializeClazzFlagsMonitorFields(TR::Compilation*, TR::TreeTop* prevTree, TR::Node* allocationNode, TR::Node* classNode, TR_OpaqueClassBlock* ramClass);

   bool shouldPerformEDO(TR::Block *catchBlock,  TR::Compilation * comp);

   // Multiple code cache support
   virtual TR::CodeCache *getDesignatedCodeCache(TR::Compilation *comp); // MCT
   virtual void setHasFailedCodeCacheAllocation(); // MCT
   void *getCCPreLoadedCodeAddress(TR::CodeCache *codeCache, TR_CCPreLoadedCode h, TR::CodeGenerator *cg);

   virtual void reserveTrampolineIfNecessary( TR::Compilation *, TR::SymbolReference *symRef, bool inBinaryEncoding);
   virtual TR::CodeCache* getResolvedTrampoline( TR::Compilation *, TR::CodeCache* curCache, J9Method * method, bool inBinaryEncoding) = 0;

   // Interpreter profiling support
   virtual TR_IProfiler  *getIProfiler();
   virtual TR_AbstractInfo *createIProfilingValueInfo( TR_ByteCodeInfo &bcInfo,  TR::Compilation *comp);
   virtual TR_ExternalValueProfileInfo *getValueProfileInfoFromIProfiler(TR_ByteCodeInfo &bcInfo,  TR::Compilation *comp);
   uint32_t *getAllocationProfilingDataPointer(TR_ByteCodeInfo &bcInfo, TR_OpaqueClassBlock *clazz, TR_OpaqueMethodBlock *method,  TR::Compilation *comp);
   uint32_t *getGlobalAllocationDataPointer();
   virtual TR_ExternalProfiler   *hasIProfilerBlockFrequencyInfo(TR::Compilation& comp);
   virtual int32_t getCGEdgeWeight(TR::Node *callerNode, TR_OpaqueMethodBlock *callee,  TR::Compilation *comp);
   virtual int32_t getIProfilerCallCount(TR_OpaqueMethodBlock *caller, int32_t bcIndex,  TR::Compilation *);
   virtual int32_t getIProfilerCallCount(TR_OpaqueMethodBlock *callee, TR_OpaqueMethodBlock *caller, int32_t bcIndex,  TR::Compilation *);
   virtual void setIProfilerCallCount(TR_OpaqueMethodBlock *caller, int32_t bcIndex, int32_t count,  TR::Compilation *);
   virtual int32_t getIProfilerCallCount(TR_ByteCodeInfo &bcInfo,  TR::Compilation *comp);
   virtual void    setIProfilerCallCount(TR_ByteCodeInfo &bcInfo, int32_t count,  TR::Compilation *comp);
   virtual bool    isCallGraphProfilingEnabled();
   virtual bool    isClassLibraryMethod(TR_OpaqueMethodBlock *method, bool vettedForAOT = false);
   virtual bool    isClassLibraryClass(TR_OpaqueClassBlock *clazz);
   virtual int32_t getMaxCallGraphCallCount();

   virtual bool    getSupportsRecognizedMethods();

   // Hardware profiling support
   virtual void    createHWProfilerRecords(TR::Compilation *comp);

   virtual uint64_t getUSecClock();
   virtual uint64_t getHighResClock();
   virtual uint64_t getHighResClockResolution();

   TR_JitPrivateConfig *getPrivateConfig();
   static TR_JitPrivateConfig *getPrivateConfig(void *jitConfig);

   TR_YesNoMaybe vmThreadIsCompilationThread() { return _vmThreadIsCompilationThread; }

   virtual bool releaseClassUnloadMonitorAndAcquireVMaccessIfNeeded( TR::Compilation *comp, bool *hadClassUnloadMonitor);
   virtual void acquireClassUnloadMonitorAndReleaseVMAccessIfNeeded( TR::Compilation *comp, bool hadVMAccess, bool hadClassUnloadMonitor);
   // The following two methods are defined here so that they can be easily inlined
   virtual bool acquireVMAccessIfNeeded() { return acquireVMaccessIfNeeded(vmThread(), _vmThreadIsCompilationThread); }
   virtual void releaseVMAccessIfNeeded(bool haveAcquiredVMAccess) { releaseVMaccessIfNeeded(vmThread(), haveAcquiredVMAccess); }
   virtual uintptrj_t         getBytecodePC(TR_OpaqueMethodBlock *method, TR_ByteCodeInfo &bcInfo);

   virtual bool hardwareProfilingInstructionsNeedRelocation() { return false; }

   // support for using compressed class pointers
   // in the future we may add a base value to the classOffset to transform it
   // into a real J9Class pointer
   virtual TR_OpaqueClassBlock *convertClassPtrToClassOffset(J9Class *clazzPtr);
   virtual J9Method *convertMethodOffsetToMethodPtr(TR_OpaqueMethodBlock *methodOffset);
   virtual TR_OpaqueMethodBlock *convertMethodPtrToMethodOffset(J9Method *methodPtr);

   virtual TR_OpaqueClassBlock *getHostClass(TR_OpaqueClassBlock *clazzOffset);
   virtual bool canAllocateInlineClass(TR_OpaqueClassBlock *clazz);
   virtual bool isClassLoadedBySystemClassLoader(TR_OpaqueClassBlock *clazz);
   virtual bool getArrayLengthOfStaticAddress(void *ptr, int32_t &length);
   virtual intptrj_t getVFTEntry(TR_OpaqueClassBlock *clazz, int32_t offset);

    TR::TreeTop * lowerAsyncCheck( TR::Compilation *, TR::Node * root,  TR::TreeTop * treeTop);
    TR::TreeTop * lowerAtcCheck( TR::Compilation *, TR::Node * root,  TR::TreeTop * treeTop);
   virtual bool isMethodTracingEnabled(TR_OpaqueMethodBlock *method);
   virtual bool isMethodTracingEnabled(J9Method *j9method)
      {
      return isMethodTracingEnabled((TR_OpaqueMethodBlock *)j9method);
      }

   virtual bool isSelectiveMethodEnterExitEnabled();

   virtual bool canMethodEnterEventBeHooked();
   virtual bool canMethodExitEventBeHooked();
   virtual bool methodsCanBeInlinedEvenIfEventHooksEnabled();

   TR::TreeTop * lowerMethodHook( TR::Compilation *, TR::Node * root,  TR::TreeTop * treeTop);
   TR::TreeTop * lowerArrayLength( TR::Compilation *, TR::Node * root,  TR::TreeTop * treeTop);
   TR::TreeTop * lowerContigArrayLength( TR::Compilation *, TR::Node * root,  TR::TreeTop * treeTop);
   TR::TreeTop * lowerMultiANewArray( TR::Compilation *, TR::Node * root,  TR::TreeTop * treeTop);
   TR::TreeTop * lowerToVcall( TR::Compilation *, TR::Node * root,  TR::TreeTop * treeTop);
   virtual U_8 * fetchMethodExtendedFlagsPointer(J9Method *method); // wrapper method of fetchMethodExtendedFlagsPointer in util/extendedmethodblockaccess.c, for JITaaS override purpose
   virtual void * getStaticHookAddress(int32_t event);

   TR::Node * initializeLocalObjectFlags( TR::Compilation *, TR::Node * allocationNode, TR_OpaqueClassBlock * ramClass);

   virtual bool             testOSForSSESupport();
   virtual J9JITConfig *getJ9JITConfig() { return _jitConfig; }

   virtual int32_t getCompThreadIDForVMThread(void *vmThread);
   virtual uint8_t getCompilationShouldBeInterruptedFlag();

   bool shouldSleep() { _shouldSleep = !_shouldSleep; return _shouldSleep; } // no need for virtual; we need this per thread

   virtual bool isAnonymousClass(TR_OpaqueClassBlock *j9clazz) { return (J9_ARE_ALL_BITS_SET(((J9Class*)j9clazz)->romClass->extraModifiers, J9AccClassAnonClass)); }
   virtual bool isAnonymousClass(J9ROMClass *romClass) { return (J9_ARE_ALL_BITS_SET(romClass->extraModifiers, J9AccClassAnonClass)); }
   virtual int64_t getCpuTimeSpentInCompThread(TR::Compilation * comp); // resolution is 0.5 sec or worse. Returns -1 if unavailable

   virtual void *             getClassLoader(TR_OpaqueClassBlock * classPointer);

   J9VMThread *            _vmThread;
   J9PortLibrary *         _portLibrary;
   J9JITConfig *           _jitConfig;
   J9InternalVMFunctions * _vmFunctionTable;
   TR::CompilationInfo *    _compInfo; // storing _compInfo in multiple places could spell trouble when we free the structure
   TR_IProfiler  *         _iProfiler;
   int32_t                 _hwProfilerShouldNotProcessBuffers;
   uint8_t*                _bufferStart;

   // To minimize the overhead of testing if vmThread is the compilation thread (which may be
   // performed very often when compiling without VMaccess) we store this information here
   // The TR_J9VMBase is attached to the thread in vmThread->jitVMwithThreadInfo and
   // vmThread->aotVMwithThreadInfo
   TR_YesNoMaybe          _vmThreadIsCompilationThread;
   TR::CompilationInfoPerThread *_compInfoPT;
   bool                   _shouldSleep; // used to throttle application threads

   TR_J9SharedCache *     _sharedCache;

   static int32_t *       staticDFPHWAvailField;
   static bool            cachedStaticDFPAvailField;

   static int32_t *       staticStringEnableCompressionFieldAddr;

   static char            x86VendorID[13];
   static bool            x86VendorIDInitialized;

   virtual J9Class * matchRAMclassFromROMclass(J9ROMClass * clazz,  TR::Compilation * comp);
   virtual J9VMThread * getCurrentVMThread();

   uint8_t *allocateDataCacheRecord(uint32_t numBytes,  TR::Compilation *comp, bool contiguous,
                                bool *shouldRetryAllocation, uint32_t allocationType, uint32_t *size);

   virtual int findOrCreateMethodSymRef(TR::Compilation* comp, TR::ResolvedMethodSymbol* owningMethodSym, char* classSig, char** methodSig, TR::SymbolReference** symRefs, int methodCount);
   virtual int findOrCreateMethodSymRef(TR::Compilation* comp, TR::ResolvedMethodSymbol* owningMethodSym, char** methodSig, TR::SymbolReference** symRefs, int methodCount);
   virtual TR::SymbolReference* findOrCreateMethodSymRef(TR::Compilation* comp, TR::ResolvedMethodSymbol* owningMethodSym, char* classSig, char* methodSig);
   virtual TR::SymbolReference* findOrCreateMethodSymRef(TR::Compilation* comp, TR::ResolvedMethodSymbol* owningMethodSym, char* methodSig);

   virtual bool isOwnableSyncClass(TR_OpaqueClassBlock *clazz);
   const char *getJ9MonitorName(J9ThreadMonitor* monitor);

   virtual TR_J9SharedCache *sharedCache() { return _sharedCache; }
   virtual void              freeSharedCache();

   const char *getByteCodeName(uint8_t opcode);

   virtual int32_t maxInternalPlusPinningArrayPointers(TR::Compilation* comp);

   virtual void *getSystemClassLoader();

   virtual TR_EstimateCodeSize *getCodeEstimator( TR::Compilation *comp);
   virtual void releaseCodeEstimator( TR::Compilation *comp, TR_EstimateCodeSize *estimator);

   virtual bool acquireClassTableMutex();
   virtual void releaseClassTableMutex(bool);

   virtual bool classInitIsFinished(TR_OpaqueClassBlock *clazz) { return (((J9Class*)clazz)->initializeStatus & J9ClassInitStatusMask) == J9ClassInitSucceeded; }

   // --------------------------------------------------------------------------
   // Object model
   // --------------------------------------------------------------------------

   virtual bool getNurserySpaceBounds(uintptrj_t *base, uintptrj_t *top);
   virtual uintptrj_t getLowTenureAddress();
   virtual uintptrj_t getHighTenureAddress();
   virtual uintptrj_t getThreadLowTenureAddressPointerOffset();
   virtual uintptrj_t getThreadHighTenureAddressPointerOffset();
   virtual uintptrj_t thisThreadRememberedSetFragmentOffset();
   virtual uintptrj_t getFragmentParentOffset();
   virtual uintptrj_t getRememberedSetGlobalFragmentOffset();
   virtual uintptrj_t getLocalFragmentOffset();
   virtual int32_t getLocalObjectAlignmentInBytes();

   uint32_t getInstanceFieldOffsetIncludingHeader(char* classSignature, char * fieldName, char * fieldSig, TR_ResolvedMethod* method);

   virtual void markHotField( TR::Compilation *, TR::SymbolReference *, TR_OpaqueClassBlock *, bool);
   virtual void markClassForTenuredAlignment( TR::Compilation *comp, TR_OpaqueClassBlock *opclazz, uint32_t alignFromStart);

   virtual bool shouldDelayAotLoad() { return false; }

   virtual void *getLocationOfClassLoaderObjectPointer(TR_OpaqueClassBlock *classPointer);
   virtual bool isMethodBreakpointed(TR_OpaqueMethodBlock *method);

<<<<<<< HEAD
   virtual bool instanceOfOrCheckCast(J9Class *instanceClass, J9Class* castClass);
=======
   virtual bool canRememberClass(TR_OpaqueClassBlock *classPtr) { return false; }
   private:
#if !defined(HINTS_IN_SHAREDCACHE_OBJECT)
   uint32_t     getSharedCacheHint(J9VMThread * vmThread, J9Method *romMethod, J9SharedClassConfig * scConfig);
#endif
>>>>>>> 2b7b5e6a

protected:

   enum // _flags
      {
      TraceIsEnabled = 0x0000001,
      DummyLastEnum
      };

   flags32_t _flags;

   };

class TR_J9VM : public TR_J9VMBase
   {
public:
   TR_J9VM(J9JITConfig * jitConfig, TR::CompilationInfo * compInfo, J9VMThread * vmContext);

   virtual bool               classHasBeenExtended(TR_OpaqueClassBlock *);
   virtual bool               classHasBeenReplaced(TR_OpaqueClassBlock *);
   virtual TR::Node *         inlineNativeCall( TR::Compilation *,  TR::TreeTop *, TR::Node *);
   virtual bool               transformJlrMethodInvoke(J9Method *callerMethod, J9Class *callerClass);
   virtual TR_OpaqueClassBlock *getClassOfMethod(TR_OpaqueMethodBlock *method);
   virtual int32_t            getObjectAlignmentInBytes();

   virtual void               initializeProcessorType();
   virtual void               initializeHasResumableTrapHandler();
   virtual void               initializeHasFixedFrameC_CallingConvention();

   virtual bool               isPublicClass(TR_OpaqueClassBlock *clazz);
   virtual TR_OpaqueMethodBlock *getMethodFromName(char * className, char *methodName, char *signature);

   virtual TR_OpaqueClassBlock * getComponentClassFromArrayClass(TR_OpaqueClassBlock * arrayClass);
   virtual TR_OpaqueClassBlock * getArrayClassFromComponentClass(TR_OpaqueClassBlock *componentClass);
   virtual TR_OpaqueClassBlock * getLeafComponentClassFromArrayClass(TR_OpaqueClassBlock * arrayClass);
   virtual int32_t               getNewArrayTypeFromClass(TR_OpaqueClassBlock *clazz);
   virtual TR_OpaqueClassBlock * getClassFromNewArrayType(int32_t arrayType);
   virtual TR_OpaqueClassBlock * getClassFromSignature(const char * sig, int32_t length, TR_ResolvedMethod *method, bool isVettedForAOT=false);
   virtual TR_OpaqueClassBlock * getClassFromSignature(const char * sig, int32_t length, TR_OpaqueMethodBlock *method, bool isVettedForAOT=false);
   virtual TR_OpaqueClassBlock * getBaseComponentClass(TR_OpaqueClassBlock * clazz, int32_t & numDims);
   virtual TR_OpaqueClassBlock * getSystemClassFromClassName(const char * name, int32_t length, bool isVettedForAOT=false);
   virtual TR_YesNoMaybe      isInstanceOf(TR_OpaqueClassBlock *instanceClass, TR_OpaqueClassBlock *castClass, bool instanceIsFixed, bool castIsFixed = true, bool optimizeForAOT=false);

   virtual bool               stackWalkerMaySkipFrames(TR_OpaqueMethodBlock *method, TR_OpaqueClassBlock *methodClass);

   virtual TR_OpaqueClassBlock *             getSuperClass(TR_OpaqueClassBlock *classPointer);
   virtual bool               isUnloadAssumptionRequired(TR_OpaqueClassBlock *, TR_ResolvedMethod *);

   virtual TR_OpaqueClassBlock * getClassClassPointer(TR_OpaqueClassBlock *);

   // for replay
   virtual TR_OpaqueClassBlock * getClassFromMethodBlock(TR_OpaqueMethodBlock *);

   virtual int32_t getCompInfo(char *processorName, int32_t stringLength);

   virtual const char *       sampleSignature(TR_OpaqueMethodBlock * aMethod, char *buf, int32_t bufLen, TR_Memory *memory);

   virtual TR_ResolvedMethod * getObjectNewInstanceImplMethod(TR_Memory *);
   virtual TR_OpaqueMethodBlock * getObjectNewInstanceImplMethod();

   virtual intptrj_t          methodTrampolineLookup( TR::Compilation *, TR::SymbolReference *symRef, void *callSite);
   virtual TR::CodeCache*    getResolvedTrampoline( TR::Compilation *, TR::CodeCache *curCache, J9Method * method, bool inBinaryEncoding);

   virtual TR_IProfiler *         getIProfiler();

   virtual void                   createHWProfilerRecords(TR::Compilation *comp);

   virtual TR_OpaqueClassBlock *  getClassOffsetForAllocationInlining(J9Class *clazzPtr);
   virtual J9Class *              getClassForAllocationInlining( TR::Compilation *comp, TR::SymbolReference *classSymRef);
   virtual bool                   supportAllocationInlining( TR::Compilation *comp, TR::Node *node);
   virtual TR_OpaqueClassBlock *  getPrimitiveArrayAllocationClass(J9Class *clazz);
   virtual uint32_t               getPrimitiveArrayOffsetInJavaVM(uint32_t arrayType);

   virtual bool isDecimalFormatPattern( TR::Compilation *comp, TR_ResolvedMethod *method);
   virtual TR_StaticFinalData dereferenceStaticFinalAddress(void *staticAddress, TR::DataType addressType);

   TR_OpaqueClassBlock * getClassFromSignature(const char * sig, int32_t sigLength, J9ConstantPool * constantPool);

private:
   void transformJavaLangClassIsArrayOrIsPrimitive( TR::Compilation *, TR::Node * callNode,  TR::TreeTop * treeTop, int32_t andMask);
   void transformJavaLangClassIsArray( TR::Compilation *, TR::Node * callNode,  TR::TreeTop * treeTop);
   void setProcessorByDebugOption();
   };

#if defined(J9VM_OPT_SHARED_CLASSES) && defined(J9VM_INTERP_AOT_COMPILE_SUPPORT)
class TR_J9SharedCacheVM : public TR_J9VM
   {
public:
   TR_J9SharedCacheVM(J9JITConfig * aJitConfig, TR::CompilationInfo * compInfo, J9VMThread * vmContext);

   // in process of removing this query in favour of more meaningful queries below
   virtual bool               isAOT_DEPRECATED_DO_NOT_USE()                                         { return true; }

   // replacing calls to isAOT
   virtual bool               canUseSymbolValidationManager() { return true; }
   virtual bool               supportsCodeCacheSnippets()                     { return false; }
   virtual bool               canRelocateDirectNativeCalls()                  { return false; }
   virtual bool               needClassAndMethodPointerRelocations()          { return true; }
   virtual bool               inlinedAllocationsMustBeVerified()              { return true; }
   virtual bool               helpersNeedRelocation()                         { return true; }
   virtual bool               supportsEmbeddedHeapBounds()                    { return false; }
   virtual bool               supportsFastNanoTime()                          { return false; }
   virtual bool               needRelocationsForStatics()                     { return true; }
   virtual bool               needRelocationsForBodyInfoData()                { return true; }
   virtual bool               needRelocationsForPersistentInfoData()          { return true; }
   virtual bool               forceUnresolvedDispatch()                       { return true; }
   virtual bool               nopsAlsoProcessedByRelocations()                { return true; }
   virtual bool               supportsGuardMerging()                          { return false; }
   virtual bool               canDevirtualizeDispatch()                       { return false; }
   virtual bool               storeOffsetToArgumentsInVirtualIndirectThunks() { return true; }
   virtual bool               callTargetsNeedRelocations()                    { return true; }
   virtual bool               doStringPeepholing()                            { return false; }
   virtual bool               hardwareProfilingInstructionsNeedRelocation()   { return true; }
   virtual bool               supportsMethodEntryPadding()                    { return false; }
   virtual bool               isBenefitInliningCheckIfFinalizeObject()        { return true; }
   virtual bool               needsContiguousAllocation()                     { return true; }
   virtual bool               shouldDelayAotLoad();

   virtual bool               isClassLibraryMethod(TR_OpaqueMethodBlock *method, bool vettedForAOT = false);

   virtual bool               stackWalkerMaySkipFrames(TR_OpaqueMethodBlock *method, TR_OpaqueClassBlock *methodClass);

   virtual bool               isMethodTracingEnabled(TR_OpaqueMethodBlock *method);
   virtual bool               traceableMethodsCanBeInlined();

   virtual bool               canMethodEnterEventBeHooked();
   virtual bool               canMethodExitEventBeHooked();
   virtual bool               methodsCanBeInlinedEvenIfEventHooksEnabled();
   virtual TR_OpaqueClassBlock *getClassOfMethod(TR_OpaqueMethodBlock *method);
   virtual void               getResolvedMethods(TR_Memory *, TR_OpaqueClassBlock *, List<TR_ResolvedMethod> *);
   virtual TR_ResolvedMethod *getResolvedMethodForNameAndSignature(TR_Memory * trMemory, TR_OpaqueClassBlock * classPointer, const char* methodName, const char *signature);
   virtual uint32_t           getInstanceFieldOffset(TR_OpaqueClassBlock * classPointer, char * fieldName,
                                                     uint32_t fieldLen, char * sig, uint32_t sigLen, UDATA options);

   virtual TR_OpaqueMethodBlock *getResolvedVirtualMethod(TR_OpaqueClassBlock * classObject, int32_t cpIndex, bool ignoreReResolve = true);
   virtual TR_OpaqueMethodBlock *getResolvedInterfaceMethod(TR_OpaqueMethodBlock *ownerMethod, TR_OpaqueClassBlock * classObject, int32_t cpIndex);

#if defined(TR_TARGET_S390)
   virtual void               initializeS390ProcessorFeatures();
#endif

   virtual int32_t            getJavaLangClassHashCode(TR::Compilation * comp, TR_OpaqueClassBlock * clazzPointer, bool &hashCodeComputed);
   virtual bool               javaLangClassGetModifiersImpl(TR_OpaqueClassBlock * clazzPointer, int32_t &result);
   virtual TR_OpaqueClassBlock *             getSuperClass(TR_OpaqueClassBlock *classPointer);

   virtual bool               sameClassLoaders(TR_OpaqueClassBlock *, TR_OpaqueClassBlock *);
   virtual bool               isUnloadAssumptionRequired(TR_OpaqueClassBlock *, TR_ResolvedMethod *);
   virtual bool               classHasBeenExtended(TR_OpaqueClassBlock *);
   virtual bool               isGetImplInliningSupported();
   virtual bool               isPublicClass(TR_OpaqueClassBlock *clazz);
   virtual bool               hasFinalizer(TR_OpaqueClassBlock * classPointer);
   virtual uintptrj_t         getClassDepthAndFlagsValue(TR_OpaqueClassBlock * classPointer);
   virtual TR_OpaqueMethodBlock * getMethodFromClass(TR_OpaqueClassBlock *, char *, char *, TR_OpaqueClassBlock * = NULL);
   virtual bool               isPrimitiveClass(TR_OpaqueClassBlock *clazz);
   virtual TR_OpaqueClassBlock * getComponentClassFromArrayClass(TR_OpaqueClassBlock * arrayClass);
   virtual TR_OpaqueClassBlock * getArrayClassFromComponentClass(TR_OpaqueClassBlock *componentClass);
   virtual TR_OpaqueClassBlock * getLeafComponentClassFromArrayClass(TR_OpaqueClassBlock * arrayClass);
   virtual TR_OpaqueClassBlock * getBaseComponentClass(TR_OpaqueClassBlock * clazz, int32_t & numDims);
   virtual TR_OpaqueClassBlock * getClassFromNewArrayType(int32_t arrayType);
   virtual TR_YesNoMaybe      isInstanceOf(TR_OpaqueClassBlock *instanceClass, TR_OpaqueClassBlock *castClass, bool instanceIsFixed, bool castIsFixed = true, bool optimizeForAOT=false);
   virtual bool               isClassVisible(TR_OpaqueClassBlock * sourceClass, TR_OpaqueClassBlock * destClass);
   virtual bool               isPrimitiveArray(TR_OpaqueClassBlock *);
   virtual bool               isReferenceArray(TR_OpaqueClassBlock *);
   virtual TR_OpaqueClassBlock * getClassFromSignature(const char * sig, int32_t length, TR_ResolvedMethod *method, bool isVettedForAOT=false);
   virtual TR_OpaqueClassBlock * getClassFromSignature(const char * sig, int32_t length, TR_OpaqueMethodBlock *method, bool isVettedForAOT=false);
   virtual TR_OpaqueClassBlock * getSystemClassFromClassName(const char * name, int32_t length, bool isVettedForAOT=false);

   virtual intptrj_t          methodTrampolineLookup( TR::Compilation *, TR::SymbolReference *symRef, void *callSite);
   virtual TR::CodeCache *    getResolvedTrampoline( TR::Compilation *, TR::CodeCache* curCache, J9Method * method, bool inBinaryEncoding);

   virtual TR_OpaqueMethodBlock *getInlinedCallSiteMethod(TR_InlinedCallSite *ics);
   virtual TR_OpaqueClassBlock *getProfiledClassFromProfiledInfo(TR_ExtraAddressInfo *profiledInfo);

   // Multiple code cache support
   virtual TR::CodeCache *getDesignatedCodeCache(TR::Compilation *comp); // MCT

   virtual void *getJ2IThunk(char *signatureChars, uint32_t signatureLength,  TR::Compilation *comp);
   virtual void *setJ2IThunk(char *signatureChars, uint32_t signatureLength, void *thunkptr,  TR::Compilation *comp);

   virtual void * persistJ2IThunk(void *thunk);
   virtual void *persistThunk(char *signatureChars, uint32_t signatureLength, uint8_t *thunkStart, uint32_t totalSize);

   virtual TR_ResolvedMethod * getObjectNewInstanceImplMethod(TR_Memory *);
   virtual bool                   supportAllocationInlining( TR::Compilation *comp, TR::Node *node);

   virtual J9Class *              getClassForAllocationInlining( TR::Compilation *comp, TR::SymbolReference *classSymRef);
   virtual bool canRememberClass(TR_OpaqueClassBlock *classPtr);
   };

#endif

#define J9RAM_CP_BASE(x) ((x*) (vm->literals))

struct TR_PCMap
   {
   uint32_t      _numberOfEntries;
   TR_PCMapEntry _mapEntries[1]; // size is allocated dynamically
   };

typedef J9JITExceptionTable TR_MethodMetaData;

TR_MethodMetaData * createMethodMetaData(TR_J9VMBase &, TR_ResolvedMethod *, TR::Compilation *);

extern J9JITConfig * jitConfig;

static inline char * utf8Data(J9UTF8 * name)
   {
   return (char *)J9UTF8_DATA(name);
   }

static inline char * utf8Data(J9UTF8 * name, uint32_t & len)
   {
   len = J9UTF8_LENGTH(name);
   return (char *)J9UTF8_DATA(name);
   }

static inline char * utf8Data(J9UTF8 * name, int32_t & len)
   {
   len = J9UTF8_LENGTH(name);
   return (char *)J9UTF8_DATA(name);
   }

inline bool isValidVmStateIndex(uint32_t &index)
   {
   // basic bounds checking
   //
   if (index <= 0 ||
       (index >= 10 && index != 0x11))
      return false;
   //HACK: is there a better way to set the correct index?
   if (index == 0x11) index = 0x9;
   return true;
   }

inline TR_PersistentMemory * persistentMemory(J9JITConfig * jitConfig) { return (TR_PersistentMemory *)jitConfig->scratchSegment; }
bool signalOutOfMemory(J9JITConfig *);

#endif // VMJ9
<|MERGE_RESOLUTION|>--- conflicted
+++ resolved
@@ -1022,15 +1022,8 @@
    virtual void *getLocationOfClassLoaderObjectPointer(TR_OpaqueClassBlock *classPointer);
    virtual bool isMethodBreakpointed(TR_OpaqueMethodBlock *method);
 
-<<<<<<< HEAD
    virtual bool instanceOfOrCheckCast(J9Class *instanceClass, J9Class* castClass);
-=======
    virtual bool canRememberClass(TR_OpaqueClassBlock *classPtr) { return false; }
-   private:
-#if !defined(HINTS_IN_SHAREDCACHE_OBJECT)
-   uint32_t     getSharedCacheHint(J9VMThread * vmThread, J9Method *romMethod, J9SharedClassConfig * scConfig);
-#endif
->>>>>>> 2b7b5e6a
 
 protected:
 
