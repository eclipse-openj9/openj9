--- conflicted
+++ resolved
@@ -100,11 +100,14 @@
 uintptr_t
 J9::VMMethodEnv::bytecodeStart(TR_OpaqueMethodBlock *method)
    {
-<<<<<<< HEAD
-   J9ROMMethod *romMethod = romMethodOfRamMethod((J9Method*) method);
-=======
+
+   auto stream = TR::CompilationInfo::getStream();
+   if (stream)
+      {
+      stream->write(JITServer::MessageType::VM_getBytecodePC, method);
+      return std::get<0>(stream->read<uintptr_t>());
+      }
    J9ROMMethod *romMethod = getOriginalROMMethod((J9Method *)method);
->>>>>>> 505cc604
    return (uintptr_t)(J9_BYTECODE_START_FROM_ROM_METHOD(romMethod));
    }
 
