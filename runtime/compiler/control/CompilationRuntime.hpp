--- conflicted
+++ resolved
@@ -827,11 +827,7 @@
    void     setAotRelocationTime(uint32_t reloTime) { _statTotalAotRelocationTime = reloTime; }
    void    incrementNumMethodsFoundInSharedCache() { _numMethodsFoundInSharedCache++; }
    int32_t numMethodsFoundInSharedCache() { return _numMethodsFoundInSharedCache; }
-<<<<<<< HEAD
-=======
-   bool isRomClassForMethodInSharedCache(J9Method *method);
-   TR_YesNoMaybe isMethodInSharedCache(J9Method *method);
->>>>>>> 09829fd3
+
    int32_t getNumInvRequestsInCompQueue() const { return _numInvRequestsInCompQueue; }
    TR::CompilationInfoPerThreadBase *getCompInfoForCompOnAppThread() const { return _compInfoForCompOnAppThread; }
    J9JITConfig *getJITConfig() { return _jitConfig; }
