/*******************************************************************************
 * Copyright (c) 2000, 2019 IBM Corp. and others
 *
 * This program and the accompanying materials are made available under
 * the terms of the Eclipse Public License 2.0 which accompanies this
 * distribution and is available at https://www.eclipse.org/legal/epl-2.0/
 * or the Apache License, Version 2.0 which accompanies this distribution and
 * is available at https://www.apache.org/licenses/LICENSE-2.0.
 *
 * This Source Code may also be made available under the following
 * Secondary Licenses when the conditions for such availability set
 * forth in the Eclipse Public License, v. 2.0 are satisfied: GNU
 * General Public License, version 2 with the GNU Classpath
 * Exception [1] and GNU General Public License, version 2 with the
 * OpenJDK Assembly Exception [2].
 *
 * [1] https://www.gnu.org/software/classpath/license.html
 * [2] http://openjdk.java.net/legal/assembly-exception.html
 *
 * SPDX-License-Identifier: EPL-2.0 OR Apache-2.0 OR GPL-2.0 WITH Classpath-exception-2.0 OR LicenseRef-GPL-2.0 WITH Assembly-exception
 *******************************************************************************/

#include "control/J9Options.hpp"

#include <algorithm>
#include <random>
#include <ctype.h>
#include <stdint.h>
#include "jitprotos.h"
#include "j2sever.h"
#include "j9.h"
#include "j9cfg.h"
#include "j9modron.h"
#include "jvminit.h"
#include "j9vmnls.h"
#include "codegen/CodeGenerator.hpp"
#include "compile/Compilation.hpp"
#include "control/Recompilation.hpp"
#include "control/RecompilationInfo.hpp"
#include "env/CompilerEnv.hpp"
#include "env/IO.hpp"
#include "env/VMJ9.h"
#include "env/jittypes.h"
#include "infra/SimpleRegex.hpp"
#include "control/CompilationRuntime.hpp"
#include "control/CompilationThread.hpp"
#include "runtime/IProfiler.hpp"
#include "env/j9methodServer.hpp"

#if defined(J9VM_OPT_SHARED_CLASSES)
#include "j9jitnls.h"
#endif

#define SET_OPTION_BIT(x)   TR::Options::setBit,   offsetof(OMR::Options,_options[(x)&TR_OWM]), ((x)&~TR_OWM)

// For use with TPROF only, disable JVMPI hooks even if -Xrun is specified.
// The only hook that is required is J9HOOK_COMPILED_METHOD_LOAD.
//
bool enableCompiledMethodLoadHookOnly = false;

// -----------------------------------------------------------------------------
// Static data initialization
// -----------------------------------------------------------------------------

bool J9::Options::_doNotProcessEnvVars = false; // set through XX options in Java
bool J9::Options::_reportByteCodeInfoAtCatchBlock = false;
int32_t J9::Options::_samplingFrequencyInIdleMode = 1000; // ms
int32_t J9::Options::_statisticsFrequency = 0; // ms
int32_t J9::Options::_samplingFrequencyInDeepIdleMode = 100000; // ms
int32_t J9::Options::_resetCountThreshold = 0; // Disable the feature
int32_t J9::Options::_scorchingSampleThreshold = 240;
int32_t J9::Options::_conservativeScorchingSampleThreshold = 80; // used when many CPUs (> _upperBoundNumProc)
int32_t J9::Options::_upperBoundNumProcForScaling = 64; // used for scaling _scorchingSampleThreshold based on numProc
int32_t J9::Options::_lowerBoundNumProcForScaling = 8;  // used for scaling _scorchingSampleThreshold based on numProd]c
int32_t J9::Options::_veryHotSampleThreshold = 480;
int32_t J9::Options::_relaxedCompilationLimitsSampleThreshold = 120; // normally should be lower than the scorchingSampleThreshold
int32_t J9::Options::_sampleThresholdVariationAllowance = 30;

int32_t J9::Options::_maxCheckcastProfiledClassTests = 3;
int32_t J9::Options::_maxOnsiteCacheSlotForInstanceOf = 0; // Setting this value to zero will disable onsite cache in instanceof.
int32_t J9::Options::_cpuEntitlementForConservativeScorching = 801; // 801 means more than 800%, i.e. 8 cpus
                                                                    // A very large number disables the feature
int32_t J9::Options::_sampleHeartbeatInterval = 10;
int32_t J9::Options::_sampleDontSwitchToProfilingThreshold = 3000; // default=1% use large value to disable// To be tuned
int32_t J9::Options::_stackSize = 1024;
int32_t J9::Options::_profilerStackSize = 128;

int32_t J9::Options::_smallMethodBytecodeSizeThreshold = 0;
int32_t J9::Options::_smallMethodBytecodeSizeThresholdForCold = -1; // -1 means not set (or disabled)

int32_t J9::Options::_countForMethodsCompiledDuringStartup = 10;

int32_t J9::Options::_countForLoopyBootstrapMethods = -1; // -1 means feature disabled
int32_t J9::Options::_countForLooplessBootstrapMethods = -1; // -1 means feature disabled

TR::SimpleRegex *J9::Options::_jniAccelerator = NULL;

int32_t J9::Options::_classLoadingPhaseInterval = 500; // ms
int32_t J9::Options::_experimentalClassLoadPhaseInterval = 40;
int32_t J9::Options::_classLoadingPhaseThreshold = 155; // classes per second
int32_t J9::Options::_classLoadingPhaseVariance = 70; // percentage  0..99
int32_t J9::Options::_classLoadingRateAverage = 800; // classes per second
int32_t J9::Options::_secondaryClassLoadingPhaseThreshold = 10000;
int32_t J9::Options::_numClassLoadPhaseQuiesceIntervals = 1;
int32_t J9::Options::_userClassLoadingPhaseThreshold = 5;
bool J9::Options::_userClassLoadingPhase = false;

int32_t J9::Options::_bigAppSampleThresholdAdjust = 3; //amount to shift the hot and scorching threshold
int32_t J9::Options::_availableCPUPercentage = 100;
int32_t J9::Options::_cpuCompTimeExpensiveThreshold = 4000;
uintptrj_t J9::Options::_compThreadAffinityMask = 0;

int32_t J9::Options::_interpreterSamplingThreshold = 300;
int32_t J9::Options::_interpreterSamplingDivisor = TR_DEFAULT_INTERPRETER_SAMPLING_DIVISOR;
int32_t J9::Options::_interpreterSamplingThresholdInStartupMode = TR_DEFAULT_INITIAL_BCOUNT; // 3000
int32_t J9::Options::_interpreterSamplingThresholdInJSR292 = TR_DEFAULT_INITIAL_COUNT - 2; // Run stuff twice before getting too excited about interpreter ticks
int32_t J9::Options::_activeThreadsThreshold = 0; // -1 means 'determine dynamically', 0 means feature disabled
int32_t J9::Options::_samplingThreadExpirationTime = -1;
int32_t J9::Options::_compilationExpirationTime = -1;

int32_t J9::Options::_minSamplingPeriod = 10; // ms
int32_t J9::Options::_compilationBudget = 0;  // ms; 0 means disabled

int32_t J9::Options::_catchSamplingSizeThreshold = -1; // measured in nodes; -1 means not initialized
int32_t J9::Options::_compilationThreadPriorityCode = 4; // these codes are converted into
                                                         // priorities in startCompilationThread
int32_t J9::Options::_disableIProfilerClassUnloadThreshold = 20000;// The usefulness of IProfiling is questionable at this point
int32_t J9::Options::_iprofilerReactivateThreshold=10;
int32_t J9::Options::_iprofilerIntToTotalSampleRatio=2;
int32_t J9::Options::_iprofilerSamplesBeforeTurningOff = 1000000; // samples
int32_t J9::Options::_iprofilerNumOutstandingBuffers = 10;
int32_t J9::Options::_iprofilerBufferMaxPercentageToDiscard = 0;
int32_t J9::Options::_iProfilerBufferInterarrivalTimeToExitDeepIdle = 5000; // 5 seconds
int32_t J9::Options::_iprofilerBufferSize = 1024;
#ifdef TR_HOST_64BIT
int32_t J9::Options::_iProfilerMemoryConsumptionLimit=32*1024*1024;
#else
int32_t J9::Options::_iProfilerMemoryConsumptionLimit=18*1024*1024;
#endif
int32_t J9::Options::_IprofilerOffSubtractionFactor = 500;
int32_t J9::Options::_IprofilerOffDivisionFactor = 16;



int32_t J9::Options::_maxIprofilingCount = TR_DEFAULT_INITIAL_COUNT; // 3000
int32_t J9::Options::_maxIprofilingCountInStartupMode = TR_QUICKSTART_INITIAL_COUNT; // 1000
int32_t J9::Options::_iprofilerFailRateThreshold = 70; // percent 1-100
int32_t J9::Options::_iprofilerFailHistorySize = 10; // percent 1-100

int32_t J9::Options::_compYieldStatsThreshold = 1000; // usec
int32_t J9::Options::_compYieldStatsHeartbeatPeriod = 0; // ms
int32_t J9::Options::_numberOfUserClassesLoaded = 0;
int32_t J9::Options::_compPriorityQSZThreshold = 200;
int32_t J9::Options::_numQueuedInvReqToDowngradeOptLevel = 20; // If more than 20 inv req are queued we compiled them at cold
int32_t J9::Options::_qszThresholdToDowngradeOptLevel = -1; // not yet set
int32_t J9::Options::_qsziThresholdToDowngradeDuringCLP = 0; // -1 or 0 disables the feature and reverts to old behavior
int32_t J9::Options::_qszThresholdToDowngradeOptLevelDuringStartup = 100000; // a large number disables the feature
int32_t J9::Options::_cpuUtilThresholdForStarvation = 25; // 25%

// If too many GCR are queued we stop counting.
// Use a large value to disable the feature. 400 is a good default
// Don't use a value smaller than GCR_HYSTERESIS==100
int32_t J9::Options::_GCRQueuedThresholdForCounting = 1000000; // 400;

int32_t J9::Options::_minimumSuperclassArraySize = 5;
int32_t J9::Options::_TLHPrefetchSize = 0;
int32_t J9::Options::_TLHPrefetchLineSize = 0;
int32_t J9::Options::_TLHPrefetchLineCount = 0;
int32_t J9::Options::_TLHPrefetchStaggeredLineCount = 0;
int32_t J9::Options::_TLHPrefetchBoundaryLineCount = 0;
int32_t J9::Options::_TLHPrefetchTLHEndLineCount = 0;

int32_t J9::Options::_numFirstTimeCompilationsToExitIdleMode = 25; // Use a large number to disable the feature
int32_t J9::Options::_waitTimeToEnterIdleMode = 5000; // ms
int32_t J9::Options::_waitTimeToEnterDeepIdleMode = 50000; // ms
int32_t J9::Options::_waitTimeToExitStartupMode = DEFAULT_WAIT_TIME_TO_EXIT_STARTUP_MODE; // ms
int32_t J9::Options::_waitTimeToGCR = 10000; // ms
int32_t J9::Options::_waitTimeToStartIProfiler = 1000; // ms
int32_t J9::Options::_compilationDelayTime = 0; // sec; 0 means disabled

int32_t J9::Options::_invocationThresholdToTriggerLowPriComp = 250;

int32_t J9::Options::_aotMethodThreshold = 200;
int32_t J9::Options::_aotMethodCompilesThreshold = 200;
int32_t J9::Options::_aotWarmSCCThreshold = 200;

int32_t J9::Options::_largeTranslationTime = -1; // usec
int32_t J9::Options::_weightOfAOTLoad = 1; // must be between 0 and 256
int32_t J9::Options::_weightOfJSR292 = 12; // must be between 0 and 256

TR_YesNoMaybe J9::Options::_hwProfilerEnabled = TR_maybe;
int32_t J9::Options::_hwprofilerNumOutstandingBuffers = 256; // 1MB / 4KB buffers

// These numbers are cast into floats divided by 10000
uint32_t J9::Options::_hwprofilerWarmOptLevelThreshold      = 1;       // 0.0001
uint32_t J9::Options::_hwprofilerReducedWarmOptLevelThreshold=0;       // 0 ==> upgrade methods with just 1 tick in any given interval
uint32_t J9::Options::_hwprofilerAOTWarmOptLevelThreshold   = 10;      // 0.001
uint32_t J9::Options::_hwprofilerHotOptLevelThreshold       = 100;     // 0.01
uint32_t J9::Options::_hwprofilerScorchingOptLevelThreshold = 1250;    // 0.125

uint32_t J9::Options::_hwprofilerLastOptLevel               = warm; // warm
uint32_t J9::Options::_hwprofilerRecompilationInterval      = 10000;
uint32_t J9::Options::_hwprofilerRIBufferThreshold          = 50; // process buffer when it is at least 50% full
uint32_t J9::Options::_hwprofilerRIBufferPoolSize           = 1 * 1024 * 1024; // 1 MB
int32_t J9::Options::_hwProfilerRIBufferProcessingFrequency= 0; // process buffer every time
int32_t J9::Options::_hwProfilerRecompFrequencyThreshold   = 5000; // less than 1 in 5000 will turn RI off

int32_t J9::Options::_hwProfilerRecompDecisionWindow       = 5000; // Should be at least as big as _hwProfilerRecompFrequencyThreshold
int32_t J9::Options::_numDowngradesToTurnRION              = 250;
int32_t J9::Options::_qszThresholdToTurnRION               = 100;
int32_t J9::Options::_qszMaxThresholdToRIDowngrade         = 250;
int32_t J9::Options::_qszMinThresholdToRIDowngrade         = 50; // should be smaller than _qszMaxThresholdToRIDowngrade
uint32_t J9::Options::_hwprofilerPRISamplingRate            = 500000;

int32_t J9::Options::_hwProfilerBufferMaxPercentageToDiscard = 5;
uint32_t J9::Options::_hwProfilerExpirationTime             = 0; // ms;  0 means disabled
uint32_t J9::Options::_hwprofilerZRIBufferSize              = 4 * 1024; // 4 kb
uint32_t J9::Options::_hwprofilerZRIMode                    = 0; // cycle based profiling
uint32_t J9::Options::_hwprofilerZRIRGS                     = 0; // only collect instruction records
uint32_t J9::Options::_hwprofilerZRISF                      = 10000000;

int32_t J9::Options::_LoopyMethodSubtractionFactor = 500;
int32_t J9::Options::_LoopyMethodDivisionFactor = 16;

int32_t J9::Options::_localCSEFrequencyThreshold = 1000;
int32_t J9::Options::_profileAllTheTime = 0;

int32_t J9::Options::_seriousCompFailureThreshold = 10; // above this threshold we generate a trace point in the Snap file

bool J9::Options::_useCPUsToDetermineMaxNumberOfCompThreadsToActivate = false;
int32_t J9::Options::_numCodeCachesToCreateAtStartup = 0; // 0 means no change from default which is 1

int32_t J9::Options::_dataCacheQuantumSize = 64;
int32_t J9::Options::_dataCacheMinQuanta = 2;

int32_t J9::Options::_updateFreeMemoryMinPeriod = 500;  // 500 ms


size_t J9::Options::_scratchSpaceLimitKBWhenLowVirtualMemory = 64*1024; // 64MB; currently, only used on 32 bit Windows

int32_t J9::Options::_scratchSpaceFactorWhenJSR292Workload = JSR292_SCRATCH_SPACE_FACTOR;
int32_t J9::Options::_lowVirtualMemoryMBThreshold = 300; // Used on 32 bit Windows, Linux, 31 bit z/OS, Linux
int32_t J9::Options::_safeReservePhysicalMemoryValue = 32 << 20;  // 32 MB

int32_t J9::Options::_numDLTBufferMatchesToEagerlyIssueCompReq = 8; //a value of 1 or less disables the DLT tracking mechanism
int32_t J9::Options::_dltPostponeThreshold = 2;

int32_t J9::Options::_expensiveCompWeight = TR::CompilationInfo::JSR292_WEIGHT;
int32_t J9::Options::_jProfilingEnablementSampleThreshold = 10000;

bool J9::Options::_aggressiveLockReservation = false;

uintptr_t J9::Options::_mandatoryCodeCacheAddress = 0;

uint32_t J9::Options::_compilationSequenceNumber = 0;

//************************************************************************
//
// Options handling - the following code implements the VM-specific
// jit command-line options.
//
// Options processing is table-driven, the table for VM-specific options
// here (see Options.hpp for a description of the table entries).
//
//************************************************************************

// Helper routines to parse and format -Xlp:codecache Options
enum TR_XlpCodeCacheOptions
   {
   XLPCC_PARSING_FIRST_OPTION,
   XLPCC_PARSING_OPTION,
   XLPCC_PARSING_COMMA,
   XLPCC_PARSING_ERROR
   };

// Returns large page flag type string for error handling.
char *
getLargePageTypeString(UDATA pageFlags)
   {
   if (0 != (J9PORT_VMEM_PAGE_FLAG_PAGEABLE & pageFlags))
      return "pageable";
   else if (0 != (J9PORT_VMEM_PAGE_FLAG_FIXED & pageFlags))
      return "nonpageable";
   else
      return "not used";
   }

// Formats size to be in terms of X bytes to XX(K/M/G) for printing
void
qualifiedSize(UDATA *byteSize, char **qualifier)
{
   UDATA size;

   size = *byteSize;
   *qualifier = "";
   if(!(size % 1024)) {
      size /= 1024;
      *qualifier = "K";
      if(size && !(size % 1024)) {
         size /= 1024;
         *qualifier = "M";
         if(size && !(size % 1024)) {
            size /= 1024;
            *qualifier = "G";
         }
      }
   }
   *byteSize = size;
}


bool
J9::Options::useCompressedPointers()
   {
#if defined(J9VM_GC_COMPRESSED_POINTERS)
   return true;
#else
   return false;
#endif
   }


#ifdef DEBUG
#define BUILD_TYPE "(debug)"
#else
#define BUILD_TYPE ""
#endif

char *
J9::Options::versionOption(char * option, void * base, TR::OptionTable *entry)
   {
   J9JITConfig * jitConfig = (J9JITConfig*)base;
   PORT_ACCESS_FROM_JAVAVM(jitConfig->javaVM);
   j9tty_printf(PORTLIB, "JIT: using build \"%s %s\" %s\n",  __DATE__, __TIME__, BUILD_TYPE);
   j9tty_printf(PORTLIB, "JIT level: %s\n", TR_BUILD_NAME);
   return option;
   }
#undef BUILD_TYPE


char *
J9::Options::limitOption(char * option, void * base, TR::OptionTable *entry)
   {
   if (!J9::Options::getDebug() && !J9::Options::createDebug())
      return 0;

   if (J9::Options::getJITCmdLineOptions() == NULL)
      {
      // if JIT options are NULL, means we're processing AOT options now
      return J9::Options::getDebug()->limitOption(option, base, entry, TR::Options::getAOTCmdLineOptions(), false);
      }
   else
      {
      // otherwise, we're processing JIT options
      return J9::Options::getDebug()->limitOption(option, base, entry, TR::Options::getJITCmdLineOptions(), false);
      }
   }


char *
J9::Options::limitfileOption(char * option, void * base, TR::OptionTable *entry)
   {
   if (!J9::Options::getDebug() && !J9::Options::createDebug())
      return 0;

   J9JITConfig * jitConfig = (J9JITConfig*)base;
   TR_PseudoRandomNumbersListElement **pseudoRandomNumbersListPtr = NULL;
   if (jitConfig != 0)
      {
      TR::CompilationInfo * compInfo = TR::CompilationInfo::get(jitConfig);
      pseudoRandomNumbersListPtr = compInfo->getPersistentInfo()->getPseudoRandomNumbersListPtr();
      }

   if (J9::Options::getJITCmdLineOptions() == NULL)
      {
      // if JIT options are NULL, means we're processing AOT options now
      return J9::Options::getDebug()->limitfileOption(option, base, entry, TR::Options::getAOTCmdLineOptions(), false, pseudoRandomNumbersListPtr);
      }
   else
      {
      // otherwise, we're processing JIT options
      return J9::Options::getDebug()->limitfileOption(option, base, entry, TR::Options::getJITCmdLineOptions(), false, pseudoRandomNumbersListPtr);
      }
   }

char *
J9::Options::inlinefileOption(char * option, void * base, TR::OptionTable *entry)
   {
   if (!J9::Options::getDebug() && !J9::Options::createDebug())
      return 0;

   if (J9::Options::getJITCmdLineOptions() == NULL)
      {
      // if JIT options are NULL, means we're processing AOT options now
      return J9::Options::getDebug()->inlinefileOption(option, base, entry, TR::Options::getAOTCmdLineOptions());
      }
   else
      {
      // otherwise, we're processing JIT options
      return J9::Options::getDebug()->inlinefileOption(option, base, entry, TR::Options::getJITCmdLineOptions());
      }
   }


struct vmX
   {
   uint32_t _xstate;
   const char *_xname;
   int32_t _xsize;
   };


static const struct vmX vmSharedStateArray[] =
   {
      {J9VMSTATE_SHAREDCLASS_FIND, "J9VMSTATE_SHAREDCLASS_FIND", 0},                      //9  0x80001
      {J9VMSTATE_SHAREDCLASS_STORE, "J9VMSTATE_SHAREDCLASS_STORE", 0},                    //10 0x80002
      {J9VMSTATE_SHAREDCLASS_MARKSTALE, "J9VMSTATE_SHAREDCLASS_MARKSTALE", 0},            //11 0x80003
      {J9VMSTATE_SHAREDAOT_FIND, "J9VMSTATE_SHAREDAOT_FIND", 0},                          //12 0x80004
      {J9VMSTATE_SHAREDAOT_STORE, "J9VMSTATE_SHAREDAOT_STORE", 0},                        //13 0x80005
      {J9VMSTATE_SHAREDDATA_FIND, "J9VMSTATE_SHAREDDATA_FIND", 0},                        //14 0x80006
      {J9VMSTATE_SHAREDDATA_STORE, "J9VMSTATE_SHAREDDATA_STORE", 0},                      //15 0x80007
      {J9VMSTATE_SHAREDCHARARRAY_FIND, "J9VMSTATE_SHAREDCHARARRAY_FIND", 0},              //16 0x80008
      {J9VMSTATE_SHAREDCHARARRAY_STORE, "J9VMSTATE_SHAREDCHARARRAY_STORE", 0},            //17 0x80009
      {J9VMSTATE_ATTACHEDDATA_STORE, "J9VMSTATE_ATTACHEDDATA_STORE", 0},                  //18 0x8000a
      {J9VMSTATE_ATTACHEDDATA_FIND, "J9VMSTATE_ATTACHEDDATA_FIND", 0},                    //19 0x8000b
      {J9VMSTATE_ATTACHEDDATA_UPDATE, "J9VMSTATE_ATTACHEDDATA_UPDATE", 0},                //20 0x8000c
   };


static const struct vmX vmJniStateArray[] =
   {
      {J9VMSTATE_JNI, "J9VMSTATE_JNI", 0},                                                //4  0x40000
      {J9VMSTATE_JNI_FROM_JIT, "J9VMSTATE_JNI_FROM_JIT", 0},                              //   0x40001
   };


static const struct vmX vmStateArray[] =
   {
      {0xdead, "unknown", 0},                                                             //0
      {J9VMSTATE_INTERPRETER, "J9VMSTATE_INTERPRETER", 0},                                //1  0x10000
      {J9VMSTATE_GC, "J9VMSTATE_GC", 0},                                                  //2  0x20000
      {J9VMSTATE_GROW_STACK, "J9VMSTATE_GROW_STACK", 0},                                  //3  0x30000
      {J9VMSTATE_JNI, "special", 2},                                                      //4  0x40000
      {J9VMSTATE_JIT_CODEGEN, "J9VMSTATE_JIT_CODEGEN", 0},                                //5  0x50000
      {J9VMSTATE_BCVERIFY, "J9VMSTATE_BCVERIFY", 0},                                      //6  0x60000
      {J9VMSTATE_RTVERIFY, "J9VMSTATE_RTVERIFY", 0},                                      //7  0x70000
      {J9VMSTATE_SHAREDCLASS_FIND, "special", 12},                                        //8  0x80000
      {J9VMSTATE_SNW_STACK_VALIDATE, "J9VMSTATE_SNW_STACK_VALIDATE", 0},                  //9  0x110000
      {J9VMSTATE_GP, "J9VMSTATE_GP", 0}                                                   //10 0xFFFF0000
   };


namespace J9
{

char *
Options::gcOnResolveOption(char * option, void * base, TR::OptionTable *entry)
   {
   J9JITConfig * jitConfig = (J9JITConfig*)base;

   jitConfig->gcOnResolveThreshold = 0;
   jitConfig->runtimeFlags |= J9JIT_SCAVENGE_ON_RESOLVE;
   if (* option == '=')
      {
      for (option++; * option >= '0' && * option <= '9'; option++)
         jitConfig->gcOnResolveThreshold = jitConfig->gcOnResolveThreshold *10 + * option - '0';
      }
   entry->msgInfo = jitConfig->gcOnResolveThreshold;
   return option;
   }


char *
Options::vmStateOption(char * option, void * base, TR::OptionTable *entry)
   {
   J9JITConfig * jitConfig = (J9JITConfig*)base;
   PORT_ACCESS_FROM_JAVAVM(jitConfig->javaVM);
   char *p = option;
   int32_t state = strtol(option, &p, 16);
   if (state > 0)
      {
      uint32_t index = (state >> 16) & 0xFF;
      bool invalidState = false;
      if (!isValidVmStateIndex(index))
         invalidState = true;

      if (!invalidState)
         {
         uint32_t origState = vmStateArray[index]._xstate;
         switch (index)
            {
            case ((J9VMSTATE_JNI>>16) & 0xF):
               invalidState = true;
               if ((state & 0xFFFF0) == origState)
                  {
                  int32_t lowState = state & 0xF;
                  if (lowState >= 0 && lowState < vmStateArray[index]._xsize)
                     {
                     invalidState = false;
                     j9tty_printf(PORTLIB, "vmState [0x%x]: {%s}\n", state, vmJniStateArray[lowState]._xname);
                     }
                  }
               break;
            case ((J9VMSTATE_SHAREDCLASS_FIND>>16) & 0xF):
               invalidState = true;
               if ((state & 0xFFFF0) == (origState & 0xFFFF0))
                  {
                  int32_t lowState = state & 0xF;
                  if (lowState >= 0x1 && lowState <= vmStateArray[index]._xsize)
                     {
                     invalidState = false;
                     j9tty_printf(PORTLIB, "vmState [0x%x]: {%s}\n", state, vmSharedStateArray[--lowState]._xname);
                     }
                  }
               break;
            case ((J9VMSTATE_JIT_CODEGEN>>16) & 0xF):
               {
               if ((state & 0xFF00) == 0) // ILGeneratorPhase
                  {
                  j9tty_printf(PORTLIB, "vmState [0x%x]: {%s} {ILGeneration}\n", state, vmStateArray[index]._xname);
                  }
               else if ((state & 0xFF) == 0xFF) // optimizationPhase
                  {
                  OMR::Optimizations opts = (OMR::Optimizations)((state >> 8) & 0xFF);
                  if (opts < OMR::numOpts)
                     {
                      j9tty_printf(PORTLIB, "vmState [0x%x]: {%s} {%s}\n", state, vmStateArray[index]._xname, OMR::Optimizer::getOptimizationName(opts));
                     }
                  else
                     j9tty_printf(PORTLIB, "vmState [0x%x]: {%s} {Illegal optimization number}\n", state, vmStateArray[index]._xname);
                  }
               else if ((state & 0xFF00) == 0xFF00) //codegenPhase
                  {
                  TR::CodeGenPhase::PhaseValue phase = (TR::CodeGenPhase::PhaseValue)(state & 0xFF);
                  if ( phase < TR::CodeGenPhase::getNumPhases())
                     j9tty_printf(PORTLIB, "vmState [0x%x]: {%s} {%s}\n", state, vmStateArray[index]._xname, TR::CodeGenPhase::getName(phase));
                  else
                     j9tty_printf(PORTLIB, "vmState [0x%x]: {%s} {Illegal codegen phase number}\n", state, vmStateArray[index]._xname);
                  }
               else
                  invalidState = true;
               }
               break;
            default:
               if (state != origState)
                  invalidState = true;
               else
                  j9tty_printf(PORTLIB, "vmState [0x%x]: {%s}\n", state, vmStateArray[index]._xname);
               break;
            }
         }

      if (invalidState)
         j9tty_printf(PORTLIB, "vmState [0x%x]: not a valid vmState\n", state);
      }
   else
      {
      // a bad vmState, eat it up atleast
      //
      j9tty_printf(PORTLIB, "vmState [0x%x]: not a valid vmState\n", state);
      }
   for (; *p; p++);

   return p;
   }


char *
Options::loadLimitOption(char * option, void * base, TR::OptionTable *entry)
   {
   if (!TR::Options::getDebug() && !TR::Options::createDebug())
      return 0;
   if (TR::Options::getJITCmdLineOptions() == NULL)
      {
      // if JIT options are NULL, means we're processing AOT options now
      return TR::Options::getDebug()->limitOption(option, base, entry, TR::Options::getAOTCmdLineOptions(), true);
      }
   else
      {
      // otherwise, we're processing JIT options
      J9JITConfig * jitConfig = (J9JITConfig*)base;
      PORT_ACCESS_FROM_JAVAVM(jitConfig->javaVM);
      // otherwise, we're processing JIT options
      j9tty_printf(PORTLIB, "<JIT: loadLimit option should be specified on -Xaot --> '%s'>\n", option);
      return option;
      //return J9::Options::getDebug()->limitOption(option, base, entry, getJITCmdLineOptions(), true);
      }
   }


char *
Options::loadLimitfileOption(char * option, void * base, TR::OptionTable *entry)
   {
   if (!TR::Options::getDebug() && !TR::Options::createDebug())
      return 0;

   J9JITConfig * jitConfig = (J9JITConfig*)base;
   TR_PseudoRandomNumbersListElement **pseudoRandomNumbersListPtr = NULL;
   if (jitConfig != 0)
      {
      TR::CompilationInfo * compInfo = TR::CompilationInfo::get(jitConfig);
      pseudoRandomNumbersListPtr = compInfo->getPersistentInfo()->getPseudoRandomNumbersListPtr();
      }

   if (TR::Options::getJITCmdLineOptions() == NULL)
      {
      // if JIT options are NULL, means we're processing AOT options now
      return TR::Options::getDebug()->limitfileOption(option, base, entry, TR::Options::getAOTCmdLineOptions(), true /* new param */, pseudoRandomNumbersListPtr);
      }
   else
      {
      J9JITConfig * jitConfig = (J9JITConfig*)base;
      PORT_ACCESS_FROM_JAVAVM(jitConfig->javaVM);
      // otherwise, we're processing JIT options
      j9tty_printf(PORTLIB, "<JIT: loadLimitfile option should be specified on -Xaot --> '%s'>\n", option);
      return option;
      }
   }


char *
Options::tprofOption(char * option, void * base, TR::OptionTable *entry)
   {
   J9JITConfig * jitConfig = (J9JITConfig*)base;
   PORT_ACCESS_FROM_JAVAVM(jitConfig->javaVM);
   enableCompiledMethodLoadHookOnly = true;
   return option;
   }

char *
Options::setJitConfigRuntimeFlag(char *option, void *base, TR::OptionTable *entry)
   {
   J9JITConfig *jitConfig = (J9JITConfig*)_feBase;
   jitConfig->runtimeFlags |= entry->parm2;
   return option;
   }

char *
Options::resetJitConfigRuntimeFlag(char *option, void *base, TR::OptionTable *entry)
   {
   J9JITConfig *jitConfig = (J9JITConfig*)_feBase;
   jitConfig->runtimeFlags &= ~(entry->parm2);
   return option;
   }

char *
Options::setJitConfigNumericValue(char *option, void *base, TR::OptionTable *entry)
   {
   char *jitConfig = (char*)_feBase;
   // All numeric fields in jitConfig are declared as UDATA
   *((intptrj_t*)(jitConfig + entry->parm1)) = (intptrj_t)TR::Options::getNumericValue(option);
   return option;
   }

}

#define SET_JITCONFIG_RUNTIME_FLAG(x)   J9::Options::setJitConfigRuntimeFlag,   0, (x), "F", NOT_IN_SUBSET
#define RESET_JITCONFIG_RUNTIME_FLAG(x)   J9::Options::resetJitConfigRuntimeFlag,   0, (x), "F", NOT_IN_SUBSET

// DMDM: hack
TR::OptionTable OMR::Options::_feOptions[] = {

   {"activeThreadsThresholdForInterpreterSampling=", "M<nnn>\tSampling does not affect invocation count beyond this threshold",
        TR::Options::setStaticNumeric, (intptrj_t)&TR::Options::_activeThreadsThreshold, 0, "F%d", NOT_IN_SUBSET },
   {"aotMethodCompilesThreshold=", "R<nnn>\tIf this many AOT methods are compiled before exceeding aotMethodThreshold, don't stop AOT compiling",
        TR::Options::setStaticNumeric, (intptrj_t)&TR::Options::_aotMethodCompilesThreshold, 0, " %d", NOT_IN_SUBSET},
   {"aotMethodThreshold=", "R<nnn>\tNumber of methods found in shared cache after which we stop AOTing",
        TR::Options::setStaticNumeric, (intptrj_t)&TR::Options::_aotMethodThreshold, 0, " %d", NOT_IN_SUBSET},
   {"aotWarmSCCThreshold=", "R<nnn>\tNumber of methods found in shared cache at startup to declare SCC as warm",
        TR::Options::setStaticNumeric, (intptrj_t)&TR::Options::_aotWarmSCCThreshold, 0, " %d", NOT_IN_SUBSET },
   {"availableCPUPercentage=", "M<nnn>\tUse it when java process has a fraction of a CPU. Number 1..99 ",
        TR::Options::setStaticNumeric, (intptrj_t)&TR::Options::_availableCPUPercentage, 0, "F%d", NOT_IN_SUBSET},
   {"bcLimit=",           "C<nnn>\tbytecode size limit",
        TR::Options::setJitConfigNumericValue, offsetof(J9JITConfig, bcSizeLimit), 0, "P%d"},
   {"bcountForBootstrapMethods=", "M<nnn>\tcount for loopy methods belonging to bootstrap classes. "
                                   "Used in no AOT cases",
        TR::Options::setStaticNumeric, (intptrj_t)&TR::Options::_countForLoopyBootstrapMethods, 250, "F%d", NOT_IN_SUBSET },
   {"bigAppSampleThresholdAdjust=", "O\tadjust the hot and scorching threshold for certain 'big' apps",
        TR::Options::setStaticNumeric, (intptrj_t)&TR::Options::_bigAppSampleThresholdAdjust, 0, " %d", NOT_IN_SUBSET},
   {"catchSamplingSizeThreshold=", "R<nnn>\tThe sample counter will not be decremented in a catch block "
                                   "if the number of nodes in the compiled method exceeds this threshold",
        TR::Options::setStaticNumeric, (intptrj_t)&TR::Options::_catchSamplingSizeThreshold, 0, " %d", NOT_IN_SUBSET},
   {"classLoadPhaseInterval=", "O<nnn>\tnumber of sampling ticks before we run "
                               "again the code for a class loading phase detection",
        TR::Options::setStaticNumeric, (intptrj_t)&TR::Options::_classLoadingPhaseInterval, 0, "P%d", NOT_IN_SUBSET},
   {"classLoadPhaseQuiesceIntervals=",  "O<nnn>\tnumber of intervals we remain in classLoadPhase after it ended",
        TR::Options::setStaticNumeric, (intptrj_t)&TR::Options::_numClassLoadPhaseQuiesceIntervals, 0, "F%d", NOT_IN_SUBSET},
   {"classLoadPhaseThreshold=", "O<nnn>\tnumber of classes loaded per sampling tick that "
                                "needs to be attained to enter the class loading phase. "
                                "Specify a very large value to disable this optimization",
        TR::Options::setStaticNumeric, (intptrj_t)&TR::Options::_classLoadingPhaseThreshold, 0, "P%d", NOT_IN_SUBSET},
   {"classLoadPhaseVariance=", "O<nnn>\tHow much the classLoadPhaseThreshold can deviate from "
                               "its average value (as a percentage). Specify an integer 0-99",
        TR::Options::setStaticNumeric, (intptrj_t)&TR::Options::_classLoadingPhaseVariance, 0, "F%d", NOT_IN_SUBSET},
   {"classLoadRateAverage=",  "O<nnn>\tnumber of classes loaded per second on an average machine",
        TR::Options::setStaticNumeric, (intptrj_t)&TR::Options::_classLoadingRateAverage, 0, "F%d", NOT_IN_SUBSET},
   {"clinit",             "D\tforce compilation of <clinit> methods", SET_JITCONFIG_RUNTIME_FLAG(J9JIT_COMPILE_CLINIT) },
   {"code=",              "C<nnn>\tcode cache size, in KB",
        TR::Options::setJitConfigNumericValue, offsetof(J9JITConfig, codeCacheKB), 0, " %d (KB)"},
   {"codepad=",              "C<nnn>\ttotal code cache pad size, in KB",
        TR::Options::setJitConfigNumericValue, offsetof(J9JITConfig, codeCachePadKB), 0, " %d (KB)"},
   {"codetotal=",              "C<nnn>\ttotal code memory limit, in KB",
        TR::Options::setJitConfigNumericValue, offsetof(J9JITConfig, codeCacheTotalKB), 0, " %d (KB)"},
   {"compilationBudget=",      "O<nnn>\tnumber of usec. Used to better interleave compilation"
                               "with computation. Use 80000 as a starting point",
        TR::Options::setStaticNumeric, (intptrj_t)&TR::Options::_compilationBudget, 0, "P%d", NOT_IN_SUBSET},
   {"compilationDelayTime=", "M<nnn>\tnumber of seconds after which we allow compiling",
        TR::Options::setStaticNumeric, (intptrj_t)&TR::Options::_compilationDelayTime, 0, " %d", NOT_IN_SUBSET },
   {"compilationExpirationTime=", "R<nnn>\tnumber of seconds after which point we will stop compiling",
        TR::Options::setStaticNumeric, (intptrj_t)&TR::Options::_compilationExpirationTime, 0, " %d", NOT_IN_SUBSET},
   {"compilationPriorityQSZThreshold=", "M<nnn>\tCompilation queue size threshold when priority of post-profiling"
                               "compilation requests is increased",
        TR::Options::setStaticNumeric, (intptrj_t)&TR::Options::_compPriorityQSZThreshold , 0, "F%d", NOT_IN_SUBSET},
   {"compilationThreadAffinityMask=", "M<nnn>\taffinity mask for compilation threads. Use hexa without 0x",
        TR::Options::setStaticHexadecimal, (intptrj_t)&TR::Options::_compThreadAffinityMask, 0, "F%d", NOT_IN_SUBSET},
   {"compilationYieldStatsHeartbeatPeriod=", "M<nnn>\tperiodically print stats about compilation yield points "
                                       "Period is in ms. Default is 0 which means don't do it. "
                                       "Values between 1 and 99 ms will be upgraded to 100 ms.",
        TR::Options::setStaticNumeric, (intptrj_t)&TR::Options::_compYieldStatsHeartbeatPeriod, 0, "F%d", NOT_IN_SUBSET},
   {"compilationYieldStatsThreshold=", "M<nnn>\tprint stats about compilation yield points if the "
                                       "threshold is exceeded. Default 1000 usec. ",
        TR::Options::setStaticNumeric, (intptrj_t)&TR::Options::_compYieldStatsThreshold, 0, "F%d", NOT_IN_SUBSET},
   {"compThreadPriority=",    "M<nnn>\tThe priority of the compilation thread. "
                              "Use an integer between 0 and 4. Default is 4 (highest priority)",
        TR::Options::setStaticNumeric, (intptrj_t)&TR::Options::_compilationThreadPriorityCode, 0, "F%d", NOT_IN_SUBSET},
   {"conservativeScorchingSampleThreshold=", "R<nnn>\tLower bound for scorchingSamplingThreshold when scaling based on numProc",
        TR::Options::setStaticNumeric, (intptrj_t)&TR::Options::_conservativeScorchingSampleThreshold, 0, "F%d", NOT_IN_SUBSET},
   {"countForBootstrapMethods=", "M<nnn>\tcount for loopless methods belonging to bootstrap classes. "
                                 "Used in no AOT cases",
        TR::Options::setStaticNumeric, (intptrj_t)&TR::Options::_countForLooplessBootstrapMethods, 1000, "F%d", NOT_IN_SUBSET },
   {"cpuCompTimeExpensiveThreshold=", "M<nnn>\tthreshold for when hot & very-hot compilations occupied enough cpu time to be considered expensive in millisecond",
        TR::Options::setStaticNumeric, (intptrj_t)&TR::Options::_cpuCompTimeExpensiveThreshold, 0, "F%d", NOT_IN_SUBSET},
   {"cpuEntitlementForConservativeScorching=", "M<nnn>\tPercentage. 200 means two full cpus",
        TR::Options::setStaticNumeric, (intptrj_t)&TR::Options::_cpuEntitlementForConservativeScorching, 0, "F%d", NOT_IN_SUBSET },
   {"cpuUtilThresholdForStarvation=", "M<nnn>\tThreshold for deciding that a comp thread is not starved",
        TR::Options::setStaticNumeric, (intptrj_t)&TR::Options::_cpuUtilThresholdForStarvation , 0, "F%d", NOT_IN_SUBSET},
   {"data=",                          "C<nnn>\tdata cache size, in KB",
        TR::Options::setJitConfigNumericValue, offsetof(J9JITConfig, dataCacheKB), 0, " %d (KB)"},
   {"dataCacheMinQuanta=",            "I<nnn>\tMinimum number of quantums per data cache allocation",
        TR::Options::setStaticNumeric, (intptrj_t)&TR::Options::_dataCacheMinQuanta, 0, " %d", NOT_IN_SUBSET},
   {"dataCacheQuantumSize=",          "I<nnn>\tLargest guaranteed common byte multiple of data cache allocations.  This value will be rounded up for pointer alignment.",
        TR::Options::setStaticNumeric, (intptrj_t)&TR::Options::_dataCacheQuantumSize, 0, " %d", NOT_IN_SUBSET},
   {"datatotal=",              "C<nnn>\ttotal data memory limit, in KB",
        TR::Options::setJitConfigNumericValue, offsetof(J9JITConfig, dataCacheTotalKB), 0, " %d (KB)"},
   {"disableIProfilerClassUnloadThreshold=",      "R<nnn>\tNumber of classes that can be unloaded before we disable the IProfiler",
        TR::Options::setStaticNumeric, (intptrj_t)&TR::Options::_disableIProfilerClassUnloadThreshold, 0, "F%d", NOT_IN_SUBSET},
   {"dltPostponeThreshold=",      "M<nnn>\tNumber of dlt attepts inv. count for a method is seen not advancing",
        TR::Options::setStaticNumeric, (intptrj_t)&TR::Options::_dltPostponeThreshold, 0, "F%d", NOT_IN_SUBSET },
   {"exclude=",           "D<xxx>\tdo not compile methods beginning with xxx", TR::Options::limitOption, 1, 0, "P%s"},
   {"expensiveCompWeight=", "M<nnn>\tweight of a comp request to be considered expensive",
        TR::Options::setStaticNumeric, (intptrj_t)&TR::Options::_expensiveCompWeight, 0, "F%d", NOT_IN_SUBSET },
   {"experimentalClassLoadPhaseInterval=", "O<nnn>\tnumber of sampling ticks to stay in a class load phase",
        TR::Options::setStaticNumeric, (intptrj_t)&TR::Options::_experimentalClassLoadPhaseInterval, 0, "P%d", NOT_IN_SUBSET},
   {"gcNotify",           "L\tlog scavenge/ggc notifications to stdout",  SET_JITCONFIG_RUNTIME_FLAG(J9JIT_GC_NOTIFY) },
   {"gcOnResolve",        "D[=<nnn>]\tscavenge on every resolve, or every resolve after nnn",
        TR::Options::gcOnResolveOption, 0, 0, "F=%d"},
   {"GCRQueuedThresholdForCounting=", "M<nnn>\tDisable GCR counting if number of queued GCR requests exceeds this threshold",
        TR::Options::setStaticNumeric, (intptrj_t)&TR::Options::_GCRQueuedThresholdForCounting , 0, "F%d", NOT_IN_SUBSET},
#ifdef DEBUG
   {"gcTrace=",           "D<nnn>\ttrace gc stack walks after gc number nnn",
        TR::Options::setJitConfigNumericValue, offsetof(J9JITConfig, gcTraceThreshold), 0, "F%d"},
#endif
   {"HWProfilerAOTWarmOptLevelThreshold=", "O<nnn>\tAOT Warm Opt Level Threshold",
        TR::Options::setStaticNumeric, (intptrj_t)&TR::Options::_hwprofilerAOTWarmOptLevelThreshold, 0, "F%d", NOT_IN_SUBSET},
   {"HWProfilerBufferMaxPercentageToDiscard=", "O<nnn>\tpercentage of HW profiling buffers "
                                          "that JIT is allowed to discard instead of processing",
        TR::Options::setStaticNumeric, (intptrj_t)&TR::Options::_hwProfilerBufferMaxPercentageToDiscard, 0, "F%d", NOT_IN_SUBSET},
   {"HWProfilerDisableAOT",           "O<nnn>\tDisable RI AOT",
        SET_OPTION_BIT(TR_HWProfilerDisableAOT), "F", NOT_IN_SUBSET},
   {"HWProfilerDisableRIOverPrivageLinkage","O<nnn>\tDisable RI over private linkage",
        SET_OPTION_BIT(TR_HWProfilerDisableRIOverPrivateLinkage), "F", NOT_IN_SUBSET},
   {"HWProfilerExpirationTime=", "R<nnn>\t",
        TR::Options::setStaticNumeric, (intptrj_t)&TR::Options::_hwProfilerExpirationTime, 0, " %d", NOT_IN_SUBSET },
   {"HWProfilerHotOptLevelThreshold=", "O<nnn>\tHot Opt Level Threshold",
        TR::Options::setStaticNumeric, (intptrj_t)&TR::Options::_hwprofilerHotOptLevelThreshold, 0, "F%d", NOT_IN_SUBSET},
   {"HWProfilerLastOptLevel=",        "O<nnn>\tLast Opt level",
        TR::Options::setStaticNumeric, (intptrj_t)&TR::Options::_hwprofilerLastOptLevel, 0, "F%d", NOT_IN_SUBSET},
   {"HWProfilerNumDowngradesToTurnRION=", "R<nnn>\t",
        TR::Options::setStaticNumeric, (intptrj_t)&TR::Options::_numDowngradesToTurnRION, 0, "F%d", NOT_IN_SUBSET },
   {"HWProfilerNumOutstandingBuffers=", "O<nnn>\tnumber of outstanding hardware profiling buffers "
                                       "allowed in the system. Specify 0 to disable this optimization",
        TR::Options::setStaticNumeric, (intptrj_t)&TR::Options::_hwprofilerNumOutstandingBuffers, 0, "F%d", NOT_IN_SUBSET},
   {"HWProfilerPRISamplingRate=",     "O<nnn>\tP RI Scaling Factor",
        TR::Options::setStaticNumeric, (intptrj_t)&TR::Options::_hwprofilerPRISamplingRate, 0, "F%d", NOT_IN_SUBSET},
   {"HWProfilerQSZMaxThresholdToRIDowngrade=", "R<nnn>\t",
        TR::Options::setStaticNumeric, (intptrj_t)&TR::Options::_qszMaxThresholdToRIDowngrade, 0, "F%d", NOT_IN_SUBSET },
   {"HWProfilerQSZMinThresholdToRIDowngrade=", "R<nnn>\t",
        TR::Options::setStaticNumeric, (intptrj_t)&TR::Options::_qszMinThresholdToRIDowngrade, 0, "F%d", NOT_IN_SUBSET },
   {"HWProfilerQSZToTurnRION=", "R<nnn>\t",
        TR::Options::setStaticNumeric, (intptrj_t)&TR::Options::_qszThresholdToTurnRION, 0, "F%d", NOT_IN_SUBSET },
   {"HWProfilerRecompilationDecisionWindow=", "R<nnn>\tNumber of decisions to wait for before looking at stats decision outcome",
        TR::Options::setStaticNumeric, (intptrj_t)&TR::Options::_hwProfilerRecompDecisionWindow, 0, "F%d", NOT_IN_SUBSET },
   {"HWProfilerRecompilationFrequencyThreshold=", "R<nnn>\tLess than 1 in N decisions to recompile, turns RI off",
        TR::Options::setStaticNumeric, (intptrj_t)&TR::Options::_hwProfilerRecompFrequencyThreshold, 0, "F%d", NOT_IN_SUBSET },
   {"HWProfilerRecompilationInterval=", "O<nnn>\tRecompilation Interval",
        TR::Options::setStaticNumeric, (intptrj_t)&TR::Options::_hwprofilerRecompilationInterval, 0, "F%d", NOT_IN_SUBSET},
   {"HWProfilerReducedWarmOptLevelThreshold=", "O<nnn>\tReduced Warm Opt Level Threshold",
        TR::Options::setStaticNumeric, (intptrj_t)&TR::Options::_hwprofilerReducedWarmOptLevelThreshold, 0, "F%d", NOT_IN_SUBSET},
   {"HWProfilerRIBufferPoolSize=",   "O<nnn>\tRI Buffer Pool Size",
        TR::Options::setStaticNumeric, (intptrj_t)&TR::Options::_hwprofilerRIBufferPoolSize, 0, "F%d", NOT_IN_SUBSET},
   {"HWProfilerRIBufferProcessingFrequency=",   "O<nnn>\tRI Buffer Processing Frequency",
        TR::Options::setStaticNumeric, (intptrj_t)&TR::Options::_hwProfilerRIBufferProcessingFrequency, 0, "F%d", NOT_IN_SUBSET},
   {"HWProfilerRIBufferThreshold=",  "O<nnn>\tRI Buffer Threshold",
        TR::Options::setStaticNumeric, (intptrj_t)&TR::Options::_hwprofilerRIBufferThreshold, 0, "F%d", NOT_IN_SUBSET},
   {"HWProfilerScorchingOptLevelThreshold=", "O<nnn>\tScorching Opt Level Threshold",
        TR::Options::setStaticNumeric, (intptrj_t)&TR::Options::_hwprofilerScorchingOptLevelThreshold, 0, "F%d", NOT_IN_SUBSET},
   {"HWProfilerWarmOptLevelThreshold=", "O<nnn>\tWarm Opt Level Threshold",
        TR::Options::setStaticNumeric, (intptrj_t)&TR::Options::_hwprofilerWarmOptLevelThreshold, 0, "F%d", NOT_IN_SUBSET},
   {"HWProfilerZRIBufferSize=",       "O<nnn>\tZ RI Buffer Size",
        TR::Options::setStaticNumeric, (intptrj_t)&TR::Options::_hwprofilerZRIBufferSize, 0, "F%d", NOT_IN_SUBSET},
   {"HWProfilerZRIMode=",             "O<nnn>\tZ RI Mode",
        TR::Options::setStaticNumeric, (intptrj_t)&TR::Options::_hwprofilerZRIMode, 0, "F%d", NOT_IN_SUBSET},
   {"HWProfilerZRIRGS=",              "O<nnn>\tZ RI Reporting Group Size",
        TR::Options::setStaticNumeric, (intptrj_t)&TR::Options::_hwprofilerZRIRGS, 0, "F%d", NOT_IN_SUBSET},
   {"HWProfilerZRISF=",               "O<nnn>\tZ RI Scaling Factor",
        TR::Options::setStaticNumeric, (intptrj_t)&TR::Options::_hwprofilerZRISF, 0, "F%d", NOT_IN_SUBSET},
   {"inlinefile=",        "D<filename>\tinline filter defined in filename.  "
                          "Use inlinefile=filename", TR::Options::inlinefileOption, 0, 0, "F%s"},
   {"interpreterSamplingDivisor=",    "R<nnn>\tThe divisor used to decrease the invocation count when an interpreted method is sampled",
        TR::Options::setStaticNumeric, (intptrj_t)&TR::Options::_interpreterSamplingDivisor, 0, " %d", NOT_IN_SUBSET},
   {"interpreterSamplingThreshold=",    "R<nnn>\tThe maximum invocation count at which a sampling hit will result in the count being divided by the value of interpreterSamplingDivisor",
        TR::Options::setStaticNumeric, (intptrj_t)&TR::Options::_interpreterSamplingThreshold, 0, " %d", NOT_IN_SUBSET},
   {"interpreterSamplingThresholdInJSR292=",    "R<nnn>\tThe maximum invocation count at which a sampling hit will result in the count being divided by the value of interpreterSamplingDivisor on a MethodHandle-oriented workload",
        TR::Options::setStaticNumeric, (intptrj_t)&TR::Options::_interpreterSamplingThresholdInJSR292, 0, " %d", NOT_IN_SUBSET},
   {"interpreterSamplingThresholdInStartupMode=",    "R<nnn>\tThe maximum invocation count at which a sampling hit will result in the count being divided by the value of interpreterSamplingDivisor",
        TR::Options::setStaticNumeric, (intptrj_t)&TR::Options::_interpreterSamplingThresholdInStartupMode, 0, " %d", NOT_IN_SUBSET},
   {"invocationThresholdToTriggerLowPriComp=",    "M<nnn>\tNumber of times a loopy method must be invoked to be eligible for LPQ",
       TR::Options::setStaticNumeric, (intptrj_t)&TR::Options::_invocationThresholdToTriggerLowPriComp, 0, "F%d", NOT_IN_SUBSET },
   {"iprofilerBufferInterarrivalTimeToExitDeepIdle=", "M<nnn>\tIn ms. If 4 IP buffers arrive back-to-back more frequently than this value, JIT exits DEEP_IDLE",
        TR::Options::setStaticNumeric, (intptrj_t)&TR::Options::_iProfilerBufferInterarrivalTimeToExitDeepIdle, 0, "F%d", NOT_IN_SUBSET },
   {"iprofilerBufferMaxPercentageToDiscard=", "O<nnn>\tpercentage of interpreter profiling buffers "
                                       "that JIT is allowed to discard instead of processing",
        TR::Options::setStaticNumeric, (intptrj_t)&TR::Options::_iprofilerBufferMaxPercentageToDiscard, 0, "F%d", NOT_IN_SUBSET},
   {"iprofilerBufferSize=", "I<nnn>\t set the size of each iprofiler buffer",
        TR::Options::setStaticNumeric, (intptrj_t)&TR::Options::_iprofilerBufferSize, 0, " %d", NOT_IN_SUBSET},
   {"iprofilerFailHistorySize=", "I<nnn>\tNumber of entries for the failure history buffer maintained by Iprofiler",
        TR::Options::setStaticNumeric, (intptrj_t)&TR::Options::_iprofilerFailHistorySize, 0, "F%d", NOT_IN_SUBSET},
   {"iprofilerFailRateThreshold=", "I<nnn>\tReactivate Iprofiler if fail rate exceeds this threshold. 1-100",
        TR::Options::setStaticNumeric, (intptrj_t)&TR::Options::_iprofilerFailRateThreshold, 0, "F%d", NOT_IN_SUBSET},
   {"iprofilerIntToTotalSampleRatio=", "O<nnn>\tRatio of Interpreter samples to Total samples",
        TR::Options::setStaticNumeric, (intptrj_t)&TR::Options::_iprofilerIntToTotalSampleRatio, 0, "F%d", NOT_IN_SUBSET},
   {"iprofilerMaxCount=", "O<nnn>\tmax invocation count for IProfiler to be active",
        TR::Options::setStaticNumeric, (intptrj_t)&TR::Options::_maxIprofilingCount, 0, "F%d", NOT_IN_SUBSET},
   {"iprofilerMaxCountInStartupMode=", "O<nnn>\tmax invocation count for IProfiler to be active in STARTUP phase",
        TR::Options::setStaticNumeric, (intptrj_t)&TR::Options::_maxIprofilingCountInStartupMode, 0, "F%d", NOT_IN_SUBSET},
   {"iprofilerMemoryConsumptionLimit=",    "O<nnn>\tlimit on memory consumption for interpreter profiling data",
        TR::Options::setStaticNumeric, (intptrj_t)&TR::Options::_iProfilerMemoryConsumptionLimit, 0, "P%d", NOT_IN_SUBSET},
   {"iprofilerNumOutstandingBuffers=", "O<nnn>\tnumber of outstanding interpreter profiling buffers "
                                       "allowed in the system. Specify 0 to disable this optimization",
        TR::Options::setStaticNumeric, (intptrj_t)&TR::Options::_iprofilerNumOutstandingBuffers, 0, "F%d", NOT_IN_SUBSET},
   {"iprofilerOffDivisionFactor=", "O<nnn>\tCounts Division factor when IProfiler is Off",
        TR::Options::setStaticNumeric, (intptrj_t)&TR::Options::_IprofilerOffDivisionFactor, 0, "F%d", NOT_IN_SUBSET},
   {"iprofilerOffSubtractionFactor=", "O<nnn>\tCounts Subtraction factor when IProfiler is Off",
        TR::Options::setStaticNumeric, (intptrj_t)&TR::Options::_IprofilerOffSubtractionFactor, 0, "F%d", NOT_IN_SUBSET},
   {"iprofilerSamplesBeforeTurningOff=", "O<nnn>\tnumber of interpreter profiling samples "
                                "needs to be taken after the profiling starts going off to completely turn it off. "
                                "Specify a very large value to disable this optimization",
        TR::Options::setStaticNumeric, (intptrj_t)&TR::Options::_iprofilerSamplesBeforeTurningOff, 0, "P%d", NOT_IN_SUBSET},
   {"itFileNamePrefix=",  "L<filename>\tprefix for itrace filename",
        TR::Options::setStringForPrivateBase, offsetof(TR_JitPrivateConfig,itraceFileNamePrefix), 0, "P%s"},
#if defined(AIXPPC)
   {"j2prof",             0, SET_JITCONFIG_RUNTIME_FLAG(J9JIT_J2PROF) },
#endif
   {"jProfilingEnablementSampleThreshold=", "M<nnn>\tNumber of global samples to allow generation of JProfiling bodies",
        TR::Options::setStaticNumeric, (intptrj_t)&TR::Options::_jProfilingEnablementSampleThreshold, 0, "F%d", NOT_IN_SUBSET },
   {"kcaoffsets",         "I\tGenerate a header file with offset data for use with KCA", TR::Options::kcaOffsets, 0, 0, "F" },
   {"largeTranslationTime=", "D<nnn>\tprint IL trees for methods that take more than this value (usec)"
                             "to compile. Need to have a log file defined on command line",
        TR::Options::setStaticNumeric, (intptrj_t)&TR::Options::_largeTranslationTime, 0, "F%d", NOT_IN_SUBSET},
   {"limit=",             "D<xxx>\tonly compile methods beginning with xxx", TR::Options::limitOption, 0, 0, "P%s"},
   {"limitfile=",         "D<filename>\tfilter method compilation as defined in filename.  "
                          "Use limitfile=(filename,firstLine,lastLine) to limit lines considered from firstLine to lastLine",
        TR::Options::limitfileOption, 0, 0, "F%s"},
   {"loadExclude=",           "D<xxx>\tdo not relocate AOT methods beginning with xxx", TR::Options::loadLimitOption, 1, 0, "P%s"},
   {"loadLimit=",             "D<xxx>\tonly relocate AOT methods beginning with xxx", TR::Options::loadLimitOption, 0, 0, "P%s"},
   {"loadLimitFile=",         "D<filename>\tfilter AOT method relocation as defined in filename.  "
                          "Use loadLimitfile=(filename,firstLine,lastLine) to limit lines considered from firstLine to lastLine",
        TR::Options::loadLimitfileOption, 0, 0, "P%s"},
   {"localCSEFrequencyThreshold=", "O<nnn>\tBlocks with frequency lower than the threshold will not be considered by localCSE",
        TR::Options::setStaticNumeric, (intptrj_t)&TR::Options::_localCSEFrequencyThreshold, 0, "F%d", NOT_IN_SUBSET },
   {"loopyMethodDivisionFactor=", "O<nnn>\tCounts Division factor for Loopy methods",
        TR::Options::setStaticNumeric, (intptrj_t)&TR::Options::_LoopyMethodDivisionFactor, 0, "F%d", NOT_IN_SUBSET},
   {"loopyMethodSubtractionFactor=", "O<nnn>\tCounts Subtraction factor for Loopy methods",
        TR::Options::setStaticNumeric, (intptrj_t)&TR::Options::_LoopyMethodSubtractionFactor, 0, "F%d", NOT_IN_SUBSET},
   {"lowerBoundNumProcForScaling=", "M<nnn>\tLower than this numProc we'll use the default scorchingSampleThreshold",
        TR::Options::setStaticNumeric, (intptrj_t)&TR::Options::_lowerBoundNumProcForScaling, 0, "F%d", NOT_IN_SUBSET},
   {"lowVirtualMemoryMBThreshold=","M<nnn>\tThreshold when we declare we are running low on virtual memory. Use 0 to disable the feature",
        TR::Options::setStaticNumeric, (intptrj_t)&TR::Options::_lowVirtualMemoryMBThreshold, 0, "F%d", NOT_IN_SUBSET},
   {"mandatoryCodeCacheAddress=", "M<nnn>\tforce the allocation of code cache repository at specified address. Use hexa without 0x",
        TR::Options::setStaticHexadecimal, (uintptr_t)&TR::Options::_mandatoryCodeCacheAddress, 0, "F%x", NOT_IN_SUBSET },
   {"maxCheckcastProfiledClassTests=", "R<nnn>\tnumber inlined profiled classes for profiledclass test in checkcast/instanceof",
        TR::Options::setStaticNumeric, (intptrj_t)&TR::Options::_maxCheckcastProfiledClassTests, 0, "%d", NOT_IN_SUBSET},
   {"maxOnsiteCacheSlotForInstanceOf=", "R<nnn>\tnumber of onsite cache slots for instanceOf",
      TR::Options::setStaticNumeric, (intptrj_t)&TR::Options::_maxOnsiteCacheSlotForInstanceOf, 0, "%d", NOT_IN_SUBSET},
   {"minSamplingPeriod=", "R<nnn>\tminimum number of milliseconds between samples for hotness",
        TR::Options::setStaticNumeric, (intptrj_t)&TR::Options::_minSamplingPeriod, 0, "P%d", NOT_IN_SUBSET},
   {"minSuperclassArraySize=", "I<nnn>\t set the size of the minimum superclass array size",
        TR::Options::setStaticNumeric, (intptrj_t)&TR::Options::_minimumSuperclassArraySize, 0, " %d", NOT_IN_SUBSET},
   {"noregmap",           0, RESET_JITCONFIG_RUNTIME_FLAG(J9JIT_CG_REGISTER_MAPS) },
   {"numCodeCachesOnStartup=",   "R<nnn>\tnumber of code caches to create at startup",
        TR::Options::setStaticNumeric, (intptrj_t)&TR::Options::_numCodeCachesToCreateAtStartup, 0, "F%d", NOT_IN_SUBSET},
    {"numDLTBufferMatchesToEagerlyIssueCompReq=", "R<nnn>\t",
        TR::Options::setStaticNumeric, (intptrj_t)&TR::Options::_numDLTBufferMatchesToEagerlyIssueCompReq, 0, "F%d", NOT_IN_SUBSET},
   {"numInterpCompReqToExitIdleMode=", "M<nnn>\tNumber of first time comp. req. that takes the JIT out of idle mode",
        TR::Options::setStaticNumeric, (intptrj_t)&TR::Options::_numFirstTimeCompilationsToExitIdleMode, 0, "F%d", NOT_IN_SUBSET },
   {"profileAllTheTime=",    "R<nnn>\tInterpreter profiling will be on all the time",
        TR::Options::setStaticNumeric, (intptrj_t)&TR::Options::_profileAllTheTime, 0, " %d", NOT_IN_SUBSET},
   {"queuedInvReqThresholdToDowngradeOptLevel=", "M<nnn>\tDowngrade opt level if too many inv req",
        TR::Options::setStaticNumeric, (intptrj_t)&TR::Options::_numQueuedInvReqToDowngradeOptLevel , 0, "F%d", NOT_IN_SUBSET},
   {"queueSizeThresholdToDowngradeDuringCLP=", "M<nnn>\tCompilation queue size threshold (interpreted methods) when opt level is downgraded during class load phase",
        TR::Options::setStaticNumeric, (intptrj_t)&TR::Options::_qsziThresholdToDowngradeDuringCLP, 0, "F%d", NOT_IN_SUBSET },
   {"queueSizeThresholdToDowngradeOptLevel=", "M<nnn>\tCompilation queue size threshold when opt level is downgraded",
        TR::Options::setStaticNumeric, (intptrj_t)&TR::Options::_qszThresholdToDowngradeOptLevel , 0, "F%d", NOT_IN_SUBSET},
   {"queueSizeThresholdToDowngradeOptLevelDuringStartup=", "M<nnn>\tCompilation queue size threshold when opt level is downgraded during startup phase",
        TR::Options::setStaticNumeric, (intptrj_t)&TR::Options::_qszThresholdToDowngradeOptLevelDuringStartup , 0, "F%d", NOT_IN_SUBSET },
   {"regmap",             0, SET_JITCONFIG_RUNTIME_FLAG(J9JIT_CG_REGISTER_MAPS) },
   {"relaxedCompilationLimitsSampleThreshold=", "R<nnn>\tGlobal samples below this threshold means we can use higher compilation limits",
        TR::Options::setStaticNumeric, (intptrj_t)&TR::Options::_relaxedCompilationLimitsSampleThreshold, 0, " %d", NOT_IN_SUBSET },
   {"resetCountThreshold=", "R<nnn>\tThe number of global samples which if exceed during a method's sampling interval will cause the method's sampling counter to be incremented by the number of samples in a sampling interval",
        TR::Options::setStaticNumeric, (intptrj_t)&TR::Options::_resetCountThreshold, 0, " %d", NOT_IN_SUBSET},
   {"rtlog=",             "L<filename>\twrite verbose run-time output to filename",
        TR::Options::setStringForPrivateBase,  offsetof(TR_JitPrivateConfig,rtLogFileName), 0, "P%s"},
   {"rtResolve",          "D\ttreat all data references as unresolved", SET_JITCONFIG_RUNTIME_FLAG(J9JIT_RUNTIME_RESOLVE) },
   {"safeReservePhysicalMemoryValue=",    "C<nnn>\tsafe buffer value before we risk running out of physical memory, in KB",
        TR::Options::setStaticNumericKBAdjusted, (intptrj_t)&TR::Options::_safeReservePhysicalMemoryValue, 0, " %d (KB)"},
   {"sampleDontSwitchToProfilingThreshold=", "R<nnn>\tThe maximum number of global samples taken during a sample interval for which the method is denied swithing to profiling",
        TR::Options::setStaticNumeric, (intptrj_t)&TR::Options::_sampleDontSwitchToProfilingThreshold, 0, " %d", NOT_IN_SUBSET},
   {"sampleThresholdVariationAllowance=",  "R<nnn>\tThe percentage that we add or subtract from"
                                           " the original threshold to adjust for method code size."
                                           " Must be 0--100. Make it 0 to disable this optimization.",
        TR::Options::setStaticNumeric, (intptrj_t)&TR::Options::_sampleThresholdVariationAllowance, 0, "P%d", NOT_IN_SUBSET},
   {"samplingFrequencyInDeepIdleMode=", "R<nnn>\tnumber of milliseconds between samples for hotness - in deep idle mode",
        TR::Options::setStaticNumeric, (intptrj_t)&TR::Options::_samplingFrequencyInDeepIdleMode, 0, "F%d", NOT_IN_SUBSET},
   {"samplingFrequencyInIdleMode=", "R<nnn>\tnumber of milliseconds between samples for hotness - in idle mode",
        TR::Options::setStaticNumeric, (intptrj_t)&TR::Options::_samplingFrequencyInIdleMode, 0, "F%d", NOT_IN_SUBSET},
   {"samplingHeartbeatInterval=", "R<nnn>\tnumber of 100ms periods before sampling heartbeat",
        TR::Options::setStaticNumeric, (intptrj_t)&TR::Options::_sampleHeartbeatInterval, 0, "F%d", NOT_IN_SUBSET},
   {"samplingThreadExpirationTime=", "R<nnn>\tnumber of seconds after which point we will stop the sampling thread",
        TR::Options::setStaticNumeric, (intptrj_t)&TR::Options::_samplingThreadExpirationTime, 0, " %d", NOT_IN_SUBSET},
   {"scorchingSampleThreshold=", "R<nnn>\tThe maximum number of global samples taken during a sample interval for which the method will be recompiled as scorching",
        TR::Options::setStaticNumeric, (intptrj_t)&TR::Options::_scorchingSampleThreshold, 0, " %d", NOT_IN_SUBSET},
   {"scratchSpaceFactorWhenJSR292Workload=","M<nnn>\tMultiplier for scratch space limit when MethodHandles are in use",
        TR::Options::setStaticNumeric, (intptrj_t)&TR::Options::_scratchSpaceFactorWhenJSR292Workload, 0, "F%d", NOT_IN_SUBSET},
   {"scratchSpaceLimitKBWhenLowVirtualMemory=","M<nnn>\tLimit for memory used by JIT when running on low virtual memory",
        TR::Options::setStaticNumeric, (intptrj_t)&TR::Options::_scratchSpaceLimitKBWhenLowVirtualMemory, 0, "F%d", NOT_IN_SUBSET},
   {"secondaryClassLoadPhaseThreshold=", "O<nnn>\tWhen class load rate just dropped under the CLP threshold  "
                                         "we use this secondary threshold to determine class load phase",
        TR::Options::setStaticNumeric, (intptrj_t)&TR::Options::_secondaryClassLoadingPhaseThreshold, 0, "F%d", NOT_IN_SUBSET},
   {"seriousCompFailureThreshold=",     "M<nnn>\tnumber of srious compilation failures after which we write a trace point in the snap file",
        TR::Options::setStaticNumeric, (intptrj_t)&TR::Options::_seriousCompFailureThreshold, 0, "F%d", NOT_IN_SUBSET},
   {"singleCache", "C\tallow only one code cache and one data cache to be allocated", RESET_JITCONFIG_RUNTIME_FLAG(J9JIT_GROW_CACHES) },
   {"smallMethodBytecodeSizeThreshold=", "O<nnn> Threshold for determining small methods\t "
                                         "(measured in number of bytecodes)",
        TR::Options::setStaticNumeric, (intptrj_t)&TR::Options::_smallMethodBytecodeSizeThreshold, 0, "F%d", NOT_IN_SUBSET},
   {"smallMethodBytecodeSizeThresholdForCold=", "O<nnn> Threshold for determining small methods at cold\t "
                                         "(measured in number of bytecodes)",
        TR::Options::setStaticNumeric, (intptrj_t)&TR::Options::_smallMethodBytecodeSizeThresholdForCold, 0, "F%d", NOT_IN_SUBSET},
   {"stack=",             "C<nnn>\tcompilation thread stack size in KB",
        TR::Options::setStaticNumeric, (intptrj_t)&TR::Options::_stackSize, 0, " %d", NOT_IN_SUBSET},
<<<<<<< HEAD
   {"statisticsFrequency=", "R<nnn>\tnumber of milliseconds between statistics print",
        TR::Options::setStaticNumeric, (intptrj_t)&TR::Options::_statisticsFrequency, 0, "F%d", NOT_IN_SUBSET},
#ifdef DEBUG
   {"stats",              "L\tdump statistics at end of run", SET_JITCONFIG_RUNTIME_FLAG(J9JIT_DUMP_STATS) },
#endif
=======
>>>>>>> ab007729
   {"testMode",           "D\tcompile but do not run the compiled code",  SET_JITCONFIG_RUNTIME_FLAG(J9JIT_TESTMODE) },
#if defined(TR_HOST_X86) || defined(TR_HOST_POWER)
   {"tlhPrefetchBoundaryLineCount=",    "O<nnn>\tallocation prefetch boundary line for allocation prefetch",
        TR::Options::setStaticNumeric, (intptrj_t)&TR::Options::_TLHPrefetchBoundaryLineCount, 0, "P%d", NOT_IN_SUBSET},
   {"tlhPrefetchLineCount=",    "O<nnn>\tallocation prefetch line count for allocation prefetch",
        TR::Options::setStaticNumeric, (intptrj_t)&TR::Options::_TLHPrefetchLineCount, 0, "P%d", NOT_IN_SUBSET},
   {"tlhPrefetchLineSize=",    "O<nnn>\tallocation prefetch line size for allocation prefetch",
        TR::Options::setStaticNumeric, (intptrj_t)&TR::Options::_TLHPrefetchLineSize, 0, "P%d", NOT_IN_SUBSET},
   {"tlhPrefetchSize=",    "O<nnn>\tallocation prefetch size for allocation prefetch",
        TR::Options::setStaticNumeric, (intptrj_t)&TR::Options::_TLHPrefetchSize, 0, "P%d", NOT_IN_SUBSET},
   {"tlhPrefetchStaggeredLineCount=",    "O<nnn>\tallocation prefetch staggered line for allocation prefetch",
        TR::Options::setStaticNumeric, (intptrj_t)&TR::Options::_TLHPrefetchStaggeredLineCount, 0, "P%d", NOT_IN_SUBSET},
   {"tlhPrefetchTLHEndLineCount=",    "O<nnn>\tallocation prefetch line count for end of TLH check",
        TR::Options::setStaticNumeric, (intptrj_t)&TR::Options::_TLHPrefetchTLHEndLineCount, 0, "P%d", NOT_IN_SUBSET},
#endif
   {"tossCode",           "D\tthrow code and data away after compiling",  SET_JITCONFIG_RUNTIME_FLAG(J9JIT_TOSS_CODE) },
   {"tprof",              "D\tgenerate time profiles with SWTRACE (requires -Xrunjprof12x:jita2n)",
        TR::Options::tprofOption, 0, 0, "F"},
   {"updateFreeMemoryMinPeriod=", "R<nnn>\tnumber of milliseconds after which point we will update the free physical memory available",
        TR::Options::setStaticNumeric, (intptrj_t)&TR::Options::_updateFreeMemoryMinPeriod, 0, " %d", NOT_IN_SUBSET},
   {"upperBoundNumProcForScaling=", "M<nnn>\tHigher than this numProc we'll use the conservativeScorchingSampleThreshold",
        TR::Options::setStaticNumeric, (intptrj_t)&TR::Options::_upperBoundNumProcForScaling, 0, "F%d", NOT_IN_SUBSET},
   { "userClassLoadPhaseThreshold=", "O<nnn>\tnumber of user classes loaded per sampling tick that "
           "needs to be attained to enter the class loading phase. "
           "Specify a very large value to disable this optimization",
        TR::Options::setStaticNumeric, (intptrj_t)&TR::Options::_userClassLoadingPhaseThreshold, 0, "P%d", NOT_IN_SUBSET },
   {"verbose",            "L\twrite compiled method names to vlog file or stdout in limitfile format",
        TR::Options::setVerboseBitsInJitPrivateConfig, offsetof(J9JITConfig, privateConfig), 5, "F=1"},
   {"verbose=",           "L{regex}\tlist of verbose output to write to vlog or stdout",
        TR::Options::setVerboseBitsInJitPrivateConfig, offsetof(J9JITConfig, privateConfig), 0, "F"},
   {"version",            "L\tdisplay the jit build version",
        TR::Options::versionOption, 0, 0, "F"},
   {"veryHotSampleThreshold=",          "R<nnn>\tThe maximum number of global samples taken during a sample interval for which the method will be recompiled at hot with normal priority",
        TR::Options::setStaticNumeric, (intptrj_t)&TR::Options::_veryHotSampleThreshold, 0, " %d", NOT_IN_SUBSET},
   {"vlog=",              "L<filename>\twrite verbose output to filename",
        TR::Options::setString,  offsetof(J9JITConfig,vLogFileName), 0, "F%s"},
   {"vmState=",           "L<vmState>\tdecode a given vmState",
        TR::Options::vmStateOption, 0, 0, "F"},
   {"waitTimeToEnterDeepIdleMode=",  "M<nnn>\tTime spent in idle mode (ms) after which we enter deep idle mode sampling",
        TR::Options::setStaticNumeric, (intptrj_t)&TR::Options::_waitTimeToEnterDeepIdleMode, 0, "F%d", NOT_IN_SUBSET},
   {"waitTimeToEnterIdleMode=",      "M<nnn>\tIdle time (ms) after which we enter idle mode sampling",
        TR::Options::setStaticNumeric, (intptrj_t)&TR::Options::_waitTimeToEnterIdleMode, 0, "F%d", NOT_IN_SUBSET},
   {"waitTimeToExitStartupMode=",     "M<nnn>\tTime (ms) spent outside startup needed to declare NON_STARTUP mode",
        TR::Options::setStaticNumeric, (intptrj_t)&TR::Options::_waitTimeToExitStartupMode, 0, "F%d", NOT_IN_SUBSET},
   {"waitTimeToGCR=",                 "M<nnn>\tTime (ms) spent outside startup needed to start guarded counting recompilations",
        TR::Options::setStaticNumeric, (intptrj_t)&TR::Options::_waitTimeToGCR, 0, "F%d", NOT_IN_SUBSET},
   {"waitTimeToStartIProfiler=",                 "M<nnn>\tTime (ms) spent outside startup needed to start IProfiler if it was off",
        TR::Options::setStaticNumeric, (intptrj_t)&TR::Options::_waitTimeToStartIProfiler, 0, "F%d", NOT_IN_SUBSET},
   {"weightOfAOTLoad=",              "M<nnn>\tWeight of an AOT load. 0 by default",
        TR::Options::setStaticNumeric, (intptrj_t)&TR::Options::_weightOfAOTLoad, 0, "F%d", NOT_IN_SUBSET},
   {"weightOfJSR292=", "M<nnn>\tWeight of an JSR292 compilation. Number between 0 and 255",
        TR::Options::setStaticNumeric, (intptrj_t)&TR::Options::_weightOfJSR292, 0, "F%d", NOT_IN_SUBSET },
   {0}
};


bool J9::Options::showOptionsInEffect()
   {
   if (this == TR::Options::getAOTCmdLineOptions() && self()->getOption(TR_NoLoadAOT) &&	self()->getOption(TR_NoStoreAOT))
      return false;
   else
      return (TR::Options::isAnyVerboseOptionSet(TR_VerboseOptions, TR_VerboseExtended));
   }

// z/OS tool FIXMAPC doesn't allow duplicated ASID statements.
// For the case of -Xjit:verbose={mmap} and -Xaot:verbose={mmap} will generate two ASID statements.
// Make sure only have one ASID statement
bool J9::Options::showPID()
   {
   static bool showedAlready=false;

   if (!showedAlready)
      {
      if (TR::Options::getVerboseOption(TR_VerboseMMap))
         {
         showedAlready = true;
         return true;
         }
      }
   return false;
   }

static bool getJITaaSNumericOptionFromCommandLineOptions(char **options, char delimiter, char *option, uint32_t *out)
   {
   if (!try_scan(options, option))
      return false;
   PORT_ACCESS_FROM_JITCONFIG(jitConfig);

   char *startChar = scan_to_delim(PORTLIB, options, delimiter);
   uint32_t value = 0;
   char *scanChar = startChar;
   UDATA scanResult = scan_u32(&scanChar, &value);
   j9mem_free_memory(startChar);
   if (scanResult != 0)
      {
      if (scanResult == 1)
         j9nls_printf(PORTLIB, J9NLS_ERROR, J9NLS_JIT_OPTIONS_MUST_BE_NUMBER, option);
      else
         j9nls_printf(PORTLIB, J9NLS_ERROR, J9NLS_JIT_OPTIONS_VALUE_OVERFLOWED, option);
      return false;
      }
   else
      {
      *out = value;
      return true;
      }
   }

static void handleUnrecognizedCommandLineOptions(char **options, char delimiter)
   {
   PORT_ACCESS_FROM_JITCONFIG(jitConfig);

   // try to find delimiter to isolate unrecognized option
   char *delimLocation = strchr(*options, delimiter);
   if (delimLocation) // delimiter found, print the unrecognized option
      {
      char unRecognized[delimLocation - *options + 1];
      strncpy(unRecognized, *options, delimLocation - *options);
      unRecognized[delimLocation - *options] = '\0';
      j9nls_printf(PORTLIB, J9NLS_ERROR, J9NLS_VM_UNRECOGNISED_CMD_LINE_OPT, unRecognized);
      }
   else // delimiter not found, unrecognized option remains until end of the string
      j9nls_printf(PORTLIB, J9NLS_ERROR, J9NLS_VM_UNRECOGNISED_CMD_LINE_OPT, *options);

   // skip this unknown option to search for any known options left
   j9mem_free_memory(scan_to_delim(PORTLIB, options, delimiter));
   }

static std::string readFileToString(char *fileName)
   {
   I_32 fileId = j9jit_fopen_existing(fileName);
   if (fileId == -1)
      return "";
   char buf[4096];
   std::string fileStr;
   int readSize;
   do {
      readSize = j9jit_fread(fileId, buf, sizeof buf);
      fileStr.append(buf, readSize);
   } while (readSize == sizeof buf);
   j9jit_fcloseId(fileId);
   return fileStr;
   }

static bool JITaaSParseOptionsCommon(char **options, char delimiter, TR::CompilationInfo *compInfo, char **unRecognizedOptions)
   {
   PORT_ACCESS_FROM_JITCONFIG(jitConfig);

   uint32_t port, timeout;
   if (try_scan(options, "sslKey="))
      {
      char * fileName = scan_to_delim(PORTLIB, options, delimiter);
      std::string key = readFileToString(fileName);
      j9mem_free_memory(fileName);
      if (!key.empty())
         compInfo->getPersistentInfo()->addJITaaSSslKey(key);
      }
   else if (try_scan(options, "sslCert="))
      {
      char * fileName = scan_to_delim(PORTLIB, options, delimiter);
      std::string cert = readFileToString(fileName);
      j9mem_free_memory(fileName);
      if (!cert.empty())
         compInfo->getPersistentInfo()->addJITaaSSslCert(cert);
      }
   else if (try_scan(options, "sslRootCerts="))
      {
      char * fileName = scan_to_delim(PORTLIB, options, delimiter);
      std::string cert = readFileToString(fileName);
      j9mem_free_memory(fileName);
      compInfo->getPersistentInfo()->setJITaaSSslRootCerts(cert);
      }
   else if (getJITaaSNumericOptionFromCommandLineOptions(options, delimiter, "port=", &port))
      compInfo->getPersistentInfo()->setJITaaSServerPort(port);
   else if (getJITaaSNumericOptionFromCommandLineOptions(options, delimiter, "timeout=", &timeout))
      compInfo->getPersistentInfo()->setJITaaSTimeout(timeout);
   else // option not known
      {
      if (*unRecognizedOptions != *options)
         {
         *unRecognizedOptions = *options;
         handleUnrecognizedCommandLineOptions(options, delimiter);
         }
      else // no more known options, break the loop
         return false;
      }
   return true;
   }

bool
J9::Options::fePreProcess(void * base)
   {
   J9JITConfig * jitConfig = (J9JITConfig*)base;
   J9JavaVM * vm = jitConfig->javaVM;

   PORT_ACCESS_FROM_JAVAVM(vm);

   #if defined(DEBUG) || defined(PROD_WITH_ASSUMES)
      bool forceSuffixLogs = false;
   #else
      bool forceSuffixLogs = true;
   #endif


  /* Using traps on z/OS for NullPointerException and ArrayIndexOutOfBound checks instead of the
   * old way of using explicit compare and branching off to a helper is causing several issues on z/OS:
   *
   * 1. When a trap fires because an exception needs to be thrown, the OS signal has to go through z/OS RTM
   * (Recovery Termination Management) and in doing so it gets serialized and has to acquire this CML lock.
   *  When many concurrent exceptions are thrown, this lock gets contention.
   *
   * 2. on z/OS Management Facility, disabling traps gave performance boost because of fewer exceptions from the JCL.
   * The path length on z/OS for a trap is longer than on other operating systems so the trade-off and
   * penalty for using traps on z/OS is significantly worse than other platforms. This gives the potential
   * for significant performance loss caused by traps.
   *
   * 3. Depending on sysadmin settings, every time a trap fires, the system may get a "system dump"
   * message which shows a 0C7 abend and with lots of exceptions being thrown this clutters up the syslog.
   *
   * 4. Certain products can get in the way of the JIT signal handler so the JIT doesn't
   * receive the 0C7 signal causing the product process to get killed
   *
   * Therefore, the recommendation is to disable traps on z/OS by default.
   * Users can choose to enable traps using the "enableTraps" option.
   */
   #if defined(J9ZOS390)
      self()->setOption(TR_DisableTraps);
   #endif

   if (self()->getOption(TR_AggressiveOpts))
      self()->setOption(TR_DontDowngradeToCold, true);

   if (forceSuffixLogs)
      self()->setOption(TR_EnablePIDExtension);

   if (jitConfig->runtimeFlags & J9JIT_CG_REGISTER_MAPS)
      self()->setOption(TR_RegisterMaps);

   jitConfig->tLogFile     = -1;
   jitConfig->tLogFileTemp = -1;

   TR_J9VMBase * fe = TR_J9VMBase::get(jitConfig, 0);
   TR::CompilationInfo * compInfo = getCompilationInfo(jitConfig);
   uint32_t numProc = compInfo->getNumTargetCPUs();
   TR::Compiler->host.setNumberOfProcessors(numProc);
   TR::Compiler->target.setNumberOfProcessors(numProc);

   // Safe decision to assume always SMP
   TR::Compiler->host.setSMP(true);
   TR::Compiler->target.setSMP(true);

   TR_WriteBarrierKind wrtbarMode = TR_WrtbarOldCheck;

   J9MemoryManagerFunctions * mmf = vm->memoryManagerFunctions;
   if (!fe->isAOT_DEPRECATED_DO_NOT_USE())
      {
      switch (mmf->j9gc_modron_getWriteBarrierType(vm))
         {
         case j9gc_modron_wrtbar_none:                   wrtbarMode = TR_WrtbarNone; break;
         case j9gc_modron_wrtbar_always:                 wrtbarMode = TR_WrtbarAlways; break;
         case j9gc_modron_wrtbar_oldcheck:               wrtbarMode = TR_WrtbarOldCheck; break;
         case j9gc_modron_wrtbar_cardmark:               wrtbarMode = TR_WrtbarCardMark; break;
         case j9gc_modron_wrtbar_cardmark_and_oldcheck:  wrtbarMode = TR_WrtbarCardMarkAndOldCheck; break;
         case j9gc_modron_wrtbar_cardmark_incremental:   wrtbarMode = TR_WrtbarCardMarkIncremental; break;
         case j9gc_modron_wrtbar_satb:
         case j9gc_modron_wrtbar_satb_and_oldcheck:      wrtbarMode = TR_WrtbarRealTime; break;
         }

#if defined(J9VM_GC_HEAP_CARD_TABLE)
      self()->setGcCardSize(mmf->j9gc_concurrent_getCardSize(vm));
      self()->setHeapBase(mmf->j9gc_concurrent_getHeapBase(vm));
      self()->setHeapTop(mmf->j9gc_concurrent_getHeapBase(vm) + mmf->j9gc_get_initial_heap_size(vm));
#endif

      }

   self()->setGcMode(wrtbarMode);

   uintptr_t value;

   value = mmf->j9gc_modron_getConfigurationValueForKey(vm, j9gc_modron_configuration_heapBaseForBarrierRange0_isVariable, &value) ? value : 0;
   self()->setIsVariableHeapBaseForBarrierRange0(value);

   value = mmf->j9gc_modron_getConfigurationValueForKey(vm, j9gc_modron_configuration_heapSizeForBarrierRange0_isVariable, &value) ? value : 0;
   self()->setIsVariableHeapSizeForBarrierRange0(value);

   value = mmf->j9gc_modron_getConfigurationValueForKey(vm, j9gc_modron_configuration_activeCardTableBase_isVariable, &value) ? value : 0;
   self()->setIsVariableActiveCardTableBase(value);

   value = mmf->j9gc_modron_getConfigurationValueForKey(vm, j9gc_modron_configuration_heapAddressToCardAddressShift, &value) ? value : 0;
   self()->setHeapAddressToCardAddressShift(value);

#if 0
// DMDM: MOVED TO ObjectModel
   uintptr_t result = mmf->j9gc_modron_getConfigurationValueForKey(vm, j9gc_modron_configuration_discontiguousArraylets, &value);
   if (result == 0)
      self()->setUsesDiscontiguousArraylets(false);
   else
      self()->setUsesDiscontiguousArraylets((value == 1) ? true : false);
#endif


   // Pull the constant heap parameters from a VMThread (it doesn't matter which one).
   //
   J9VMThread *vmThread = jitConfig->javaVM->internalVMFunctions->currentVMThread(jitConfig->javaVM);

   if (vmThread)
      {
      self()->setHeapBaseForBarrierRange0((uintptr_t)vmThread->heapBaseForBarrierRange0);
      self()->setHeapSizeForBarrierRange0((uintptr_t)vmThread->heapSizeForBarrierRange0);
      self()->setActiveCardTableBase((uintptr_t)vmThread->activeCardTableBase);
      }
   else
      {
      // The heap information could not be found at compile-time.  Make sure this information
      // is loaded from the vmThread at runtime.
      //
      self()->setIsVariableHeapBaseForBarrierRange0(true);
      self()->setIsVariableHeapSizeForBarrierRange0(true);
      self()->setIsVariableActiveCardTableBase(true);
      }

#if defined(TR_TARGET_64BIT) && defined(J9ZOS390)
   OMROSDesc desc;
   j9sysinfo_get_os_description(&desc);

   // Enable RMODE64 if and only if the z/OS version has proper kernel support
   if (j9sysinfo_os_has_feature(&desc, OMRPORT_ZOS_FEATURE_RMODE64))
      {
      self()->setOption(TR_EnableRMODE64);
      }
#endif

   // { RTSJ Support Begin

   #if defined(J9VM_OPT_REAL_TIME_LOCKING_SUPPORT)
      self()->setOption(TR_DisableMonitorOpts);
   #endif


   value = mmf->j9gc_modron_getConfigurationValueForKey(vm, j9gc_modron_configuration_allocationType,&value) ?value:0;
   if (j9gc_modron_allocation_type_segregated == value)
      self()->setRealTimeGC(true);
   else
      self()->setRealTimeGC(false);
   // } RTSJ Support End

   int32_t argIndex;
   if (FIND_ARG_IN_VMARGS(EXACT_MATCH, "-Xdfpbd", 0) < 0)
      {
      // Disable DFP and hysteresis mechanism by default
      self()->setOption(TR_DisableDFP);
      self()->setOption(TR_DisableHysteresis);
      }
   else if (FIND_ARG_IN_VMARGS(EXACT_MATCH, "-Xhysteresis", 0) < 0)
      {
      self()->setOption(TR_DisableHysteresis);
      }

   if (FIND_ARG_IN_VMARGS(EXACT_MATCH, "-Xnoclassgc", 0) >= 0)
      self()->setOption(TR_NoClassGC);


   // Determine the mode we want to be in
   // Possible options: client/Quickstart, server, aggressive, noquickstart
   if (jitConfig->runtimeFlags & J9JIT_QUICKSTART)
      {
      self()->setQuickStart();
      }
   else
      {
      // if the server mode is set
      if ((FIND_ARG_IN_VMARGS(EXACT_MATCH, "-server", 0)) >=0) // I already know I cannot be in -client mode
         self()->setOption(TR_Server);
      }

   if (vm->runtimeFlags & J9_RUNTIME_AGGRESSIVE)
      {
      self()->setOption(TR_AggressiveOpts);
      }

   // The aggressivenessLevel can only be specified with a VM option (-XaggressivenessLevel)
   // The level should be only set once (it's a static)
   // This is a second hand citizen option; if other options contradict it, this option is
   // ignored even if it appears later
   if (!self()->getOption(TR_AggressiveOpts) &&
       !(jitConfig->runtimeFlags & J9JIT_QUICKSTART) &&
       !self()->getOption(TR_Server))
      {
      // Xtune:virtualized will put us in aggressivenessLevel3, but only if other options
      // like Xquickstart, -client, -server, -Xaggressive are not specified
      if (vm->runtimeFlags & J9_RUNTIME_TUNE_VIRTUALIZED)
         {
         _aggressivenessLevel = TR::Options::AGGRESSIVE_AOT;
         }
      if (_aggressivenessLevel == -1) // not yet set
         {
         char *aggressiveOption = "-XaggressivenessLevel";
         if ((argIndex=FIND_ARG_IN_VMARGS(EXACT_MEMORY_MATCH, aggressiveOption, 0)) >= 0)
            {
            UDATA aggressivenessValue = 0;
            IDATA ret = GET_INTEGER_VALUE(argIndex, aggressiveOption, aggressivenessValue);
            if (ret == OPTION_OK && aggressivenessValue >= 0)
               {
               _aggressivenessLevel = aggressivenessValue;
               }
            }
         else // option not specified on command line
            {
            // Automatically set an aggressiveness level based on CPU resources
#if 0 // Do not change the default behavior just yet; needs more testing
            if (compInfo->getJvmCpuEntitlement() < 100.0) // less than a processor available
               _aggressivenessLevel = TR::Options::CONSERVATIVE_QUICKSTART;
            else if (compInfo->getJvmCpuEntitlement() < 200.0) // less than 2 processors
               _aggressivenessLevel = TR::Options::AGGRESSIVE_QUICKSTART;
#endif
            }
         }
      }


   // The -Xlp option may have a numeric argument but we don't care what
   // it is because it applies to large data pages.
   //
   if (FIND_ARG_IN_VMARGS(EXACT_MATCH, "-Xlp", 0) >= 0)
      {
      self()->setOption(TR_EnableLargePages);
      self()->setOption(TR_EnableLargeCodePages);
      }

   int32_t lpArgIndex;
   UDATA lpSize = 0;
   char *lpOption = "-Xlp";
   if ((lpArgIndex=FIND_ARG_IN_VMARGS(EXACT_MEMORY_MATCH, lpOption, 0)) >= 0)
      {
      GET_MEMORY_VALUE(lpArgIndex, lpOption, lpSize);
      self()->setOption(TR_EnableLargePages);
      self()->setOption(TR_EnableLargeCodePages);
      }

   char *ccOption = "-Xcodecache";
   if ((argIndex=FIND_ARG_IN_VMARGS(EXACT_MEMORY_MATCH, ccOption, 0)) >= 0)
      {
      UDATA ccSize;
      GET_MEMORY_VALUE(argIndex, ccOption, ccSize);
      ccSize >>= 10;
      jitConfig->codeCacheKB = ccSize;
      }

   static bool doneWithJniAcc = false;
   char *jniAccOption = "-XjniAcc:";
   if (!doneWithJniAcc && (argIndex=FIND_ARG_IN_VMARGS(STARTSWITH_MATCH, jniAccOption, 0)) >= 0)
      {
      char *optValue;
      doneWithJniAcc = true;
      GET_OPTION_VALUE(argIndex, ':', &optValue);
      if (*optValue == '{')
         {
         if (!_debug)
            TR::Options::createDebug();
         if (_debug)
            {
            TR::SimpleRegex *mRegex;
            mRegex = TR::SimpleRegex::create(optValue);
            if (!mRegex || *optValue != 0)
               {
               TR_VerboseLog::write("<JNI: Bad regular expression at --> '%s'>\n", optValue);
               }
            else
               {
               TR::Options::setJniAccelerator(mRegex);
               }
            }
         }
      }

   // Check for option to increase code cache total size
   static bool codecachetotalAlreadyParsed = false;
   if (!codecachetotalAlreadyParsed) // avoid processing twice for AOT and JIT and produce duplicate messages
      {
      codecachetotalAlreadyParsed = true;
      char *xccOption  = "-Xcodecachetotal";
      char *xxccOption = "-XX:codecachetotal=";
      int32_t codeCacheTotalArgIndex   = FIND_ARG_IN_VMARGS(EXACT_MEMORY_MATCH, xccOption, 0);
      int32_t XXcodeCacheTotalArgIndex = FIND_ARG_IN_VMARGS(EXACT_MEMORY_MATCH, xxccOption, 0);
      // Check if option is at all specified
      if (codeCacheTotalArgIndex >= 0 || XXcodeCacheTotalArgIndex >= 0)
         {
         char *ccTotalOption;
         if (XXcodeCacheTotalArgIndex > codeCacheTotalArgIndex)
            {
            argIndex = XXcodeCacheTotalArgIndex;
            ccTotalOption = xxccOption;
            }
         else
            {
            argIndex = codeCacheTotalArgIndex;
            ccTotalOption = xccOption;
            }
         UDATA ccTotalSize;
         IDATA returnCode = GET_MEMORY_VALUE(argIndex, ccTotalOption, ccTotalSize);
         if (OPTION_OK == returnCode)
            {
            ccTotalSize >>= 10; // convert to KB

            // Impose a minimum value of 2 MB
            if (ccTotalSize < 2048)
               ccTotalSize = 2048;

            // Restriction: total size must be a multiple of the size of one code cache
            UDATA fragmentSize = ccTotalSize % jitConfig->codeCacheKB;
            if (fragmentSize > 0)   // TODO: do we want a message here?
               ccTotalSize += jitConfig->codeCacheKB - fragmentSize; // round-up

            // Proportionally increase the data cache as well
            // Use 'double' to avoid truncation/overflow
            UDATA dcTotalSize = (double)ccTotalSize / (double)(jitConfig->codeCacheTotalKB) *
               (double)(jitConfig->dataCacheTotalKB);

            // Round up to a multiple of the data cache size
            fragmentSize = dcTotalSize % jitConfig->dataCacheKB;
            if (fragmentSize > 0)
               dcTotalSize += jitConfig->dataCacheKB - fragmentSize;
            // Now write the values in jitConfig
            jitConfig->codeCacheTotalKB = ccTotalSize;
            // Make sure that the new value for dataCacheTotal doesn't shrink the default
            if (dcTotalSize > jitConfig->dataCacheTotalKB)
               jitConfig->dataCacheTotalKB = dcTotalSize;
            }
         else // Error with the option
            {
            // TODO: do we want a message here?
            j9nls_printf(PORTLIB, J9NLS_WARNING, J9NLS_JIT_OPTIONS_INCORRECT_MEMORY_SIZE, ccTotalOption);
            }
         }
      }

   // Enable on X and Z, also on P.
   // PPC supports -Xlp:codecache option.. since it's set via environment variables.  JVM should always request 4k pages.
   int32_t lpccIndex;

   // fePreProcess is called twice - for AOT and JIT options parsing, which is redundant in terms of
   // processing the -Xlp:codecache options.
   // We should parse the -Xlp:codecache options only once though to avoid duplicate NLS messages.
   static bool parsedXlpCodeCacheOptions = false;

   if (!parsedXlpCodeCacheOptions)
      {
      parsedXlpCodeCacheOptions = true;

      // Found -Xlp:codecache: option, parse the rest.
      if ((lpccIndex = FIND_ARG_IN_VMARGS(STARTSWITH_MATCH, "-Xlp:codecache:", NULL)) >= 0)
         {

         UDATA requestedLargeCodePageSize = 0;
         UDATA requestedLargeCodePageFlags = J9PORT_VMEM_PAGE_FLAG_NOT_USED;

         /* start parsing with option */
         TR_XlpCodeCacheOptions parsingState = XLPCC_PARSING_FIRST_OPTION;
         UDATA optionNumber = 1;
         bool extraCommaWarning = false;
         char *previousOption = NULL;
         char *errorString = NULL;

         UDATA pageSizeHowMany = 0;
         UDATA pageSizeOptionNumber = 0;
         UDATA pageableHowMany = 0;
         UDATA pageableOptionNumber = 0;
         UDATA nonPageableHowMany = 0;
         UDATA nonPageableOptionNumber = 0;

         char *optionsString = NULL;

         /* Get Pointer to entire -Xlp:codecache: options string */
         GET_OPTION_OPTION(lpccIndex, ':', ':', &optionsString);

         /* optionsString can not be NULL here, though it may point to null ('\0') character */
         char *scanLimit = optionsString + strlen(optionsString);

         /* Parse -Xlp:codecache:pagesize=<size> option.
          * The proper formed -Xlp:codecache: options include
          *      For X and zLinux platforms:
          *              -Xlp:codecache:pagesize=<size> or
          *              -Xlp:codecache:pagesize=<size>,pageable or
          *              -Xlp:codecache:pagesize=<size>,nonpageable
          *
          *      For zOS platforms
          *              -Xlp:codecache:pagesize=<size>,pageable or
          *              -Xlp:codecache:pagesize=<size>,nonpageable
          */
         while (optionsString < scanLimit)
            {

            if (try_scan(&optionsString, ","))
               {
               /* Comma separator is discovered */
               switch (parsingState)
                  {
                  case XLPCC_PARSING_FIRST_OPTION:
                     /* leading comma - ignored but warning required */
                     extraCommaWarning = true;
                     parsingState = XLPCC_PARSING_OPTION;
                     break;
                  case XLPCC_PARSING_OPTION:
                     /* more then one comma - ignored but warning required */
                     extraCommaWarning = true;
                     break;
                  case XLPCC_PARSING_COMMA:
                     /* expecting for comma here, next should be an option*/
                     parsingState = XLPCC_PARSING_OPTION;
                     /* next option number */
                     optionNumber += 1;
                     break;
                  case XLPCC_PARSING_ERROR:
                  default:
                     return false;
                  }
               }
            else
               {
               /* Comma separator has not been found. so */
               switch (parsingState)
                  {
                  case XLPCC_PARSING_FIRST_OPTION:
                     /* still looking for parsing of first option - nothing to do */
                     parsingState = XLPCC_PARSING_OPTION;
                     break;
                  case XLPCC_PARSING_OPTION:
                     /* Can not recognize an option case */
                     errorString = optionsString;
                     parsingState = XLPCC_PARSING_ERROR;
                     break;
                  case XLPCC_PARSING_COMMA:
                     /* can not find comma after option - so this is something unrecognizable at the end of known option */
                     errorString = previousOption;
                     parsingState = XLPCC_PARSING_ERROR;
                     break;
                  case XLPCC_PARSING_ERROR:
                  default:
                     /* must be unreachable states */
                     return false;
                  }
               }

            if (XLPCC_PARSING_ERROR == parsingState)
               {
               char *xlpOptionErrorString = errorString;
               int32_t xlpOptionErrorStringSize = 0;

               /* try to find comma to isolate unrecognized option */
               char *commaLocation = strchr(errorString,',');

               if (NULL != commaLocation)
                  {
                  /* Comma found */
                  xlpOptionErrorStringSize = (size_t)(commaLocation - errorString);
                  }
               else
                  {
                  /* comma not found - print to end of string */
                  xlpOptionErrorStringSize = strlen(errorString);
                  }
               j9nls_printf(PORTLIB, J9NLS_ERROR, J9NLS_JIT_OPTIONS_XLP_UNRECOGNIZED_OPTION, xlpOptionErrorStringSize, xlpOptionErrorString);
               return false;
               }

            previousOption = optionsString;

            if (try_scan(&optionsString, "pagesize="))
               {
                /* try to get memory value */
               // Given substring, we cannot use GET_MEMORY_VALUE.
               // Scan for UDATA and M/m,G/g,K/k manually.
               UDATA scanResult = scan_udata(&optionsString, &requestedLargeCodePageSize);

               // First scan for the integer string.
               if (0 != scanResult)
                  {
                  if (1 == scanResult)
                     j9nls_printf(PORTLIB, J9NLS_ERROR, J9NLS_JIT_OPTIONS_MUST_BE_NUMBER, "pagesize=");
                  else
                     j9nls_printf(PORTLIB, J9NLS_ERROR, J9NLS_JIT_OPTIONS_VALUE_OVERFLOWED, "pagesize=");
                  j9nls_printf(PORTLIB, J9NLS_ERROR, J9NLS_JIT_OPTIONS_INCORRECT_MEMORY_SIZE, "-Xlp:codecache:pagesize=<size>");
                  return false;
                  }

               // Check for size qualifiers (G/M/K)
               UDATA qualifierShiftAmount = 0;
               if(try_scan(&optionsString, "G") || try_scan(&optionsString, "g"))
                  qualifierShiftAmount = 30;
               else if(try_scan(&optionsString, "M") || try_scan(&optionsString, "m"))
                  qualifierShiftAmount = 20;
               else if(try_scan(&optionsString, "K") || try_scan(&optionsString, "k"))
                  qualifierShiftAmount = 10;

               if (0 != qualifierShiftAmount)
                  {
                  // Check for overflow
                  if (requestedLargeCodePageSize <= (((UDATA)-1) >> qualifierShiftAmount))
                     {
                     requestedLargeCodePageSize <<= qualifierShiftAmount;
                     }
                  else
                     {
                     j9nls_printf(PORTLIB, J9NLS_ERROR, J9NLS_JIT_OPTIONS_VALUE_OVERFLOWED, "pagesize=");
                     j9nls_printf(PORTLIB, J9NLS_ERROR, J9NLS_JIT_OPTIONS_INCORRECT_MEMORY_SIZE, "-Xlp:codecache:pagesize=<size>");
                     return false;
                     }
                  }

               pageSizeHowMany += 1;
               pageSizeOptionNumber = optionNumber;

               parsingState = XLPCC_PARSING_COMMA;
               }
            else if (try_scan(&optionsString, "pageable"))
               {
               pageableHowMany += 1;
               pageableOptionNumber = optionNumber;

               parsingState = XLPCC_PARSING_COMMA;
               }
            else if (try_scan(&optionsString, "nonpageable"))
               {
               nonPageableHowMany += 1;
               nonPageableOptionNumber = optionNumber;

               parsingState = XLPCC_PARSING_COMMA;
               }
            }

         /*
          * post-parse check for trailing comma(s)
          */
         switch (parsingState)
            {
            /* if loop ended in one of these two states extra comma warning required */
            case XLPCC_PARSING_FIRST_OPTION:
            case XLPCC_PARSING_OPTION:
               /* trailing comma(s) or comma(s) alone */
               extraCommaWarning = true;
               break;
            case XLPCC_PARSING_COMMA:
               /* loop ended at comma search state - do nothing */
               break;
            case XLPCC_PARSING_ERROR:
            default:
               /* must be unreachable states */
               return false;
            }

         /* --- analyze correctness of entered options --- */

         /* pagesize = <size>
          *  - this options must be specified for all platforms
          */
         if (0 == pageSizeHowMany)
            {
            /* error: pagesize= must be specified */
            j9nls_printf(PORTLIB, J9NLS_ERROR, J9NLS_JIT_OPTIONS_XLP_INCOMPLETE_OPTION, "-Xlp:codecache:", "pagesize=");
            return false;
            }

#if defined(J9ZOS390)
         /*
          *  [non]pageable
          *  - this option must be specified for Z platforms
          */
         if ((0 == pageableHowMany) && (0 == nonPageableHowMany))
            {
            /* error: [non]pageable not found */
            char *xlpOptionErrorString = "-Xlp:codecache:";
            char *xlpMissingOptionString = "[non]pageable";

            j9nls_printf(PORTLIB, J9NLS_ERROR, J9NLS_JIT_OPTIONS_XLP_INCOMPLETE_OPTION, xlpOptionErrorString, xlpMissingOptionString);
            return false;
            }

         /* Check for the right most option is most right */
         if (pageableOptionNumber > nonPageableOptionNumber)
            requestedLargeCodePageFlags = J9PORT_VMEM_PAGE_FLAG_PAGEABLE;
         else
            requestedLargeCodePageFlags = J9PORT_VMEM_PAGE_FLAG_FIXED;

#endif /* defined(J9ZOS390) */

         /* print extra comma ignored warning */
         if (extraCommaWarning)
            j9nls_printf(PORTLIB, J9NLS_INFO, J9NLS_JIT_OPTIONS_XLP_EXTRA_COMMA);

         // Check to see if requested size is valid
         UDATA largeCodePageSize = requestedLargeCodePageSize;
         UDATA largeCodePageFlags = requestedLargeCodePageFlags;
         BOOLEAN isRequestedSizeSupported = FALSE;

         /*
          * j9vmem_find_valid_page_size happened to be changed to always return 0
          * However formally the function type still be IDATA so assert if it returns anything else
          */
         j9vmem_find_valid_page_size(J9PORT_VMEM_MEMORY_MODE_EXECUTE, &largeCodePageSize, &largeCodePageFlags, &isRequestedSizeSupported);

         if (!isRequestedSizeSupported)
            {
            // Generate warning message for user that requested page sizes / type is not supported.
            char *oldQualifier, *newQualifier;
            char *oldPageType = NULL;
            char *newPageType = NULL;
            UDATA oldSize = requestedLargeCodePageSize;
            UDATA newSize = largeCodePageSize;

            // Convert size to K,M,G qualifiers.
            qualifiedSize(&oldSize, &oldQualifier);
            qualifiedSize(&newSize, &newQualifier);

            if (0 == (J9PORT_VMEM_PAGE_FLAG_NOT_USED & requestedLargeCodePageFlags))
            oldPageType = getLargePageTypeString(requestedLargeCodePageFlags);

            if (0 == (J9PORT_VMEM_PAGE_FLAG_NOT_USED & largeCodePageFlags))
            newPageType = getLargePageTypeString(largeCodePageFlags);

            if (NULL == oldPageType)
               {
               if (NULL == newPageType)
                  j9nls_printf(PORTLIB, J9NLS_INFO, J9NLS_JIT_OPTIONS_LARGE_PAGE_SIZE_NOT_SUPPORTED, oldSize, oldQualifier, newSize, newQualifier);
               else
                  j9nls_printf(PORTLIB, J9NLS_INFO, J9NLS_JIT_OPTIONS_LARGE_PAGE_SIZE_NOT_SUPPORTED_WITH_NEW_PAGETYPE, oldSize, oldQualifier, newSize, newQualifier, newPageType);
               }
            else
               {
               if (NULL == newPageType)
                  j9nls_printf(PORTLIB, J9NLS_INFO, J9NLS_JIT_OPTIONS_LARGE_PAGE_SIZE_NOT_SUPPORTED_WITH_REQUESTED_PAGETYPE, oldSize, oldQualifier, oldPageType, newSize, newQualifier);
               else
                  j9nls_printf(PORTLIB, J9NLS_INFO, J9NLS_JIT_OPTIONS_LARGE_PAGE_SIZE_NOT_SUPPORTED_WITH_PAGETYPE, oldSize, oldQualifier, oldPageType, newSize, newQualifier, newPageType);
               }
            }

         if (largeCodePageSize > 0)
            {
            jitConfig->largeCodePageSize = largeCodePageSize;
            jitConfig->largeCodePageFlags = largeCodePageFlags;
            }
         }
      else
         {
            UDATA largePageSize = 0;
            UDATA largePageFlags = 0;
            // -Xlp<size>, attempt to use specified page size
            if (lpSize > 0)
               {
               BOOLEAN isSizeSupported;  /* not used */
               largePageSize = (uintptrj_t)lpSize;
               UDATA requestedLargeCodePageFlags = J9PORT_VMEM_PAGE_FLAG_NOT_USED;
               largePageFlags = requestedLargeCodePageFlags;
               j9vmem_find_valid_page_size(J9PORT_VMEM_MEMORY_MODE_EXECUTE, &largePageSize, &largePageFlags, &isSizeSupported);

               // specified page size is not used and a different page size will be used
               if (!isSizeSupported)
                  {
                  // Generate warning message for user that requested page sizes / type is not supported.
                  char *oldQualifier, *newQualifier;
                  char *oldPageType = NULL;
                  char *newPageType = NULL;
                  UDATA oldSize = lpSize;
                  UDATA newSize = largePageSize;

                  // Convert size to K,M,G qualifiers.
                  qualifiedSize(&oldSize, &oldQualifier);
                  qualifiedSize(&newSize, &newQualifier);

                  if (0 == (J9PORT_VMEM_PAGE_FLAG_NOT_USED & requestedLargeCodePageFlags))
                  oldPageType = getLargePageTypeString(requestedLargeCodePageFlags);

                  if (0 == (J9PORT_VMEM_PAGE_FLAG_NOT_USED & largePageFlags))
                  newPageType = getLargePageTypeString(largePageFlags);

                  if (NULL == oldPageType)
                     {
                     if (NULL == newPageType)
                        j9nls_printf(PORTLIB, J9NLS_INFO, J9NLS_JIT_OPTIONS_LARGE_PAGE_SIZE_NOT_SUPPORTED, oldSize, oldQualifier, newSize, newQualifier);
                     else
                        j9nls_printf(PORTLIB, J9NLS_INFO, J9NLS_JIT_OPTIONS_LARGE_PAGE_SIZE_NOT_SUPPORTED_WITH_NEW_PAGETYPE, oldSize, oldQualifier, newSize, newQualifier, newPageType);
                     }
                  else
                     {
                     if (NULL == newPageType)
                        j9nls_printf(PORTLIB, J9NLS_INFO, J9NLS_JIT_OPTIONS_LARGE_PAGE_SIZE_NOT_SUPPORTED_WITH_REQUESTED_PAGETYPE, oldSize, oldQualifier, oldPageType, newSize, newQualifier);
                     else
                        j9nls_printf(PORTLIB, J9NLS_INFO, J9NLS_JIT_OPTIONS_LARGE_PAGE_SIZE_NOT_SUPPORTED_WITH_PAGETYPE, oldSize, oldQualifier, oldPageType, newSize, newQualifier, newPageType);
                     }
                  }
               }
            // No <size> for -Xlp or -Xlp:codecache, default (and -Xlp) behavior is to use preferred page size
            else
               {
               UDATA *pageSizes = j9vmem_supported_page_sizes();
               UDATA *pageFlags = j9vmem_supported_page_flags();
               largePageSize = pageSizes[0]; /* Default page size is always the first element */
               largePageFlags = pageFlags[0];

               UDATA preferredPageSize = 0;
               UDATA hugePreferredPageSize = 0;
   #if defined(TR_TARGET_POWER)
               preferredPageSize = 65536;
   #elif (defined(LINUX) && defined(TR_TARGET_X86))
               preferredPageSize = 2097152;
               hugePreferredPageSize = 0x40000000;
   #elif (defined(TR_TARGET_S390))
               preferredPageSize = 1048576;
   #endif
               if (0 != preferredPageSize)
                  {
                  for (UDATA pageIndex = 0; 0 != pageSizes[pageIndex]; ++pageIndex)
                     {
                     if ( (preferredPageSize == pageSizes[pageIndex] || hugePreferredPageSize == pageSizes[pageIndex])
#if defined(J9ZOS390)
                          // zOS doesn't support non-pageable large pages for JIT code cache.
                          && (0 != (J9PORT_VMEM_PAGE_FLAG_PAGEABLE & pageFlags[pageIndex]))
#endif
                     )
                        {
                        largePageSize = pageSizes[pageIndex];
                        largePageFlags = pageFlags[pageIndex];
                        }
                     }
                  }
               }


            if (largePageSize > (0) && isNonNegativePowerOf2((int32_t)largePageSize))
               {
               jitConfig->largeCodePageSize = (int32_t)largePageSize;
               jitConfig->largeCodePageFlags = (int32_t)largePageFlags;
               }
         }
      }

   char *samplingOption = "-XsamplingExpirationTime";
   if ((argIndex=FIND_ARG_IN_VMARGS(EXACT_MEMORY_MATCH, samplingOption, 0)) >= 0)
      {
      UDATA expirationTime;
      IDATA ret = GET_INTEGER_VALUE(argIndex, samplingOption, expirationTime);
      if (ret == OPTION_OK)
         _samplingThreadExpirationTime = expirationTime;
      }

   char *compThreadsOption = "-XcompilationThreads";
   if ((argIndex=FIND_ARG_IN_VMARGS(EXACT_MEMORY_MATCH, compThreadsOption, 0)) >= 0)
      {
      UDATA numCompThreads;
      IDATA ret = GET_INTEGER_VALUE(argIndex, compThreadsOption, numCompThreads);

      if (ret == OPTION_OK)
         {
         _numUsableCompilationThreads = numCompThreads;
         compInfo->updateNumUsableCompThreads(_numUsableCompilationThreads);
         }
      }

#if defined(TR_HOST_X86) || defined(TR_HOST_POWER) || defined(TR_HOST_S390)
   bool preferTLHPrefetch;
#if defined(TR_HOST_POWER)
   TR_Processor proc = TR_J9VMBase::getPPCProcessorType();
   preferTLHPrefetch = proc >= TR_PPCp6 && proc <= TR_PPCp7;
#elif defined(TR_HOST_S390)
   preferTLHPrefetch = TR::Compiler->target.cpu.getS390SupportsZ10();
#else /* TR_HOST_X86 */
   preferTLHPrefetch = true;
   // Disable TM on x86 because we cannot tell whether a Haswell chip supports TM or not, plus it's killing the performace on dayTrader3
   self()->setOption(TR_DisableTM);
#endif

   IDATA notlhPrefetch = FIND_ARG_IN_VMARGS(EXACT_MATCH, "-XnotlhPrefetch", 0);
   IDATA tlhPrefetch = FIND_ARG_IN_VMARGS(EXACT_MATCH, "-XtlhPrefetch", 0);
   if (preferTLHPrefetch)
      {
      if (notlhPrefetch <= tlhPrefetch)
         {
         self()->setOption(TR_TLHPrefetch);
         }
      }
   else
      {
      if (notlhPrefetch < tlhPrefetch)
         {
         self()->setOption(TR_TLHPrefetch);
         }
      }
#endif // defined(TR_HOST_X86) || defined(TR_HOST_POWER) || defined(TR_HOST_S390)

#if defined(TR_HOST_X86) || defined(TR_TARGET_POWER) || defined (TR_HOST_S390)
   self()->setOption(TR_ReservingLocks);
#endif

   // If the user didn't specifically ask for RI, let's enable it on some well defined platforms
   if (TR::Options::_hwProfilerEnabled == TR_maybe)
      {
#if defined (TR_HOST_S390)
      if (vm->runtimeFlags & J9_RUNTIME_TUNE_VIRTUALIZED)
         {
         TR::Options::_hwProfilerEnabled = TR_yes;
         }
      else
         {
         TR::Options::_hwProfilerEnabled = TR_no;
         }
#else
      TR::Options::_hwProfilerEnabled = TR_no;
#endif
      }

   // If RI is to be enabled, set other defaults as well
   if (TR::Options::_hwProfilerEnabled == TR_yes)
      {
      // Enable RI Based Recompilation by default
      self()->setOption(TR_EnableHardwareProfileRecompilation);

      // Disable the RI Reduced Warm Heuristic
      self()->setOption(TR_DisableHardwareProfilerReducedWarm);

#if (defined(TR_HOST_POWER) && defined(TR_HOST_64BIT))
#if defined(LINUX)
      // On Linux on Power downgrade compilations only when the compilation queue grows large
      self()->setOption(TR_UseRIOnlyForLargeQSZ);
#endif
      self()->setOption(TR_DisableHardwareProfilerDuringStartup);
#elif defined (TR_HOST_S390)
      self()->setOption(TR_DisableDynamicRIBufferProcessing);
#endif
      }

#if defined (TR_HOST_S390)
   // On z Systems inlining very large compiled bodies proved to be worth a significant amount in terms of throughput
   // on benchmarks that we track. As such the throughput-compile-time tradeoff was significant enough to warrant the
   // inlining of very large compiled bodies on z Systems by default.
   if (vm->runtimeFlags & J9_RUNTIME_TUNE_VIRTUALIZED)
      {
      // Disable inlining of very large compiled methods only under -Xtune:virtualized
      self()->setOption(TR_InlineVeryLargeCompiledMethods, false);
      }
   else
      {
      self()->setOption(TR_InlineVeryLargeCompiledMethods);
      }
#endif

   // On big machines we can afford to spend more time compiling
   // (but not on zOS where customers care about CPU or on Xquickstart
   // which should be skimpy on compilation resources).
   // TR_SuspendEarly is set on zOS becuse test results indicate that
   // it does not benefit much by spending more time compiling.
#if !defined(J9ZOS390)
   if (!self()->isQuickstartDetected())
      {
      // Power uses a larger SMT than X or Z
      uint32_t largeNumberOfCPUs = TR::Compiler->target.cpu.isPower() ? 64 : 32;
      if (compInfo->getNumTargetCPUs() >= largeNumberOfCPUs)
         {
         self()->setOption(TR_ConcurrentLPQ);
         self()->setOption(TR_EarlyLPQ);
         TR::Options::_expensiveCompWeight = 99; // default 20
         TR::Options::_invocationThresholdToTriggerLowPriComp = 50; // default is 250
         TR::Options::_numIProfiledCallsToTriggerLowPriComp = 100; // default is 250
         TR::Options::_numDLTBufferMatchesToEagerlyIssueCompReq = 1;
         }
      }
#else
   self()->setOption(TR_SuspendEarly);
#endif

   // samplingJProfiling is disabled globally. It will be enabled on a method by
   // method basis based on selected heuristic
   self()->setDisabled(OMR::samplingJProfiling, true);

#if defined (TR_HOST_S390)
   // Disable lock reservation due to a functional problem causing a deadlock situation in an ODM workload in Java 8
   // SR5. In addition several performance issues on SPARK workloads have been reported which seem to concurrently
   // access StringBuffer objects from multiple threads.
   self()->setOption(TR_DisableLockResevation);
   // Setting number of onsite cache slots for instanceOf node to 4 on IBM Z
   self()->setMaxOnsiteCacheSlotForInstanceOf(4);
#endif

   // Process the deterministic mode
   if (TR::Options::_deterministicMode == -1) // not yet set
      {
      char *deterministicOption = "-XX:deterministic=";
      const UDATA MAX_DETERMINISTIC_MODE = 9; // only levels 0-9 are allowed
      if ((argIndex = FIND_ARG_IN_VMARGS(EXACT_MEMORY_MATCH, deterministicOption, 0)) >= 0)
         {
         UDATA deterministicMode;
         IDATA ret = GET_INTEGER_VALUE(argIndex, deterministicOption, deterministicMode);
         if (ret == OPTION_OK && deterministicMode <= MAX_DETERMINISTIC_MODE)
            {
            TR::Options::_deterministicMode = deterministicMode;
            }
         }
      }

   // Check for option -XX:JITaaSClient and/or -XX:JITaaSServer
   static bool JITaaSAlreadyParsed = false;
   if (!JITaaSAlreadyParsed) // avoid processing twice for AOT and JIT and produce duplicate messages
      {
      JITaaSAlreadyParsed = true;
      char *xxJITaaSClientOption = "-XX:JITaaSClient";
      char *xxJITaaSServerOption = "-XX:JITaaSServer";
      int32_t xxJITaaSClientArgIndex = FIND_ARG_IN_VMARGS(STARTSWITH_MATCH, xxJITaaSClientOption, 0);
      int32_t xxJITaaSServerArgIndex = FIND_ARG_IN_VMARGS(STARTSWITH_MATCH, xxJITaaSServerOption, 0);
      // Check if option is at all specified
      if (xxJITaaSClientArgIndex >= 0 || xxJITaaSServerArgIndex >= 0)
         {
         if (xxJITaaSClientArgIndex > xxJITaaSServerArgIndex)   // client mode
            {
            compInfo->getPersistentInfo()->setJITaaSMode(CLIENT_MODE);

            // parse -XX:JITaaSClient:server=<address/hostname>,port=<number> option if provided
            char *xxJITaaSClientOptionWithArgs = "-XX:JITaaSClient:"; // tail colon indicates server and port are provided
            xxJITaaSClientArgIndex = FIND_ARG_IN_VMARGS(STARTSWITH_MATCH, xxJITaaSClientOptionWithArgs, 0);
            if (xxJITaaSClientArgIndex >= 0)
               {
               // retrieve whole option part, i.e., server=<address/hostname>,port=<number>
               char *options = NULL;
               GET_OPTION_OPTION(xxJITaaSClientArgIndex, ':', ':', &options);

               char *scanLimit = options + strlen(options);
               char delimiter = ',';
               char *unRecognizedOptions = NULL;
               while (options < scanLimit)
                  {
                  if (try_scan(&options, "server=")) // parse server=<address/hostname> option
                     {
                     char *address = scan_to_delim(PORTLIB, &options, delimiter);
                     compInfo->getPersistentInfo()->setJITaaSServerAddress(address);
                     j9mem_free_memory(address);
                     }
                  else if (!JITaaSParseOptionsCommon(&options, delimiter, compInfo, &unRecognizedOptions))
                     break;
                  }
               }
            }
         else                                               // server mode
            {
            compInfo->getPersistentInfo()->setJITaaSMode(SERVER_MODE);

            // parse -XX:JITaaSServer:port=<number> option if provided
            char *xxJITaaSServerOptionWithArgs = "-XX:JITaaSServer:"; // tail colon indicates options are provided
            xxJITaaSServerArgIndex = FIND_ARG_IN_VMARGS(STARTSWITH_MATCH, xxJITaaSServerOptionWithArgs, 0);
            if (xxJITaaSServerArgIndex >= 0)
               {
               // retrieve whole option part, i.e., port=<number>
               char *options = NULL;
               GET_OPTION_OPTION(xxJITaaSServerArgIndex, ':', ':', &options);

               char *scanLimit = options + strlen(options);
               char delimiter = ',';
               char *unRecognizedOptions = NULL;
               while (options < scanLimit && JITaaSParseOptionsCommon(&options, delimiter, compInfo, &unRecognizedOptions));
               }
            }
         }
      if (compInfo->getPersistentInfo()->getJITaaSMode() != NONJITaaS_MODE)
         {
         // generate a random identifier for this JITaaS instance.
         // TODO: prevent collisions with some kind of atomic registration algo!
         std::random_device rd;
         std::mt19937_64 rng(rd());
         std::uniform_int_distribution<uint64_t> dist;
         compInfo->getPersistentInfo()->setJITaaSId(dist(rng));
         }
      }
   // Set a value for _safeReservePhysicalMemoryValue that is proportional
   // to the amount of free physical memory at boot time
   // For JITaaS we can use a 0 value because compilations are done remotely
   // The user can still override it with a command line option
   if (compInfo->getPersistentInfo()->getJITaaSMode() == CLIENT_MODE)
      {
      J9::Options::_safeReservePhysicalMemoryValue = 0;
      }
   else
      {
      bool incomplete = false;
      uint64_t phMemAvail = compInfo->computeAndCacheFreePhysicalMemory(incomplete);
      if (phMemAvail != OMRPORT_MEMINFO_NOT_AVAILABLE && !incomplete)
         {
         const uint64_t reserveLimit = 32 * 1024 * 1024;
         uint64_t proposed = phMemAvail >> 6; // 64 times less
         if (proposed > reserveLimit)
            proposed = reserveLimit;
         J9::Options::_safeReservePhysicalMemoryValue = (int32_t)proposed;
         }
      }

#if defined(TR_HOST_X86) && defined(TR_TARGET_64BIT)
   self()->setOption(TR_EnableSymbolValidationManager);
#endif

   return true;
   }

static TR::FILE *fileOpen(TR::Options *options, J9JITConfig *jitConfig, char *name, char *permission, bool b1, bool b2)
   {
   PORT_ACCESS_FROM_ENV(jitConfig->javaVM);
   char tmp[1025];

   if (!options->getOption(TR_EnablePIDExtension))
      {
      char *formattedTmp = TR_J9VMBase::getJ9FormattedName(jitConfig, PORTLIB, tmp, 1025, name, NULL, false);
      return j9jit_fopen(formattedTmp, permission, b1, b2);
      }
   else
     {
     char *formattedTmp = TR_J9VMBase::getJ9FormattedName(jitConfig, PORTLIB, tmp, 1025, name, options->getSuffixLogsFormat(), true);
     return j9jit_fopen(formattedTmp, permission, b1, b2);
     }
  }


void
J9::Options::openLogFiles(J9JITConfig *jitConfig)
   {
   char *vLogFileName = ((TR_JitPrivateConfig*)jitConfig->privateConfig)->vLogFileName;
   if (vLogFileName)
      ((TR_JitPrivateConfig*)jitConfig->privateConfig)->vLogFile = fileOpen(self(), jitConfig, vLogFileName, "wb", true, false);

   char *rtLogFileName = ((TR_JitPrivateConfig*)jitConfig->privateConfig)->rtLogFileName;
   if (rtLogFileName)
      ((TR_JitPrivateConfig*)jitConfig->privateConfig)->rtLogFile = fileOpen(self(), jitConfig, rtLogFileName, "wb", true, false);
   }

bool
J9::Options::fePostProcessJIT(void * base)
   {
   // vmPostProcess is called indirectly from the JIT_INITIALIZED phase
   // vmLatePostProcess is called indirectly from the aboutToBootstrap hook
   //
   J9JITConfig * jitConfig = (J9JITConfig*)base;
   J9JavaVM * javaVM = jitConfig->javaVM;
   PORT_ACCESS_FROM_JAVAVM(javaVM);

   TR::CompilationInfo * compInfo = getCompilationInfo(jitConfig);
   // If user has not specified a value for compilation threads, do it now.
   // This code does not have to stay in the fePostProcessAOT because in an AOT only
   // scenario we don't need more than one compilation thread to load code.
   //
   if (_numUsableCompilationThreads <= 0)
      {
      _useCPUsToDetermineMaxNumberOfCompThreadsToActivate = true;
      if (TR::Compiler->target.isLinux())
         {
         // For linux we may want to create more threads to overcome thread
         // starvation due to lack of priorities
         //
         if (!TR::Options::getCmdLineOptions()->getOption(TR_DisableRampupImprovements) &&
            !TR::Options::getAOTCmdLineOptions()->getOption(TR_DisableRampupImprovements))
            {
            compInfo->updateNumUsableCompThreads(_numUsableCompilationThreads);
            }
         }
      if (_numUsableCompilationThreads <= 0)
         {
         // Determine the number of compilation threads based on number of online processors
         // Do not create more than numProc-1 compilation threads, but at least one
         //
         uint32_t numOnlineCPUs = j9sysinfo_get_number_CPUs_by_type(J9PORT_CPU_ONLINE);
         compInfo->updateNumUsableCompThreads(_numUsableCompilationThreads);
         _numUsableCompilationThreads = numOnlineCPUs > 1 ? std::min((numOnlineCPUs - 1), static_cast<uint32_t>(_numUsableCompilationThreads)) : 1;
         }
      }

   // patch Lock OR if mfence is not being used
   //
   if (!self()->getOption(TR_X86UseMFENCE) && (jitConfig->runtimeFlags & J9JIT_PATCHING_FENCE_TYPE))
      jitConfig->runtimeFlags ^= J9JIT_PATCHING_FENCE_TYPE; // clear the bit

   // Main options
   //
   // Before we do anything, hack the flag field into place
   uint32_t flags = *(uint32_t *)(&jitConfig->runtimeFlags);
   jitConfig->runtimeFlags |= flags;

   if (jitConfig->runtimeFlags & J9JIT_TESTMODE || jitConfig->runtimeFlags & J9JIT_TOSS_CODE)
      self()->setOption(TR_DisableCompilationThread, true);

   if (jitConfig->runtimeFlags & J9JIT_RUNTIME_RESOLVE)
      jitConfig->gcOnResolveThreshold = 0;

   if (_samplingFrequency > MAX_SAMPLING_FREQUENCY/10000) // Cap the user specified sampling frequency to "max"/10000
      _samplingFrequency = MAX_SAMPLING_FREQUENCY/10000;  // Too large a value can make samplingPeriod
                                                          // negative when we multiply by loadFactor
   jitConfig->samplingFrequency = _samplingFrequency;

   // grab vLogFileName from jitConfig and put into jitPrivateConfig, where it will be found henceforth
   TR_JitPrivateConfig *privateConfig = (TR_JitPrivateConfig*)jitConfig->privateConfig;
   privateConfig->vLogFileName = jitConfig->vLogFileName;
   self()->openLogFiles(jitConfig);

   if (self()->getOption(TR_OrderCompiles))
      {
      // Ordered compiles only make sense if there were sampling points
      // recorded in the limit file.
      //
      if (!TR::Options::getDebug() || !TR::Options::getDebug()->getCompilationFilters()->samplingPoints)
         {
         j9tty_printf(PORTLIB, "<JIT: orderCompiles must have a limitfile with sampling points>\n");
         self()->setOption(TR_OrderCompiles, false);
         }
      }

   // Copy verbose flags from jitConfig into TR::Options static fields
   //
   TR::Options::setVerboseOptions(privateConfig->verboseFlags);

   if (TR::Options::getVerboseOption(TR_VerboseFilters))
      {
      if (TR::Options::getDebug() && TR::Options::getDebug()->getCompilationFilters())
         {
         TR_VerboseLog::writeLine(TR_Vlog_INFO,"JIT limit filters:");
         TR::Options::getDebug()->printFilters();
         }
      }

   if (compInfo->getPersistentInfo()->getJITaaSMode() == SERVER_MODE ||
       compInfo->getPersistentInfo()->getJITaaSMode() == CLIENT_MODE)
      {
      self()->setOption(TR_DisableSamplingJProfiling);
      self()->setOption(TR_DisableSharedCacheHints);
      self()->setIsVariableHeapBaseForBarrierRange0(true);
      self()->setOption(TR_DisableProfiling); // JITaaS limitation, JIT profiling data is not available to remote compiles yet
      self()->setOption(TR_DisableEDO); // JITaaS limitation, EDO counters are not relocatable yet
      self()->setOption(TR_DisableKnownObjectTable);
      self()->setOption(TR_DisableMethodIsCold); // shady heuristic; better to disable to reduce client/server traffic

      if (compInfo->getPersistentInfo()->getJITaaSMode() == SERVER_MODE)
         {
         // The server can compile with VM access in hand because GC is not a factor here
         // For the same reason we don't have to use TR_EnableYieldVMAccess
         self()->setOption(TR_DisableNoVMAccess); 

         // IProfiler thread is not needed at JITaaS server because
         // no IProfiler info is collected at the server itself
         self()->setOption(TR_DisableIProfilerThread);
         }
      }

   if (TR::Options::getVerboseOption(TR_VerboseJITaaS))
      {
      if (compInfo->getPersistentInfo()->getJITaaSMode() == SERVER_MODE)
         TR_VerboseLog::writeLineLocked(TR_Vlog_JITaaS, "JITaaS Server Mode. Port: %d",
               compInfo->getPersistentInfo()->getJITaaSServerPort());
      else if (compInfo->getPersistentInfo()->getJITaaSMode() == CLIENT_MODE)
         TR_VerboseLog::writeLineLocked(TR_Vlog_JITaaS, "JITaaS Client Mode. Server address: %s port: %d",
               compInfo->getPersistentInfo()->getJITaaSServerAddress().c_str(),
               compInfo->getPersistentInfo()->getJITaaSServerPort());
      }

   return true;
   }

bool
J9::Options::fePostProcessAOT(void * base)
   {
   J9JITConfig * jitConfig = (J9JITConfig*)base;
   J9JavaVM * javaVM = jitConfig->javaVM;
   PORT_ACCESS_FROM_JAVAVM(javaVM);

   self()->openLogFiles(jitConfig);

   if (TR::Options::getVerboseOption(TR_VerboseFilters))
      {
      if (TR::Options::getDebug() && TR::Options::getDebug()->getCompilationFilters())
         {
         TR_VerboseLog::writeLine(TR_Vlog_INFO,"AOT limit filters:");
         TR::Options::getDebug()->printFilters();
         }
      }

   return true;
   }

static inline bool jvmpiInterface(J9JavaVM * javaVM)
   {
   #ifdef J9VM_PROF_JVMPI
      return javaVM->jvmpiInterface != 0;
   #else
      return false;
   #endif
   }

static inline UDATA jvmpiExtensions(J9JITConfig * jitConfig)
   {
   #ifdef J9VM_PROF_JVMPI
      //return javaVM->jvmpiInterface != 0 ? jitConfig->jvmpiExtensions : 0;
      return enableCompiledMethodLoadHookOnly ? 0 : jitConfig->jvmpiExtensions;
   #else
      return 0;
   #endif
   }

bool J9::Options::feLatePostProcess(void * base, TR::OptionSet * optionSet)
   {
   // vmPostProcess is called indirectly from the JIT_INITIALIZED phase
   // vmLatePostProcess is called indirectly from the aboutToBootstrap hook
   //
   bool doAOT = true;
   if (optionSet)
      {
      // nothing option set specific to do
      return true;
      }

   J9JITConfig * jitConfig = (J9JITConfig*)base;
   J9JavaVM * javaVM = jitConfig->javaVM;
   J9HookInterface * * vmHooks = javaVM->internalVMFunctions->getVMHookInterface(javaVM);

   TR_J9VMBase * vm = TR_J9VMBase::get(jitConfig, 0);
   TR::CompilationInfo * compInfo = TR::CompilationInfo::get(jitConfig);

   // runtimeFlags are properly setup only in fePostProcessJit,
   // so for AOT we can properly set dependent options only here
   if (jitConfig->runtimeFlags & J9JIT_TESTMODE ||
       jitConfig->runtimeFlags & J9JIT_TOSS_CODE)
      self()->setOption(TR_DisableCompilationThread, true);

   PORT_ACCESS_FROM_JAVAVM(jitConfig->javaVM);
   if (vm->isAOT_DEPRECATED_DO_NOT_USE() || (jitConfig->runtimeFlags & J9JIT_TOSS_CODE))
      return true;

#if defined(J9VM_INTERP_ATOMIC_FREE_JNI) && !defined(TR_HOST_S390) && !defined(TR_HOST_POWER) && !defined(TR_HOST_X86)
    // Atomic-free JNI dispatch needs codegen support, currently only prototyped on a few platforms
   setOption(TR_DisableDirectToJNI);
#endif

   // Determine whether or not to call the hooked helpers
   //
   if (
#if defined(J9VM_JIT_FULL_SPEED_DEBUG)
       (javaVM->requiredDebugAttributes & J9VM_DEBUG_ATTRIBUTE_CAN_ACCESS_LOCALS) ||
#endif
#if defined (J9VM_INTERP_HOT_CODE_REPLACEMENT)
       (*vmHooks)->J9HookDisable(vmHooks, J9HOOK_VM_POP_FRAMES_INTERRUPT) ||
#endif
       (*vmHooks)->J9HookDisable(vmHooks, J9HOOK_VM_BREAKPOINT) ||
       (*vmHooks)->J9HookDisable(vmHooks, J9HOOK_VM_FRAME_POPPED) ||
       (*vmHooks)->J9HookDisable(vmHooks, J9HOOK_VM_FRAME_POP) ||
       (*vmHooks)->J9HookDisable(vmHooks, J9HOOK_VM_GET_FIELD) ||
       (*vmHooks)->J9HookDisable(vmHooks, J9HOOK_VM_PUT_FIELD) ||
       (*vmHooks)->J9HookDisable(vmHooks, J9HOOK_VM_GET_STATIC_FIELD) ||
       (*vmHooks)->J9HookDisable(vmHooks, J9HOOK_VM_PUT_STATIC_FIELD) ||
       (*vmHooks)->J9HookDisable(vmHooks, J9HOOK_VM_SINGLE_STEP))
      {
        static bool TR_DisableFullSpeedDebug = feGetEnv("TR_DisableFullSpeedDebug")?1:0;
      #if defined(J9VM_JIT_FULL_SPEED_DEBUG)
         if (TR_DisableFullSpeedDebug)
            {
            return false;
            }

         self()->setOption(TR_FullSpeedDebug);
         self()->setOption(TR_DisableDirectToJNI);
         //setOption(TR_DisableNoVMAccess);
         //setOption(TR_DisableAsyncCompilation);
         //setOption(TR_DisableInterpreterProfiling, true);

         initializeFSD(javaVM);
         doAOT = false;
      #else
         return false;
      #endif
      }

   bool exceptionEventHooked = false;
   if ((*vmHooks)->J9HookDisable(vmHooks, J9HOOK_VM_EXCEPTION_CATCH))
      {
      jitConfig->jitExceptionCaught = jitExceptionCaught;
      exceptionEventHooked = true;
      }
   if ((*vmHooks)->J9HookDisable(vmHooks, J9HOOK_VM_EXCEPTION_THROW))
      {
      exceptionEventHooked = true;
      }
   if (exceptionEventHooked)
      {
      self()->setOption(TR_DisableThrowToGoto);
      self()->setReportByteCodeInfoAtCatchBlock();
      doAOT = false;
      }

   // Determine whether or not to generate method enter and exit hooks
   //
   if (!jvmpiInterface(javaVM) || (jvmpiExtensions(jitConfig) & J9JIT_JVMPI_GEN_COMPILED_ENTRY_EXIT))
      {
      if ((*vmHooks)->J9HookDisable(vmHooks, J9HOOK_VM_METHOD_ENTER))
         {
         self()->setOption(TR_ReportMethodEnter);
#if !defined(TR_HOST_S390) && !defined(TR_HOST_POWER) && !defined(TR_HOST_X86)
         doAOT = false;
#endif
         }
      if ((*vmHooks)->J9HookDisable(vmHooks, J9HOOK_VM_METHOD_RETURN))
         {
         self()->setOption(TR_ReportMethodExit);
#if !defined(TR_HOST_S390) && !defined(TR_HOST_POWER) && !defined(TR_HOST_X86)
         doAOT = false;
#endif
         }
      }

   // Determine whether or not to disable allocation inlining
   //
   J9MemoryManagerFunctions * mmf = javaVM->memoryManagerFunctions;

   if (!mmf->j9gc_jit_isInlineAllocationSupported(javaVM))
      {
      self()->setOption(TR_DisableAllocationInlining);
      doAOT = false;
      }

#if 0
   // Determine whether or not to disable inlining
   //
   if ((TR::Options::getCmdLineOptions()->getOption(TR_ReportMethodEnter) ||
        TR::Options::getCmdLineOptions()->getOption(TR_ReportMethodExit)))
      {
      self()->setDisabled(inlining, true);
      printf("disabling inlining due to trace setting\n");
      doAOT = false;
      }
#endif

   // Determine whether or not to inline monitor enter/exit
   //
   if (self()->getOption(TR_DisableLiveMonitorMetadata))
      {
      self()->setOption(TR_DisableInlineMonEnt);
      self()->setOption(TR_DisableInlineMonExit);
      doAOT = false;
      }

   // If the VM -Xrs or -Xrs:sync option has been specified the user is requesting
   // that we remove signals. Set the noResumableTrapHandler option to note this
   // request.
   // Also disable the packed decimal part of DAA because some PD instructions
   // trigger hardware exceptions. A new option has been added to disable traps
   // Which allows the disabling of DAA and traps to be decoupled from the handler
   // Multiple variants of -Xrs option are available now:
   // -Xrs Ignore all signals (J9_SIG_XRS_SYNC, J9_SIG_XRS_ASYNC)
   // -Xrs:sync Ignore synchronous signals (J9_SIG_XRS_SYNC)
   // -Xrs:async Ignore asynchronous signals (J9_SIG_XRS_ASYNC)
   if (J9_ARE_ALL_BITS_SET(javaVM->sigFlags, J9_SIG_XRS_SYNC))
      {
      self()->setOption(TR_NoResumableTrapHandler);
      self()->setOption(TR_DisablePackedDecimalIntrinsics);
      self()->setOption(TR_DisableTraps);

      // Call initialize again to reset the flag as it will have been set on
      // in an earlier call
      vm->initializeHasResumableTrapHandler();
      }

   // The trap handler currently is working (jitt fails) on Ottawa's IA32 Hardhat machine.
   // The platform isn't shipping so the priority of fixing the problem is currently low.
   //
   #if defined(HARDHAT) && defined(TR_TARGET_X86)
      self()->setOption(TR_NoResumableTrapHandler);
   #endif

   // Determine whether or not to inline meta data maps have to represent every inline transition point
   //
   // The J9VM_DEBUG_ATTRIBUTE_MAINTAIN_FULL_INLINE_MAP is currently undefined in the Real Time builds.  Once
   // the real time VM line has been merged back into the dev line then these 3 preprocessor statements can
   // be removed
   //
   #ifndef J9VM_DEBUG_ATTRIBUTE_MAINTAIN_FULL_INLINE_MAP
      #define J9VM_DEBUG_ATTRIBUTE_MAINTAIN_FULL_INLINE_MAP 0
   #endif
   if (javaVM->requiredDebugAttributes & J9VM_DEBUG_ATTRIBUTE_MAINTAIN_FULL_INLINE_MAP)
      {
      self()->setOption(TR_GenerateCompleteInlineRanges);
      doAOT = false;
      }

   // If class redefinition is the only debug capability - FSD off, HCR on
   // If other capabilities are specified, such as break points - FSD on, HCR off
   static char *disableHCR = feGetEnv("TR_DisableHCR");
   if ((javaVM->requiredDebugAttributes & J9VM_DEBUG_ATTRIBUTE_CAN_REDEFINE_CLASSES) && !self()->getOption(TR_FullSpeedDebug))
      if (!self()->getOption(TR_EnableHCR) && !disableHCR)
         {
         self()->setOption(TR_EnableHCR);
         }

   // Check NextGenHCR is supported by the VM
   if (!(javaVM->extendedRuntimeFlags & J9_EXTENDED_RUNTIME_OSR_SAFE_POINT) ||
       (*vmHooks)->J9HookDisable(vmHooks, J9HOOK_VM_OBJECT_ALLOCATE_INSTRUMENTABLE) || disableHCR)
      {
      self()->setOption(TR_DisableNextGenHCR);
      }

#if !defined(TR_HOST_X86)
   //The bit is set when -XX:+JITInlineWatches is specified
   if (J9_ARE_ANY_BITS_SET(javaVM->extendedRuntimeFlags, J9_EXTENDED_RUNTIME_JIT_INLINE_WATCHES))
      TR_ASSERT_FATAL(false, "this platform doesn't support JIT inline field watch");
#endif

   // GCR and JProfiling are disabled under FSD for a number of reasons
   // First, there is confusion between the VM and the JIT as to whether a call to jitRetranslateCallerWithPreparation is a decompilation point.
   // Having the JIT agree with the VM could not be done by simply marking the symbol canGCandReturn, as this would affect other parts of the JIT
   // Second, in a sync method this call will occur before the temporary sync object has been stored to its temp
   // This results in the sync object not being available when the VM calls the buffer filling code
   //
   if (self()->getOption(TR_FullSpeedDebug))
      {
      self()->setReportByteCodeInfoAtCatchBlock();
      self()->setOption(TR_DisableGuardedCountingRecompilations);
      self()->setOption(TR_EnableJProfiling, false);
      //might move around asyn checks and clone the OSRBlock which are not safe under the current OSR infrastructure
      self()->setOption(TR_DisableProfiling);
      //the VM side doesn't support fsd for this event yet
      self()->setOption(TR_DisableNewInstanceImplOpt);
      //the following 2 opts might insert async checks at new bytecode index where the OSR infrastructures doesn't exist
      self()->setDisabled(OMR::redundantGotoElimination, true);
      self()->setDisabled(OMR::loopReplicator, true);
      }

#if defined(J9VM_OPT_SHARED_CLASSES)
   if (TR::Options::sharedClassCache())
      {
      if (!doAOT)
         {
         if (this == TR::Options::getAOTCmdLineOptions())
            {
            TR::Options::getAOTCmdLineOptions()->setOption(TR_NoLoadAOT);
            TR::Options::getAOTCmdLineOptions()->setOption(TR_NoStoreAOT);
            TR::Options::setSharedClassCache(false);
            if (javaVM->sharedClassConfig->verboseFlags & J9SHR_VERBOSEFLAG_ENABLE_VERBOSE)
               j9nls_printf( PORTLIB, J9NLS_WARNING,  J9NLS_RELOCATABLE_CODE_NOT_AVAILABLE_WITH_FSD_JVMPI);
            }
         }
      else // do AOT
         {
         if (!self()->getOption(TR_DisablePersistIProfile))
            {
            TR::CompilationInfo * compInfo = getCompilationInfo(jitConfig);
            static char * dnipdsp = feGetEnv("TR_DisableNoIProfilerDuringStartupPhase");
            if (compInfo->isWarmSCC() == TR_yes && !dnipdsp) // turn off Iprofiler only for the warm runs
               {
               self()->setOption(TR_NoIProfilerDuringStartupPhase);
               }
            }
         }

      if (self()->getOption(TR_FullSpeedDebug))
         TR::Options::getAOTCmdLineOptions()->setOption(TR_MimicInterpreterFrameShape);
      }
#endif

   // Divide by 0 checks
   if (TR::Options::_LoopyMethodDivisionFactor == 0)
      TR::Options::_LoopyMethodDivisionFactor = 16; // Reset it back to the default value
   if (TR::Options::_IprofilerOffDivisionFactor == 0)
      TR::Options::_IprofilerOffDivisionFactor = 16; // Reset it back to the default value

   // Some options consistency fixes for 2 options objects
   //
   if ((TR::Options::getAOTCmdLineOptions()->getFixedOptLevel() != -1) && (TR::Options::getJITCmdLineOptions()->getFixedOptLevel() == -1))
      TR::Options::getJITCmdLineOptions()->setFixedOptLevel(TR::Options::getAOTCmdLineOptions()->getFixedOptLevel());
   if ((TR::Options::getJITCmdLineOptions()->getFixedOptLevel() != -1) && (TR::Options::getAOTCmdLineOptions()->getFixedOptLevel() == -1))
      TR::Options::getAOTCmdLineOptions()->setFixedOptLevel(TR::Options::getJITCmdLineOptions()->getFixedOptLevel());

   if (compInfo->getPersistentInfo()->isRuntimeInstrumentationRecompilationEnabled())
      {
      if (!TR::Options::getCmdLineOptions()->getOption(TR_EnableJitSamplingUpgradesDuringHWProfiling))
         {
         TR::Options::getCmdLineOptions()->setOption(TR_DisableUpgrades);
         }

      // Under RI based recompilation, disable GCR recompilation
      TR::Options::getCmdLineOptions()->setOption(TR_DisableGuardedCountingRecompilations);
      TR::Options::getAOTCmdLineOptions()->setOption(TR_DisableGuardedCountingRecompilations);

      // If someone enabled the mechanism to turn off RI during steady state,
      // we must disable the mechanism that toggle RI on/off dynamically
      if (self()->getOption(TR_InhibitRIBufferProcessingDuringDeepSteady))
         self()->setOption(TR_DisableDynamicRIBufferProcessing);
      }

   // If the user or JIT heuristics (Xquickstart) want us to restrict the inlining during startup
   // now it's time to set the flag that enables the feature
   if (self()->getOption(TR_RestrictInlinerDuringStartup))
      {
      compInfo->getPersistentInfo()->setInlinerTemporarilyRestricted(true);
      }

   // If we don't want to collect any type of information from samplingJProfiling
   // the disable the opt completely
   if (!TR::Options::getCmdLineOptions()->isAnySamplingJProfilingOptionSet())
      self()->setOption(TR_DisableSamplingJProfiling);

#if defined(J9VM_JIT_DYNAMIC_LOOP_TRANSFER)
   if (!compInfo->getDLT_HT() && TR::Options::_numDLTBufferMatchesToEagerlyIssueCompReq > 1)
      compInfo->setDLT_HT(new (PERSISTENT_NEW) DLTTracking(compInfo->getPersistentInfo()));
#endif
   // The exploitation of idle time is done by a tracking mechanism done
   // on the IProfiler thread. If this thread does not exist, then we
   // must turn this feature off to avoid allocating a useless hashtable
   TR_IProfiler *iProfiler = vm->getIProfiler();
   if (!iProfiler || !iProfiler->getIProfilerThread())
      self()->setOption(TR_UseIdleTime, false);

   // If NoResumableTrapHandler is set, disable packed decimal intrinsics inlining because
   // PD instructions exceptions can't be handled without the handler.
   // Add a new option to disable traps explicitly so DAA and trap instructions can be disabled separately
   // but are both covered by the NoResumableTrapHandler option
   if (self()->getOption(TR_NoResumableTrapHandler))
      {
      self()->setOption(TR_DisablePackedDecimalIntrinsics);
      self()->setOption(TR_DisableTraps);
      }

   // Take care of the master option TR_DisableIntrinsics and the two sub-options
   if (self()->getOption(TR_DisableIntrinsics))
      {
      self()->setOption(TR_DisableMarshallingIntrinsics);
      self()->setOption(TR_DisablePackedDecimalIntrinsics);
      }
   else if (self()->getOption(TR_DisableMarshallingIntrinsics) &&
            self()->getOption(TR_DisablePackedDecimalIntrinsics))
      {
      self()->setOption(TR_DisableIntrinsics);
      }
 
   return true;
   }


void
J9::Options::printPID()
   {
   ((TR_J9VMBase *)_fe)->printPID();
   }

void getTRPID(char *buf);

void
appendRegex(TR::SimpleRegex *&regexPtr, uint8_t *&curPos)
   {
   if (!regexPtr)
      return;
   size_t len = regexPtr->regexStrLen();
   memcpy(curPos, regexPtr->regexStr(), len);
   TR_ASSERT(curPos[len - 1], "not expecting null terminator");
   regexPtr = (TR::SimpleRegex*) ((uint8_t*)curPos - (uint8_t *)&regexPtr);
   curPos[len] = '\0';
   curPos += len + 1;
   }

void
unpackRegex(TR::SimpleRegex *&regexPtr)
   {
   if (!regexPtr)
      return;
   char *str = (char*)((uintptrj_t)&regexPtr + (uintptrj_t)regexPtr);
   regexPtr = TR::SimpleRegex::create(str);
   }

void
addRegexStringSize(TR::SimpleRegex *regexPtr, size_t &len)
   {
   if (regexPtr)
      len += regexPtr->regexStrLen() + 1;
   }

// Packs a TR::Options object into a std::string to be transfered to the server
std::string
J9::Options::packOptions(TR::Options *origOptions)
   {
   size_t logFileNameLength = 0;
   size_t suffixLogsFormatLength = 0;
   size_t blockShufflingSequenceLength = 0;
   size_t induceOSRLength = 0;

   char buf[FILENAME_MAX_SIZE];
   char * origLogFileName = NULL;
   if (origOptions->_logFileName)
      {
      origLogFileName = origOptions->_logFileName;
      char pidBuf[20];
      memset(pidBuf, 0, 20);
      getTRPID(pidBuf);
      logFileNameLength = strlen(origOptions->_logFileName) + strlen(".") + strlen(pidBuf) + strlen(".server") + 1;
      if (logFileNameLength > FILENAME_MAX_SIZE)
         logFileNameLength = FILENAME_MAX_SIZE;
      snprintf(buf, logFileNameLength, "%s.%s.server", origOptions->_logFileName, pidBuf);
      origOptions->_logFileName = buf;
      }
   if (origOptions->_suffixLogsFormat)
      suffixLogsFormatLength = strlen(origOptions->_suffixLogsFormat) + 1;
   if (origOptions->_blockShufflingSequence)
      blockShufflingSequenceLength = strlen(origOptions->_blockShufflingSequence) + 1;
   if (origOptions->_induceOSR)
      induceOSRLength = strlen(origOptions->_induceOSR) + 1;

   size_t totalSize = sizeof(TR::Options) + logFileNameLength + suffixLogsFormatLength + blockShufflingSequenceLength + induceOSRLength + sizeof(bool);

   addRegexStringSize(origOptions->_disabledOptTransformations, totalSize);
   addRegexStringSize(origOptions->_disabledInlineSites, totalSize);
   addRegexStringSize(origOptions->_disabledOpts, totalSize);
   addRegexStringSize(origOptions->_optsToTrace, totalSize);
   addRegexStringSize(origOptions->_dontInline, totalSize);
   addRegexStringSize(origOptions->_onlyInline, totalSize);
   addRegexStringSize(origOptions->_tryToInline, totalSize);
   addRegexStringSize(origOptions->_slipTrap, totalSize);
   addRegexStringSize(origOptions->_lockReserveClass, totalSize);
   addRegexStringSize(origOptions->_breakOnOpts, totalSize);
   addRegexStringSize(origOptions->_breakOnCreate, totalSize);
   addRegexStringSize(origOptions->_debugOnCreate, totalSize);
   addRegexStringSize(origOptions->_breakOnThrow, totalSize);
   addRegexStringSize(origOptions->_breakOnPrint, totalSize);
   addRegexStringSize(origOptions->_enabledStaticCounterNames, totalSize);
   addRegexStringSize(origOptions->_enabledDynamicCounterNames, totalSize);
   addRegexStringSize(origOptions->_counterHistogramNames, totalSize);
   addRegexStringSize(origOptions->_verboseOptTransformationsRegex, totalSize);
   addRegexStringSize(origOptions->_packedTest, totalSize);
   addRegexStringSize(origOptions->_memUsage, totalSize);
   addRegexStringSize(origOptions->_classesWithFolableFinalFields, totalSize);
   addRegexStringSize(origOptions->_disabledIdiomPatterns, totalSize);

   std::string optionsStr(totalSize, '\0');
   TR::Options * options = (TR::Options *)optionsStr.data();
   memcpy(options, origOptions, sizeof(TR::Options));
   origOptions->_logFileName = origLogFileName;

   uint8_t *curPos = ((uint8_t *)options) + sizeof(TR::Options);

   options->_optionSets = NULL;
   options->_startOptions = NULL;
   options->_envOptions = NULL;
   options->_logFile = NULL;
   options->_optFileName = NULL;
   options->_customStrategy = NULL;
   options->_customStrategySize = 0;
   options->_countString = NULL;
   appendRegex(options->_traceForCodeMining, curPos);
   appendRegex(options->_disabledOptTransformations, curPos);
   appendRegex(options->_disabledInlineSites, curPos);
   appendRegex(options->_disabledOpts, curPos);
   appendRegex(options->_optsToTrace, curPos);
   appendRegex(options->_dontInline, curPos);
   appendRegex(options->_onlyInline, curPos);
   appendRegex(options->_tryToInline, curPos);
   appendRegex(options->_slipTrap, curPos);
   appendRegex(options->_lockReserveClass, curPos);
   appendRegex(options->_breakOnOpts, curPos);
   appendRegex(options->_breakOnCreate, curPos);
   appendRegex(options->_debugOnCreate, curPos);
   appendRegex(options->_breakOnThrow, curPos);
   appendRegex(options->_breakOnPrint, curPos);
   appendRegex(options->_enabledStaticCounterNames, curPos);
   appendRegex(options->_enabledDynamicCounterNames, curPos);
   appendRegex(options->_counterHistogramNames, curPos);
   appendRegex(options->_verboseOptTransformationsRegex, curPos);
   appendRegex(options->_packedTest, curPos);
   appendRegex(options->_memUsage, curPos);
   appendRegex(options->_classesWithFolableFinalFields, curPos);
   appendRegex(options->_disabledIdiomPatterns, curPos);
   options->_osVersionString = NULL;
   options->_logListForOtherCompThreads = NULL;
   options->_objectFileName = NULL;


   curPos = appendContent(options->_logFileName, curPos, logFileNameLength);
   curPos = appendContent(options->_suffixLogsFormat, curPos, suffixLogsFormatLength);
   curPos = appendContent(options->_blockShufflingSequence, curPos, blockShufflingSequenceLength);
   curPos = appendContent(options->_induceOSR, curPos, induceOSRLength);

   // send rtResolve option to the server
   // TODO: this is an ugly solution, come up with something better
   // e.g. make rtResolve part of TR::Options instead of runtime flags
   auto *jitConfig = (J9JITConfig *) _feBase;
   bool rtResolve = jitConfig->runtimeFlags & J9JIT_RUNTIME_RESOLVE;
   char *rtResolveStr = (char *) &rtResolve;
   curPos = appendContent(rtResolveStr, curPos, sizeof(bool));

   return optionsStr;
   }

TR::Options *
J9::Options::unpackOptions(char *clientOptions, size_t clientOptionsSize, TR_Memory *trMemory)
   {
   TR::Options *options = (TR::Options *)trMemory->allocateHeapMemory(clientOptionsSize);
   memcpy(options, clientOptions, clientOptionsSize);

   // convert relative pointers to absolute pointers
   // pointer = address of field + offset
   if (options->_logFileName)
      options->_logFileName = (char *)((uint8_t *)&(options->_logFileName) + (ptrdiff_t)options->_logFileName);
   if (options->_suffixLogsFormat)
      options->_suffixLogsFormat = (char *)((uint8_t *)&(options->_suffixLogsFormat) + (ptrdiff_t)options->_suffixLogsFormat);
   if (options->_blockShufflingSequence)
      options->_blockShufflingSequence = (char *)((uint8_t *)&(options->_blockShufflingSequence) + (ptrdiff_t)options->_blockShufflingSequence);
   if (options->_induceOSR)
      options->_induceOSR = (char *)((uint8_t *)&(options->_induceOSR) + (ptrdiff_t)options->_induceOSR);
   
   // receive rtResolve
   // NOTE: this relies on rtResolve being the last option in clientOptions
   bool rtResolve = (bool) *((uint8_t *) options + clientOptionsSize - sizeof(bool));
   J9JITConfig *jitConfig = (J9JITConfig *) _feBase;
   if (rtResolve)
      jitConfig->runtimeFlags |= J9JIT_RUNTIME_RESOLVE; // JITaaS FIXME: don't change global flags

   // disable caching of resolved methods if env variable TR_DisableResolvedMethodsCaching is set
   TR_ResolvedJ9JITaaSServerMethod::_useCaching = !feGetEnv("TR_DisableResolvedMethodsCaching");

   unpackRegex(options->_disabledOptTransformations);
   unpackRegex(options->_disabledInlineSites);
   unpackRegex(options->_disabledOpts);
   unpackRegex(options->_optsToTrace);
   unpackRegex(options->_dontInline);
   unpackRegex(options->_onlyInline);
   unpackRegex(options->_tryToInline);
   unpackRegex(options->_slipTrap);
   unpackRegex(options->_lockReserveClass);
   unpackRegex(options->_breakOnOpts);
   unpackRegex(options->_breakOnCreate);
   unpackRegex(options->_debugOnCreate);
   unpackRegex(options->_breakOnThrow);
   unpackRegex(options->_breakOnPrint);
   unpackRegex(options->_enabledStaticCounterNames);
   unpackRegex(options->_enabledDynamicCounterNames);
   unpackRegex(options->_counterHistogramNames);
   unpackRegex(options->_verboseOptTransformationsRegex);
   unpackRegex(options->_packedTest);
   unpackRegex(options->_memUsage);
   unpackRegex(options->_classesWithFolableFinalFields);
   unpackRegex(options->_disabledIdiomPatterns);

   return options;
   }

std::string
J9::Options::packLogFile(TR::FILE *fp)
   {
   if (fp == NULL)
      return "";
   const size_t size = 4096; // 4kb
   char buf[size + 1];
   ::rewind(fp->_stream);
   std::string logFileStr("");
   int readSize;
   do {
      readSize = ::fread(buf, 1, size, fp->_stream);
      buf[readSize] = '\0';
      logFileStr.append(buf);
   } while (readSize == size);

   logFileStr.append("</jitlog>\n");
   return logFileStr;
   }

uint8_t *
J9::Options::appendContent(char * &charPtr, uint8_t * curPos, size_t length)
   {
   if (charPtr == NULL)
      return curPos;
   // copies charPtr's content to the location pointed by curPos
   memcpy(curPos, charPtr, length);
   // then compute the offset from address of charPtr to curPos and store it to charPtr
   charPtr = (char *)(curPos - (uint8_t *)&(charPtr));
   // update current position
   return curPos += length;
   }

TR_Debug *createDebugObject(TR::Compilation *);
// JITaaS: create a log file for each client compilation request
// Used by JITaaSServer
// Side effect: set _logFile
void
J9::Options::setLogFileForClientOptions()
   {
   if (_logFileName)
      {
      _fe->acquireLogMonitor();
      _compilationSequenceNumber++;
      self()->setOption(TR_EnablePIDExtension, false);

      self()->openLogFile(_compilationSequenceNumber);
      if (_logFile != NULL)
         {
         J9JITConfig *jitConfig = (J9JITConfig*)_feBase;
         if (!jitConfig->tracingHook)
            {
            jitConfig->tracingHook = (void*) (TR_CreateDebug_t)createDebugObject;
            suppressLogFileBecauseDebugObjectNotCreated(false);
            _hasLogFile = true;
            }
         }
      _fe->releaseLogMonitor();
      }
   }

// JITaaS: close log file
// Used by JITaaSServer
void
J9::Options::closeLogFileForClientOptions()
   {
   if (_logFile)
      {
      TR::Options::closeLogFile(_fe, _logFile);
      _logFile = NULL;
      }
   }

// JITaaS: create a log file on the client side
// Used by JITaaSClient
void
J9::Options::writeLogFileFromServer(const std::string& logFileContent)
   {
   if (logFileContent.empty() || !_logFileName)
      return;

   char buf[FILENAME_MAX_SIZE];
   _fe->acquireLogMonitor();
   snprintf(buf, sizeof(buf), "%s.%d", _logFileName, ++_compilationSequenceNumber);
   _fe->releaseLogMonitor();

   int32_t len = strlen(buf);
   // maximum length for suffix (dot + 8-digit date + dot + 6-digit time + dot + 5-digit pid + null terminator)
   int32_t MAX_SUFFIX_LENGTH = 23;
   if (len + MAX_SUFFIX_LENGTH > FILENAME_MAX_SIZE)
      {
      if (TR::Options::getVerboseOption(TR_VerboseJITaaS))
         {
         TR_VerboseLog::writeLineLocked(TR_Vlog_JITaaS, "Trace log not genereted due to filename being too long");
         }
      return; // may overflow the buffer
      }
   char tmp[FILENAME_MAX_SIZE];
   char * filename = _fe->getFormattedName(tmp, FILENAME_MAX_SIZE, buf, _suffixLogsFormat, true);

   TR::FILE *logFile = trfopen(filename, "wb", false);
   ::fputs(logFileContent.c_str(), logFile->_stream);
   trfflush(logFile);
   trfclose(logFile);
   }

#if 0
char*
J9::Options::setCounts()
   {
   if (_countString)
      {
      // Use the count string in preference to any specified fixed opt level
      //
      _optLevel = -1;

      _countsAreProvidedByUser = true; // so that we don't try to change counts later on

      // caveat: if the counts string is provided we should also not forget that
      // interpreterSamplingDivisorInStartupMode is at the default level of 16
      if (_interpreterSamplingDivisorInStartupMode == -1) // unchanged
         _interpreterSamplingDivisorInStartupMode = TR_DEFAULT_INTERPRETER_SAMPLING_DIVISOR;
      }
   else // no counts string specified
      {
      // No need for sampling thread if only one level of compilation and
      // interpreted methods are not to be sampled. Also, methods with loops
      // will need a smaller initial count since we won't know if they are hot.
      //
      if (_optLevel >= 0 && self()->getOption(TR_DisableInterpreterSampling))
         disableSamplingThread();

      // useLowerMethodCounts sets the count/bcount to the old values of 1000,250 resp.
      // those are what TR_QUICKSTART_INITIAL_COUNT and TR_QUICKSTART_INITIAL_BCOUNT are defined to.
      // if these defines are updated in the context of -Xquickstart,
      // please update this option accordingly
      //

      if (self()->getOption(TR_FirstRun)) // This overrides everything
         {
         _startupTimeMatters = TR_no;
         }

      if (_startupTimeMatters == TR_maybe) // not yet set
         {
         if (getJITCmdLineOptions()->getOption(TR_UseLowerMethodCounts) ||
            (getAOTCmdLineOptions() && getAOTCmdLineOptions()->getOption(TR_UseLowerMethodCounts)))
            _startupTimeMatters = TR_yes;
         else if (getJITCmdLineOptions()->getOption(TR_UseHigherMethodCounts) ||
                 (getAOTCmdLineOptions() && getAOTCmdLineOptions()->getOption(TR_UseHigherMethodCounts)))
            _startupTimeMatters = TR_no;
         else if (isQuickstartDetected())
            _startupTimeMatters = TR_yes;
         }

      bool startupTimeMatters = (_startupTimeMatters == TR_yes ||
                                (_startupTimeMatters == TR_maybe && sharedClassCache()));

      // Determine the counts for first time compilations
      if (_initialCount == -1) // Count was not set by user
         {
         if (startupTimeMatters)
            {
            // Select conditions under which we want even smaller counts
            if (TR::Compiler->target.isWindows() && !is64Bit(_target) && isQuickstartDetected() && sharedClassCache())
               _initialCount = TR_QUICKSTART_SMALLER_INITIAL_COUNT;
            else
               _initialCount = TR_QUICKSTART_INITIAL_COUNT;
            }
         else // Use higher count
            {
            _initialCount = TR_DEFAULT_INITIAL_COUNT;
            }
         }
      else
         {
         _countsAreProvidedByUser = true;
         }

      if (_initialBCount == -1)
         {
         if (_samplingFrequency == 0 || self()->getOption(TR_DisableInterpreterSampling))
            _initialBCount = std::min(1, _initialCount); // If no help from sampling, then loopy methods need a smaller count
         else
            {
            if (startupTimeMatters)
               {
               if (TR::Compiler->target.isWindows() && !is64Bit(_target) && isQuickstartDetected() && sharedClassCache())
                  _initialBCount = TR_QUICKSTART_SMALLER_INITIAL_BCOUNT;
               else
                  _initialBCount = TR_QUICKSTART_INITIAL_BCOUNT;
               }
            else
               {
               _initialBCount = TR_DEFAULT_INITIAL_BCOUNT;
               }
            _initialBCount = std::min(_initialBCount, _initialCount);
            }
         }
      else
         {
         _countsAreProvidedByUser = true;
         }

      if (_initialMILCount == -1)
         _initialMILCount = std::min(startupTimeMatters? TR_QUICKSTART_INITIAL_MILCOUNT : TR_DEFAULT_INITIAL_MILCOUNT, _initialBCount);

      if (_interpreterSamplingDivisorInStartupMode == -1) // unchanged
         _interpreterSamplingDivisorInStartupMode = startupTimeMatters ? TR_DEFAULT_INTERPRETER_SAMPLING_DIVISOR : 64;
      }

   // Prevent increasing the counts if lowerMethodCounts or quickstart is used
   if (_startupTimeMatters == TR_yes || _countsAreProvidedByUser)
      {
      getCmdLineOptions()->setOption(TR_IncreaseCountsForNonBootstrapMethods, false);
      getCmdLineOptions()->setOption(TR_IncreaseCountsForMethodsCompiledOutsideStartup, false);
      getCmdLineOptions()->setOption(TR_UseHigherCountsForNonSCCMethods, false);
      getCmdLineOptions()->setOption(TR_UseHigherMethodCountsAfterStartup, false);
      }
   if (_countsAreProvidedByUser)
      {
      getCmdLineOptions()->setOption(TR_ReduceCountsForMethodsCompiledDuringStartup, false);
      }

   // Set up default count string if none was specified
   //
   if (!_countString)
      _countString = self()->getDefaultCountString(); // _initialCount and _initialBCount have been set above

   if (_countString)
      {
      // The counts string is set up as:
      //
      //    counts=c0 b0 m0 c1 b1 m1 c2 b2 m2 c3 b3 m3 c4 b4 m4 ... etc.
      //
      // where "cn" is the count to get to recompile at level n
      //       "bn" is the bcount to get to recompile at level n
      //       "mn" is the milcount to get to recompile at level n
      // If a value is '-' or is an omitted trailing value, that opt level is
      // skipped. For levels other than 0, a zero value also skips the opt level.
      int32_t initialCount  = -1;
      int32_t initialBCount = -1;
      int32_t initialMILCount = -1;
      bool allowRecompilation = false;

      count[0] = 0;

      const char *s = _countString;
      if (s[0] == '"') ++s; // eat the leading quote
      int32_t i;
      for (i = minHotness; i <= maxHotness; ++i)
         {
         while (s[0] == ' ')
            ++s;
         if (isdigit(s[0]))
            {
            count[i] = atoi(s);
            while(isdigit(s[0]))
               ++s;
            if (initialCount >= 0)
               {
               allowRecompilation = true;
               if (count[i] == 0)
                  count[i] = -1;
               }
            else
               {
               initialCount = count[i];
               }
            }
         else if (s[0] == '-')
            {
            count[i] = -1;
            ++s;
            }
         else
            count[i] = -1;
         while (s[0] == ' ')
            ++s;
         if (isdigit(s[0]))
            {
            bcount[i] = atoi(s);
            while(isdigit(s[0]))
               ++s;
            if (initialBCount >= 0)
               {
               allowRecompilation = true;
               if (bcount[i] == 0)
                  bcount[i] = -1;
               }
            else
               initialBCount = bcount[i];
            }
         else if (s[0] == '-')
            {
            bcount[i] = -1;
            ++s;
            }
         else
         bcount[i] = -1;
         while (s[0] == ' ')
            ++s;
         if (isdigit(s[0]))
            {
            milcount[i] = atoi(s);
            while(isdigit(s[0]))
               ++s;
            if (initialMILCount >= 0)
               {
               allowRecompilation = true;
               if (milcount[i] == 0)
                  milcount[i] = -1;
               }
            else
               initialMILCount = milcount[i];
            }
         else if (s[0] == '-')
            {
            milcount[i] = -1;
            ++s;
            }
         else
            milcount[i] = -1;
         }

      _initialCount = initialCount;
      _initialBCount = initialBCount;
      _initialMILCount = initialMILCount;
      _allowRecompilation = allowRecompilation;
      }

   // The following need to stay after the count string has been processed
   if (_initialColdRunCount == -1) // not yet set
      _initialColdRunCount = std::min(TR_INITIAL_COLDRUN_COUNT, _initialCount);
   if (_initialColdRunBCount == -1) // not yet set
      _initialColdRunBCount = std::min(TR_INITIAL_COLDRUN_BCOUNT, _initialBCount);


   if (!_countString)
      {
      TR_VerboseLog::write("<JIT: Count string could not be allocated>\n");
      return dummy_string;
      }

   if (_initialCount == -1 || _initialBCount == -1 || _initialMILCount == -1)
      {
      TR_VerboseLog::write("<JIT: Bad string count: %s>\n", _countString);
      return _countString;
      }

   return 0;
   }
#endif<|MERGE_RESOLUTION|>--- conflicted
+++ resolved
@@ -957,14 +957,8 @@
         TR::Options::setStaticNumeric, (intptrj_t)&TR::Options::_smallMethodBytecodeSizeThresholdForCold, 0, "F%d", NOT_IN_SUBSET},
    {"stack=",             "C<nnn>\tcompilation thread stack size in KB",
         TR::Options::setStaticNumeric, (intptrj_t)&TR::Options::_stackSize, 0, " %d", NOT_IN_SUBSET},
-<<<<<<< HEAD
    {"statisticsFrequency=", "R<nnn>\tnumber of milliseconds between statistics print",
         TR::Options::setStaticNumeric, (intptrj_t)&TR::Options::_statisticsFrequency, 0, "F%d", NOT_IN_SUBSET},
-#ifdef DEBUG
-   {"stats",              "L\tdump statistics at end of run", SET_JITCONFIG_RUNTIME_FLAG(J9JIT_DUMP_STATS) },
-#endif
-=======
->>>>>>> ab007729
    {"testMode",           "D\tcompile but do not run the compiled code",  SET_JITCONFIG_RUNTIME_FLAG(J9JIT_TESTMODE) },
 #if defined(TR_HOST_X86) || defined(TR_HOST_POWER)
    {"tlhPrefetchBoundaryLineCount=",    "O<nnn>\tallocation prefetch boundary line for allocation prefetch",
