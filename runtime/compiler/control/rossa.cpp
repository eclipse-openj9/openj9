/*******************************************************************************
 * Copyright (c) 2000, 2020 IBM Corp. and others
 *
 * This program and the accompanying materials are made available under
 * the terms of the Eclipse Public License 2.0 which accompanies this
 * distribution and is available at https://www.eclipse.org/legal/epl-2.0/
 * or the Apache License, Version 2.0 which accompanies this distribution and
 * is available at https://www.apache.org/licenses/LICENSE-2.0.
 *
 * This Source Code may also be made available under the following
 * Secondary Licenses when the conditions for such availability set
 * forth in the Eclipse Public License, v. 2.0 are satisfied: GNU
 * General Public License, version 2 with the GNU Classpath
 * Exception [1] and GNU General Public License, version 2 with the
 * OpenJDK Assembly Exception [2].
 *
 * [1] https://www.gnu.org/software/classpath/license.html
 * [2] http://openjdk.java.net/legal/assembly-exception.html
 *
 * SPDX-License-Identifier: EPL-2.0 OR Apache-2.0 OR GPL-2.0 WITH Classpath-exception-2.0 OR LicenseRef-GPL-2.0 WITH Assembly-exception
 *******************************************************************************/

#include <stdio.h>
#include <stdlib.h>
#include <string.h>

#ifdef WINDOWS
#include <winsock2.h>
#include <process.h>
#else
#include <sys/types.h>
#include <sys/socket.h>
#include <netinet/in.h>
#include <netdb.h>
#include <unistd.h>
#include <pthread.h>
#ifdef J9ZOS390
#include <arpa/inet.h>
#endif
#endif
#ifdef J9ZTPF
#include <tpf/c_eb0eb.h>
#include <tpf/sysapi.h>
#include <tpf/tpfapi.h>
#include <tpf/c_cinfc.h>
#endif

#include "env/annotations/AnnotationBase.hpp"

#define J9_EXTERNAL_TO_VM
#include "codegen/PrivateLinkage.hpp"
#include "control/CompilationRuntime.hpp"
#include "control/CompilationThread.hpp"
#include "control/JitDump.hpp"
#include "control/Recompilation.hpp"
#include "control/RecompilationInfo.hpp"
#include "runtime/ArtifactManager.hpp"
#include "runtime/CodeCache.hpp"
#include "runtime/CodeCacheManager.hpp"
#include "runtime/CodeCacheReclamation.h"
#include "runtime/codertinit.hpp"
#include "runtime/IProfiler.hpp"
#include "runtime/HWProfiler.hpp"
#include "runtime/RelocationRuntime.hpp"
#include "env/PersistentInfo.hpp"
#include "env/ClassLoaderTable.hpp"
#include "env/J2IThunk.hpp"
#include "env/PersistentCHTable.hpp"
#include "env/CompilerEnv.hpp"
#include "env/jittypes.h"
#include "env/ClassTableCriticalSection.hpp"

#include "ilgen/IlGeneratorMethodDetails_inlines.hpp"

/* Hardware Profiling */
#if defined(TR_HOST_S390) && defined(BUILD_Z_RUNTIME_INSTRUMENTATION)
#include "z/runtime/ZHWProfiler.hpp"
#elif defined(TR_HOST_POWER)
#include "p/runtime/PPCHWProfiler.hpp"
#endif

#include "control/rossa.h"
#include "control/OptimizationPlan.hpp"
#include "control/CompilationController.hpp"
#include "runtime/IProfiler.hpp"

#define _UTE_STATIC_
#include "env/ut_j9jit.h"

#include "jitprotos.h"
#if defined(J9VM_OPT_SHARED_CLASSES)
#include "j9jitnls.h"
#endif
#include "env/J9SharedCache.hpp"

#ifdef J9VM_OPT_JAVA_CRYPTO_ACCELERATION
#include "runtime/Crypto.hpp"
#endif

#include "infra/Monitor.hpp"

#include "j9.h"
#include "j9cfg.h"
#include "vmaccess.h"
#include "jvminit.h"
#include "j9port.h"
#include "ras/DebugExt.hpp"
#include "env/exports.h"
#if defined(J9VM_OPT_JITSERVER)
#include "env/JITServerPersistentCHTable.hpp"
#include "net/CommunicationStream.hpp"
#include "net/ClientStream.hpp"
#include "net/LoadSSLLibs.hpp"
#include "runtime/JITClientSession.hpp"
#include "runtime/Listener.hpp"
#include "runtime/JITServerStatisticsThread.hpp"
#include "runtime/JITServerIProfiler.hpp"
#endif

extern "C" int32_t encodeCount(int32_t count);

extern "C" {
struct J9RASdumpContext;
}

#if defined(TR_TARGET_X86) && defined(TR_HOST_32BIT)
extern TR_X86CPUIDBuffer *queryX86TargetCPUID(void * javaVM);
#endif

extern void setupCodeCacheParameters(int32_t *, OMR::CodeCacheCodeGenCallbacks *callBacks, int32_t *numHelpers, int32_t *CCPreLoadedCodeSize);
extern "C" void stopInterpreterProfiling(J9JITConfig *jitConfig);
extern "C" void restartInterpreterProfiling();

#ifdef J9VM_JIT_RUNTIME_INSTRUMENTATION
// extern until these functions are added to oti/jitprotos.h
extern "C" UDATA initializeJITRuntimeInstrumentation(J9JavaVM *vm);
#endif

extern void *ppcPicTrampInit(TR_FrontEnd *, TR::PersistentInfo *);
extern TR_Debug *createDebugObject(TR::Compilation *);


bool isQuickstart = false;

#define TRANSLATE_METHODHANDLE_TAKES_FLAGS

TR::Monitor *vpMonitor = 0;


char *compilationErrorNames[]={
   "compilationOK",                  // 0
   "compilationFailure",             // 1
   "compilationRestrictionILNodes",  // 2
   "compilationRestrictionRecDepth", // 3
   "compilationRestrictedMethod",    // 4
   "compilationExcessiveComplexity", // 5
   "compilationNotNeeded",           // 6
   "compilationSuspended",           // 7
   "compilationExcessiveSize",       // 8
   "compilationInterrupted",         // 9
   "compilationMetaDataFailure",     //10
   "compilationInProgress",          //11
   "compilationCHTableCommitFailure",//12
   "compilationMaxCallerIndexExceeded",//13
   "compilationKilledByClassReplacement",//14
   "compilationHeapLimitExceeded",   //15
   "compilationNeededAtHigherLevel", //16
   "compilationAotValidateFieldFailure", //17
   "compilationAotStaticFieldReloFailure", //18
   "compilationAotClassReloFailure", //19
   "compilationAotThunkReloFailure", //20
   "compilationAotTrampolineReloFailure", //21
   "compilationAotPicTrampolineReloFailure", //22
   "compilationAotCacheFullReloFailure", //23
   "compilationAotUnknownReloTypeFailure", //24
   "compilationCodeReservationFailure", //25
   "compilationAotHasInvokehandle", //26
   "compilationTrampolineFailure", //27
   "compilationRecoverableTrampolineFailure", // 28
   "compilationIlGenFailure", // 29
   "compilationIllegalCodeCacheSwitch", // 30
   "compilationNullSubstituteCodeCache", // 31
   "compilationCodeMemoryExhausted", // 32
   "compilationGCRPatchFailure", // 33
   "compilationAotValidateMethodExitFailure", // 34
   "compilationAotValidateMethodEnterFailure", // 35
   "compilationAotArrayClassReloFailure", // 36
   "compilationLambdaEnforceScorching", // 37
   "compilationInternalPointerExceedLimit", // 38
   "compilationAotRelocationInterrupted", // 39
   "compilationAotClassChainPersistenceFailure", // 40
   "compilationLowPhysicalMemory", // 41
   "compilationDataCacheError", // 42
   "compilationCodeCacheError", // 43
   "compilationRecoverableCodeCacheError", // 44
   "compilationAotHasInvokeVarHandle", //45
   "compilationAotValidateStringCompressionFailure", // 46
   "compilationFSDHasInvokeHandle", //47
   "compilationVirtualAddressExhaustion", //48
   "compilationEnforceProfiling", //49
   "compilationSymbolValidationManagerFailure", //50
   "compilationAOTNoSupportForAOTFailure", //51
   "compilationAOTValidateTMFailure", //52
   "compilationILGenUnsupportedValueTypeOperationFailure", //53
   "compilationAOTRelocationRecordGenerationFailure", //54
#if defined(J9VM_OPT_JITSERVER)
   "compilationStreamFailure", //55
   "compilationStreamLostMessage", // 56
   "compilationStreamMessageTypeMismatch", // 57
   "compilationStreamVersionIncompatible", // 58
   "compilationStreamInterrupted", // 59
#endif /* defined(J9VM_OPT_JITSERVER) */
   "compilationMaxError"
};

int32_t aggressiveOption = 0;


// Tells the sampler thread whether it is being interrupted to resume it or to
// shut it down.
//
volatile bool shutdownSamplerThread = false; // only set once


extern "C" void *compileMethodHandleThunk(j9object_t methodHandle, j9object_t arg, J9VMThread *vmThread, U_32 flags);
extern "C" J9NameAndSignature newInstancePrototypeNameAndSig;

extern "C" void getOutOfIdleStates(TR::CompilationInfo::TR_SamplerStates expectedState, TR::CompilationInfo *compInfo, const char* reason);


extern "C" IDATA
launchGPU(J9VMThread *vmThread, jobject invokeObject,
          J9Method *method, int deviceId,
          I_32 gridDimX, I_32 gridDimY, I_32 gridDimZ,
          I_32 blockDimX, I_32 blockDimY, I_32 blockDimZ,
          void **args);

extern "C" void promoteGPUCompile(J9VMThread *vmThread);

extern "C" int32_t setUpHooks(J9JavaVM * javaVM, J9JITConfig * jitConfig, TR_FrontEnd * vm);
extern "C" int32_t startJITServer(J9JITConfig *jitConfig);
extern "C" int32_t waitJITServerTermination(J9JITConfig *jitConfig);

char *AOTcgDiagOn="1";



// -----------------------------------------------------------------------------
// Method translation
// -----------------------------------------------------------------------------

extern "C" IDATA j9jit_testarossa(struct J9JITConfig * jitConfig, J9VMThread * vmThread, J9Method * method, void * oldStartPC)
   {
   return j9jit_testarossa_err(jitConfig, vmThread, method, oldStartPC, NULL);
   }


extern "C" IDATA
j9jit_testarossa_err(
      struct J9JITConfig *jitConfig,
      J9VMThread *vmThread,
      J9Method *method,
      void *oldStartPC,
      TR_CompilationErrorCode *compErrCode)
   {
   // The method is called by the interpreter when a method's invocation count has reached zero.
   // Rather than just compiling blindly, pass the controller an event, and let it decide what to do.
   //
   bool queued = false;
   TR_YesNoMaybe async = TR_maybe;
   TR_MethodEvent event;
   if (oldStartPC)
      {
      // any recompilation attempt using fixUpMethodCode would go here
      J9::PrivateLinkage::LinkageInfo *linkageInfo = J9::PrivateLinkage::LinkageInfo::get(oldStartPC);
      TR_PersistentJittedBodyInfo* jbi = TR::Recompilation::getJittedBodyInfoFromPC(oldStartPC);

      if (!jbi)
         {
         return 0;
         }

      TR_PersistentMethodInfo *pmi = jbi->getMethodInfo();

      if (pmi && pmi->hasBeenReplaced()) // HCR
         {
         // Obsolete method bodies are invalid.
         //
         TR::Recompilation::fixUpMethodCode(oldStartPC);
         jbi->setIsInvalidated();
         }

      if (jbi->getIsInvalidated())
         {
         event._eventType = TR_MethodEvent::MethodBodyInvalidated;
         async = TR_no;
         }
      else
         {
         // Async compilation is disabled or recompilations triggered from jitted code
         //
         // Check if the method has already been scheduled for compilation and return
         // abruptly if so. This will reduce contention on the optimizationPlanMonitor
         // when a profiled compilation is followed by a very slow recompilation
         // (until the recompilation is over, the java threads will try to trigger
         // recompilations again and again. See defect 193193)
         //
         if (linkageInfo->isBeingCompiled())
            {
            TR_J9VMBase *fe = TR_J9VMBase::get(jitConfig, vmThread);
            if (fe->isAsyncCompilation())
               return 0; // early return because the method is queued for compilation
            }
         // If PersistentJittedBody contains the profile Info and has BlockFrequencyInfo, it will set the
         // isQueuedForRecompilation field which can be used by the jitted code at runtime to skip the profiling
         // code if it has made request to recompile this method.
         if (jbi->getProfileInfo() != NULL && jbi->getProfileInfo()->getBlockFrequencyInfo() != NULL)
            jbi->getProfileInfo()->getBlockFrequencyInfo()->setIsQueuedForRecompilation();

         event._eventType = TR_MethodEvent::OtherRecompilationTrigger;
         }
      }
   else
      {
      event._eventType = TR_MethodEvent::InterpreterCounterTripped;
      // Experimental code: user may want to artificially delay the compilation
      // of methods to gather more IProfiler info
      TR::CompilationInfo * compInfo = getCompilationInfo(jitConfig);
      if (TR::Options::_compilationDelayTime > 0)
         {
         if (!TR::CompilationInfo::isJNINative(method))
            {
            if (compInfo->getPersistentInfo()->getElapsedTime() < 1000 * TR::Options::_compilationDelayTime)
               {
               // Add 2 to the invocationCount
               int32_t count = TR::CompilationInfo::getInvocationCount(method);
               if (count >= 0)
                  {
                  TR::CompilationInfo::setInvocationCount(method, 2);
                  return 0;
                  }
               }
            }
         }
#if defined(J9VM_OPT_JITSERVER)
      // Do not allow local compilations in JITServer server mode
      if (compInfo->getPersistentInfo()->getRemoteCompilationMode() == JITServer::SERVER)
         return 0;
#endif
      }

   event._j9method = method;
   event._oldStartPC = oldStartPC;
   event._vmThread = vmThread;
   event._classNeedingThunk = 0;
   bool newPlanCreated;
   IDATA result = 0;
   TR_OptimizationPlan *plan = TR::CompilationController::getCompilationStrategy()->processEvent(&event, &newPlanCreated);

   // if the controller decides to compile this method, trigger the compilation
   if (plan)
      {
      TR::CompilationInfo * compInfo = getCompilationInfo(jitConfig);

      // Check to see if we need to wake up the sampling thread should it be in DEEPIDLE state
      if (compInfo->getSamplerState() == TR::CompilationInfo::SAMPLER_DEEPIDLE &&
          compInfo->_intervalStats._numFirstTimeCompilationsInInterval >= 1)
          getOutOfIdleStates(TR::CompilationInfo::SAMPLER_DEEPIDLE, compInfo, "comp req");
      else if (compInfo->getSamplerState() == TR::CompilationInfo::SAMPLER_IDLE &&
          compInfo->_intervalStats._numFirstTimeCompilationsInInterval >= TR::Options::_numFirstTimeCompilationsToExitIdleMode)
          getOutOfIdleStates(TR::CompilationInfo::SAMPLER_IDLE, compInfo, "comp req");

         { // scope for details
         TR::IlGeneratorMethodDetails details(method);
         result = (IDATA)compInfo->compileMethod(vmThread, details, oldStartPC, async, compErrCode, &queued, plan);
         }

      if (!queued && newPlanCreated)
         TR_OptimizationPlan::freeOptimizationPlan(plan);
      }
   else // OOM; Very rare case
      {
      // Invalidation requests MUST not be ignored even if OOM
      if (event._eventType == TR_MethodEvent::MethodBodyInvalidated)
         {
         // Allocate a plan on the stack and force a synchronous compilation
         // so that we wait until the compilation finishes
         TR_OptimizationPlan plan;
         plan.init(noOpt); // use the cheapest compilation; It's unlikely the compilation will
                           // succeed because we are running low on native memory
         plan.setIsStackAllocated(); // mark that this plan is not dynamically allocated
         TR::CompilationInfo * compInfo = getCompilationInfo(jitConfig);

            { // scope for details
            TR::IlGeneratorMethodDetails details(method);
            result = (IDATA)compInfo->compileMethod(vmThread, details, oldStartPC, async, compErrCode, &queued, &plan);
            }

         // We should probably prevent any future non-essential compilation
         compInfo->getPersistentInfo()->setDisableFurtherCompilation(true);
         if (TR::Options::getCmdLineOptions()->getVerboseOption(TR_VerbosePerformance))
            {
            TR_VerboseLog::writeLineLocked(TR_Vlog_PERF,"t=%6u Disable further compilation due to OOM while creating an optimization plan", (uint32_t)compInfo->getPersistentInfo()->getElapsedTime());
            }
         }
      }
   return result;
   }

extern "C" IDATA
retranslateWithPreparationForMethodRedefinition(
      struct J9JITConfig *jitConfig,
      J9VMThread *vmThread,
      J9Method *method,
      void *oldStartPC)
   {
   return retranslateWithPreparation(jitConfig, vmThread, method, oldStartPC, TR_PersistentMethodInfo::RecompDueToInlinedMethodRedefinition);
   }

extern "C" IDATA
retranslateWithPreparation(
      struct J9JITConfig *jitConfig,
      J9VMThread *vmThread,
      J9Method *method,
      void *oldStartPC,
      UDATA reason)
   {
   if (!TR::CompilationInfo::get()->asynchronousCompilation() && !J9::PrivateLinkage::LinkageInfo::get(oldStartPC)->recompilationAttempted())
      {
      TR::Recompilation::fixUpMethodCode(oldStartPC);
      }

   TR_PersistentJittedBodyInfo* jbi = TR::Recompilation::getJittedBodyInfoFromPC(oldStartPC);
   if (jbi)
      {
      TR_PersistentMethodInfo *pmi = jbi->getMethodInfo();
      if (pmi)
         pmi->setReasonForRecompilation(reason);
      }
   return j9jit_testarossa(jitConfig, vmThread, method, oldStartPC);
   }


extern "C" void *
old_translateMethodHandle(J9VMThread *currentThread, j9object_t methodHandle)
   {
   void *result = compileMethodHandleThunk(methodHandle, NULL, currentThread, 0);
   if (result)
      {
      static char *returnNullFromTranslateMethodHandle = feGetEnv("TR_returnNullFromTranslateMethodHandle");
      if (returnNullFromTranslateMethodHandle)
         result = NULL;
      }

   return result;
   }


extern "C" void *
translateMethodHandle(J9VMThread *currentThread, j9object_t methodHandle, j9object_t arg, U_32 flags)
   {
   void *result = compileMethodHandleThunk(methodHandle, arg, currentThread, flags);
   if (result)
      {
      static char *returnNullFromTranslateMethodHandle = feGetEnv("TR_returnNullFromTranslateMethodHandle");
      if (returnNullFromTranslateMethodHandle)
         result = NULL;
      }

   return result;
   }


// -----------------------------------------------------------------------------
// NewInstanceImpl Thunks
// -----------------------------------------------------------------------------

extern "C" J9Method *
getNewInstancePrototype(J9VMThread * context)
   {
   J9Method *newInstanceProto = 0;
   J9InternalVMFunctions *intFunc = context->javaVM->internalVMFunctions;

   J9Class * jlClass = intFunc->internalFindKnownClass(context, J9VMCONSTANTPOOL_JAVALANGCLASS, J9_FINDKNOWNCLASS_FLAG_EXISTING_ONLY);
   if (jlClass)
      {
      newInstanceProto = (J9Method *) intFunc->javaLookupMethod(
            context,
            jlClass,
            (J9ROMNameAndSignature *) &newInstancePrototypeNameAndSig,
            0,
            J9_LOOK_DIRECT_NAS | J9_LOOK_VIRTUAL | J9_LOOK_NO_JAVA);
      }

   return newInstanceProto;
   }


extern "C" UDATA
j9jit_createNewInstanceThunk_err(
      struct J9JITConfig *jitConfig,
      J9VMThread *vmThread,
      J9Class *classNeedingThunk,
      TR_CompilationErrorCode *compErrCode)
   {
   TR::CompilationInfo * compInfo = getCompilationInfo(jitConfig);
   J9Method *method = getNewInstancePrototype(vmThread);
   if (!method)
      {
      *compErrCode = compilationFailure;
      return 0;
      }

#if defined(J9VM_OPT_JITSERVER)
   // Do not allow local compilations in JITServer server mode
   if (compInfo->getPersistentInfo()->getRemoteCompilationMode() == JITServer::SERVER)
      return 0;
#endif

   bool queued = false;

   TR_MethodEvent event;
   event._eventType = TR_MethodEvent::NewInstanceImpl;
   event._j9method = method;
   event._oldStartPC = 0;
   event._vmThread = vmThread;
   bool newPlanCreated;
   TR_OptimizationPlan *plan = TR::CompilationController::getCompilationStrategy()->processEvent(&event, &newPlanCreated);
   UDATA result = 0;
   if (plan)
      {
      // if the controller decides to compile this method, trigger the compilation and wait here

         { // scope for details
         J9::NewInstanceThunkDetails details(method, classNeedingThunk);
         result = (UDATA)compInfo->compileMethod(vmThread, details, 0, TR_maybe, compErrCode, &queued, plan);
         }

      if (!queued && newPlanCreated)
         TR_OptimizationPlan::freeOptimizationPlan(plan);
      }

   return result;
   }


extern "C" UDATA
j9jit_createNewInstanceThunk(struct J9JITConfig * jitConfig, J9VMThread * vmThread, J9Class * classNeedingThunk)
   {
   return j9jit_createNewInstanceThunk_err(jitConfig, vmThread, classNeedingThunk, NULL);
   }


// -----------------------------------------------------------------------------
// JIT shutdown
// -----------------------------------------------------------------------------

extern "C" void
stopSamplingThread(J9JITConfig * jitConfig)
   {
   // Was the samplerThread even created?
   if (jitConfig->samplerThread)
      {
      // TODO: add a trace point in this routine
      //Trc_JIT_stopSamplingThread_Entry();
      TR::CompilationInfo *compInfo = getCompilationInfo(jitConfig);
      j9thread_monitor_enter(jitConfig->samplerMonitor);
      // In most cases the state of the sampling thread should be SAMPLE_THR_INITIALIZED
      // However, if an early error happens, stage 15 might not be run (this is where we initialize
      // the thread) and so the thread could be in ATTACHED_STATE
      TR_ASSERT(compInfo->getSamplingThreadLifetimeState() == TR::CompilationInfo::SAMPLE_THR_INITIALIZED ||
              compInfo->getSamplingThreadLifetimeState() == TR::CompilationInfo::SAMPLE_THR_ATTACHED,
         "sampling thread must be initialized or at least attached if we try to stop it");
      // inform samplerThread to exit its loop
      shutdownSamplerThread = true;
      compInfo->setSamplingThreadLifetimeState(TR::CompilationInfo::SAMPLE_THR_STOPPING);
      // interrupt possible nap time for the samplerThread
      j9thread_interrupt(jitConfig->samplerThread);
      // Wait for samplerThread to exit
      while (compInfo->getSamplingThreadLifetimeState() != TR::CompilationInfo::SAMPLE_THR_DESTROYED)
         j9thread_monitor_wait(jitConfig->samplerMonitor);
      // At this point samplingThread has gone away
      compInfo->setSamplerThread(NULL);
      jitConfig->samplerThread = 0; // just in case we enter this routine again
      j9thread_monitor_exit(jitConfig->samplerMonitor);
      // sampleMonitor is no longer needed
      j9thread_monitor_destroy(jitConfig->samplerMonitor);
      jitConfig->samplerMonitor = 0;
      //Trc_JIT_stopSamplingThread_Exit();
      }
   }


extern "C" void
freeJITConfig(J9JITConfig * jitConfig)
   {
   // This method must be called only when we are sure that there are no other java threads running
   if (jitConfig)
      {
      // Do all JIT compiler present freeing.
      //
      J9JavaVM * javaVM = jitConfig->javaVM;
      PORT_ACCESS_FROM_JAVAVM(javaVM);

      // stopSamplingThread(jitConfig); // done during JitShutdown below

      jitConfig->runtimeFlags &= ~J9JIT_JIT_ATTACHED;

      // If the jitConfig will be freed,
      // there is no chance to do all te JIT cleanup.
      // Do the JIT cleanup now, even if we tried it before
      //
      JitShutdown(jitConfig);

      // free the compilation info before freeing the frontend without thread info (jitConfig->compilationInfo)
      // which is done on codert_OnUnload
      TR::CompilationInfo::freeCompilationInfo(jitConfig);

      // Tell the runtime to unload.
      //
      codert_OnUnload(javaVM);
      }
   }


// exclusive shutdown.  This normally occurs when System.exit() is called by
// the usercode.  The VM needs to notify the compilation thread before going
// exclusive - otherwise we end up with a deadlock scenario upon exit
//
extern "C" void
jitExclusiveVMShutdownPending(J9VMThread * vmThread)
   {
#ifndef SMALL_APPTHREAD
   J9JavaVM *javaVM = vmThread->javaVM;
#if defined(J9VM_OPT_JITSERVER)
   TR::CompilationInfo * compInfo = getCompilationInfo(javaVM->jitConfig);
   if (compInfo->getPersistentInfo()->getRemoteCompilationMode() == JITServer::SERVER)
      {
      TR_Listener *listener = ((TR_JitPrivateConfig*)(javaVM->jitConfig->privateConfig))->listener;
      if (listener)
         {
         listener->stop();
         }
      }
#endif /* defined(J9VM_OPT_JITSERVER) */

   getCompilationInfo(javaVM->jitConfig)->stopCompilationThreads();
#endif
   }

// Code cache callbacks to be used by the VM
//
extern "C" U_8*
getCodeCacheWarmAlloc(void *codeCache)
   {
   TR::CodeCache * cc = static_cast<TR::CodeCache*>(codeCache);
   return cc->getWarmCodeAlloc();
   }

extern "C" U_8*
getCodeCacheColdAlloc(void *codeCache)
   {
   TR::CodeCache * cc = static_cast<TR::CodeCache*>(codeCache);
   return cc->getColdCodeAlloc();
   }


// -----------------------------------------------------------------------------
// JIT control
// -----------------------------------------------------------------------------

// Temporarily disable the jit so that no more methods are compiled
extern "C" void
disableJit(J9JITConfig * jitConfig)
   {
   TR::CompilationInfo * compInfo = getCompilationInfo(jitConfig);
   J9JavaVM * vm = jitConfig->javaVM;
   if (compInfo && compInfo->getNumCompThreadsActive() > 0)
      {
      // Suspend compilation.
      // This will also flush any methods waiting for compilation
      //
      compInfo->suspendCompilationThread();
      // Generate a trace point
      Trc_JIT_DisableJIT(vm->internalVMFunctions->currentVMThread(vm));

      // Turn off interpreter profiling
      //
#if defined(J9VM_INTERP_PROFILING_BYTECODES)
      stopInterpreterProfiling(jitConfig);
#endif
      j9thread_monitor_enter(vm->vmThreadListMutex);
      // Set the sampling frequency to a high value - this will send the sampling
      // thread to sleep for a long time. If the jit is enabled later we will have
      // to interrupt the sampling thread to get it going again.
      //
      TR::CompilationInfo::TR_SamplerStates samplerState = compInfo->getSamplerState();
      if (samplerState != TR::CompilationInfo::SAMPLER_NOT_INITIALIZED && //jitConfig->samplerThread && // Must have a sampler thread
          samplerState != TR::CompilationInfo::SAMPLER_SUSPENDED && // Nothing to do if sampler is already suspended
          samplerState != TR::CompilationInfo::SAMPLER_STOPPED)
         {
         TR::PersistentInfo *persistentInfo = compInfo->getPersistentInfo();
         compInfo->setSamplerState(TR::CompilationInfo::SAMPLER_SUSPENDED);
         jitConfig->samplingFrequency = MAX_SAMPLING_FREQUENCY;
         persistentInfo->setLastTimeSamplerThreadWasSuspended(persistentInfo->getElapsedTime());
         if (TR::Options::getVerboseOption(TR_VerbosePerformance))
            {
            TR_VerboseLog::writeLineLocked(TR_Vlog_PERF,"t=%u\tSampling thread suspended and changed frequency to %d ms",
                         persistentInfo->getElapsedTime(), jitConfig->samplingFrequency);
            }
         }
      // TODO: what are the implications of remaining in an appropriate JIT state?
      // Should we change the state to STEADY just to be on the safe side?
      // What if this happens during startup? We will kill the startup time?

      //set the countDelta
      J9VMThread * currentThread = vm->mainThread;
      do
         {
         currentThread->jitCountDelta = 0;
         } while ((currentThread = currentThread->linkNext) != vm->mainThread);

      j9thread_monitor_exit(vm->vmThreadListMutex);
      }
   }


// Re-enable the jit after it has been disabled.
extern "C" void
enableJit(J9JITConfig * jitConfig)
   {
   TR::CompilationInfo * compInfo = getCompilationInfo(jitConfig);
   J9JavaVM * vm = jitConfig->javaVM;
   if (compInfo && compInfo->getNumCompThreadsActive() == 0)
      {
      // Re-enable interpreter profiling if needed
      //
#if defined(J9VM_INTERP_PROFILING_BYTECODES)
      restartInterpreterProfiling();
#endif
      // Resume compilation.
      //
      compInfo->resumeCompilationThread();
      // Generate a trace point
      Trc_JIT_EnableJIT(vm->internalVMFunctions->currentVMThread(vm));

      j9thread_monitor_enter(vm->vmThreadListMutex);

      // Set the sampling frequency back to its proper value and kick the
      // sampler thread back into life.
      //
      TR::CompilationInfo::TR_SamplerStates samplerState = compInfo->getSamplerState();
      if (samplerState == TR::CompilationInfo::SAMPLER_SUSPENDED) // Nothing to do if sampler is not suspended
         {
         TR::PersistentInfo *persistentInfo = compInfo->getPersistentInfo();
         compInfo->setSamplerState(TR::CompilationInfo::SAMPLER_DEFAULT);
         jitConfig->samplingFrequency = TR::Options::getCmdLineOptions()->getSamplingFrequency();
         // this wake up call counts as a tick, so mark that we have seen ticks active
         // so that we need to wait another 5 seconds to enter idle
         persistentInfo->setLastTimeThreadsWereActive(persistentInfo->getElapsedTime());
         j9thread_interrupt(jitConfig->samplerThread); // interrupt the sampler to look at its new state
         if (TR::Options::getVerboseOption(TR_VerbosePerformance))
            {
            TR_VerboseLog::writeLineLocked(TR_Vlog_SAMPLING,"t=%u\tSampling thread interrupted and changed frequency to %d ms",
                         persistentInfo->getElapsedTime(), jitConfig->samplingFrequency);
            }
         }

      // Set the countDelta
      J9VMThread * currentThread = vm->mainThread;
      do
         {
         currentThread->jitCountDelta = 2;
         } while ((currentThread = currentThread->linkNext) != vm->mainThread);

      j9thread_monitor_exit(vm->vmThreadListMutex);

      }
   } // enableJit


// -----------------------------------------------------------------------------
// Programmatic compile interface
// -----------------------------------------------------------------------------

extern "C" I_32
command(J9VMThread * vmThread, const char * cmdString)
   {
   TR::CompilationInfo * compInfo = TR::CompilationInfo::get();

   if (strncmp(cmdString, "beginningOfStartup", 18) == 0)
      {
      TR::Options::getCmdLineOptions()->setOption(TR_AssumeStartupPhaseUntilToldNotTo); // let the JIT know it should wait for endOfStartup hint
      if (compInfo)
         {
         TR::PersistentInfo *persistentInfo = compInfo->getPersistentInfo();
         // If we trust the application completely, then set CLP right away
         // Otherwise, let JIT heuristics decide at next decision point
         if (TR::Options::getCmdLineOptions()->getOption(TR_UseStrictStartupHints))
            persistentInfo->setClassLoadingPhase(true); // Enter CLP right away
         if (TR::Options::isAnyVerboseOptionSet(TR_VerboseCLP, TR_VerbosePerformance))
            {
            TR_VerboseLog::writeLineLocked(TR_Vlog_INFO,"Compiler.command(beginningOfStartup)");
            }
         }
      return 0;
      }
   if (strncmp(cmdString, "endOfStartup", 12) == 0)
      {
      if (TR::Options::getCmdLineOptions()->getOption(TR_AssumeStartupPhaseUntilToldNotTo)) // refuse to do anything if JIT option was not specified
         {
         if (compInfo)
            {
            TR::PersistentInfo *persistentInfo = compInfo->getPersistentInfo();
            persistentInfo->setExternalStartupEndedSignal(true);
            // If we trust the application completely, then set CLP right away
            // Otherwise, let JIT heuristics decide at next decision point
            if (TR::Options::getCmdLineOptions()->getOption(TR_UseStrictStartupHints))
               persistentInfo->setClassLoadingPhase(false);
            if (TR::Options::isAnyVerboseOptionSet(TR_VerboseCLP, TR_VerbosePerformance))
               {
               TR_VerboseLog::writeLineLocked(TR_Vlog_INFO,"Compiler.command(endOfStartup)");
               }
            }
         }
      return 0;
      }

   return 0;
   }

static IDATA
internalCompileClass(J9VMThread * vmThread, J9Class * clazz)
   {
   J9JavaVM * javaVM = vmThread->javaVM;
   J9JITConfig * jitConfg = javaVM->jitConfig;
   TR::CompilationInfo * compInfo = getCompilationInfo(jitConfig);
   TR_J9VMBase *fe = TR_J9VMBase::get(jitConfg, NULL);

   // To prevent class unloading we need VM access
   bool threadHadNoVMAccess = (!(vmThread->publicFlags & J9_PUBLIC_FLAGS_VM_ACCESS));
   if (threadHadNoVMAccess)
      acquireVMAccess(vmThread);

   J9Method * newInstanceThunk = getNewInstancePrototype(vmThread);

   J9ROMMethod * romMethod = (J9ROMMethod *) J9ROMCLASS_ROMMETHODS(clazz->romClass);
   J9Method * ramMethods = (J9Method *) (clazz->ramMethods);
   for (uint32_t m = 0; m < clazz->romClass->romMethodCount; m++)
      {
      J9Method * method = &ramMethods[m];
      if (!(romMethod->modifiers & (J9AccNative | J9AccAbstract))
         && method != newInstanceThunk
         && !TR::CompilationInfo::isCompiled(method)
         && !fe->isThunkArchetype(method))
         {
         bool queued = false;
         TR_MethodEvent event;
         event._eventType = TR_MethodEvent::InterpreterCounterTripped;
         event._j9method = method;
         event._oldStartPC = 0;
         event._vmThread = vmThread;
         event._classNeedingThunk = 0;
         bool newPlanCreated;
         TR_OptimizationPlan *plan = TR::CompilationController::getCompilationStrategy()->processEvent(&event, &newPlanCreated);
         if (plan)
            {
            plan->setIsExplicitCompilation(true);
            // If the controller decides to compile this method, trigger the compilation and wait here

               { // scope for details
               TR::IlGeneratorMethodDetails details(method);
               compInfo->compileMethod(vmThread, details, 0, TR_no, NULL, &queued, plan);
               }

            if (!queued && newPlanCreated)
               TR_OptimizationPlan::freeOptimizationPlan(plan);
            }
         else // No memory to create an optimizationPlan
            {
            // There is no point to try to compile other methods if we cannot
            // create an optimization plan. Bail out
            break;
            }
         }
      romMethod = nextROMMethod(romMethod);
      }

   if (threadHadNoVMAccess)
      releaseVMAccess(vmThread);

   return 1;
   }


extern "C" IDATA
compileClass(J9VMThread * vmThread, jclass clazzParm)
   {
   J9JavaVM * javaVM = vmThread->javaVM;
   J9Class * clazz;
   IDATA rc;

   acquireVMAccess(vmThread);
   clazz = J9VM_J9CLASS_FROM_JCLASS(vmThread, clazzParm);
   rc = internalCompileClass(vmThread, clazz);
   releaseVMAccess(vmThread);

   return rc;
   }


extern "C" IDATA
compileClasses(J9VMThread * vmThread, const char * pattern)
   {
   IDATA foundClassToCompile = 0;
   J9JavaVM * javaVM = vmThread->javaVM;
   J9JITConfig * jitConfig = javaVM->jitConfig;
   TR_FrontEnd * vm = TR_J9VMBase::get(jitConfig, vmThread);
   TR::CompilationInfo * compInfo = TR::CompilationInfo::get(jitConfig);
   if (!compInfo)
      return foundClassToCompile;

#if defined(J9VM_OPT_SNAPSHOTS)
   VMSNAPSHOTIMPLPORT_ACCESS_FROM_JAVAVM(javaVM);
#endif

   PORT_ACCESS_FROM_JAVAVM(javaVM);
   J9ClassWalkState classWalkState;

   #define PATTERN_BUFFER_LENGTH 256
   char patternBuffer[PATTERN_BUFFER_LENGTH];
   char * patternString = patternBuffer;
   int32_t patternLength = strlen(pattern);
   bool freePatternString = false;

   if (patternLength >= PATTERN_BUFFER_LENGTH)
      {
      patternString = (char*)j9mem_allocate_memory((patternLength+1)*sizeof(char), J9MEM_CATEGORY_JIT);
      if (!patternString)
         return false;
      freePatternString = true;
      }
   #undef PATTERN_BUFFER_LENGTH

   strncpy(patternString, (char*)pattern, patternLength);

   /* Slashify the className */
   for (int32_t i = 0; i < patternLength; ++i)
      if (patternString[i] == '.')
         patternString[i] = '/';
   patternString[patternLength]='\0';

   bool threadHadNoVMAccess = (!(vmThread->publicFlags & J9_PUBLIC_FLAGS_VM_ACCESS));
   if (threadHadNoVMAccess)
      acquireVMAccess(vmThread);

   J9Class * clazz = javaVM->internalVMFunctions->allLiveClassesStartDo(&classWalkState, javaVM, NULL);
   TR_LinkHead0<TR_ClassHolder> *classList = compInfo->getListOfClassesToCompile();
   bool classListWasEmpty = classList ? false : true;

   bool abortFlag = false;
   while (clazz && !abortFlag)
      {
      if (!J9ROMCLASS_IS_PRIMITIVE_OR_ARRAY(clazz->romClass))
         {
         J9UTF8 * clazzUTRF8 = J9ROMCLASS_CLASSNAME(clazz->romClass);

         // j9tty_printf(PORTLIB, "Class %.*s\n", J9UTF8_LENGTH(clazz), J9UTF8_DATA(clazz));

         #define CLASSNAME_BUFFER_LENGTH 1000
         char classNameBuffer[CLASSNAME_BUFFER_LENGTH];
         char * classNameString = classNameBuffer;
         bool freeClassNameString = false;
         if (J9UTF8_LENGTH(clazzUTRF8) >= CLASSNAME_BUFFER_LENGTH)
            {
            classNameString = (char*)j9mem_allocate_memory((J9UTF8_LENGTH(clazzUTRF8)+1)*sizeof(char), J9MEM_CATEGORY_JIT);
            if (!classNameString)
               {
               clazz = javaVM->internalVMFunctions->allLiveClassesNextDo(&classWalkState);
               continue;
               }
            freeClassNameString = true;
            }
         #undef CLASSNAME_BUFFER_LENGTH

         strncpy(classNameString, (char*)J9UTF8_DATA(clazzUTRF8), J9UTF8_LENGTH(clazzUTRF8));

         if (strstr(classNameString, patternString))
            {
            TR_ClassHolder * c = NULL;
            if (!classListWasEmpty) // If the list was not empty we must search for duplicates
               {
               for (c = classList->getFirst(); c; c = c->getNext())
                  if (c->getClass() == clazz)
                     break; // duplicate found
               }

            if (!c) // no duplicate found
               {
               TR_ClassHolder *ch = new (PERSISTENT_NEW) TR_ClassHolder(clazz);
               if (ch)
                  {
                  classList->add(ch);
                  foundClassToCompile = 1;
                  }
               else
                  {
                  // cleanup after yourself
                  abortFlag = true; // If we cannot allocate a small piece of persistent memory we must bail out
                  }
               }
            }

         if (freeClassNameString)
            {
            j9mem_free_memory(classNameString);
            }
         } // end if

      clazz = javaVM->internalVMFunctions->allLiveClassesNextDo(&classWalkState);
      }

   javaVM->internalVMFunctions->allLiveClassesEndDo(&classWalkState);

   if (freePatternString)
      {
      j9mem_free_memory(patternString);
      }

   // now compile all classes from the list
   TR_ClassHolder * trj9class;
   do {
         {
         TR::ClassTableCriticalSection compileClasses(vm);
         trj9class = classList->pop();
         }

      if (trj9class)
         {
         // compile all methods from this class
         if (!abortFlag)
            internalCompileClass(vmThread, trj9class->getClass());
         // free the persistent memory
         TR_Memory::jitPersistentFree(trj9class);
         }
      } while (trj9class);

   if (threadHadNoVMAccess)
       releaseVMAccess(vmThread);
   return foundClassToCompile;
   }


// -----------------------------------------------------------------------------
// JIT initialization
// -----------------------------------------------------------------------------

TR_PersistentMemory * initializePersistentMemory(J9JITConfig * jitConfig);

extern "C" jint
onLoadInternal(
      J9JavaVM *javaVM,
      J9JITConfig *jitConfig,
      char *xjitCommandLine,
      char *xaotCommandLine,
      UDATA flagsParm,
      void *reserved0,
      I_32 xnojit)
   {
#if defined(J9VM_OPT_SNAPSHOTS)
   VMSNAPSHOTIMPLPORT_ACCESS_FROM_JAVAVM(javaVM);
#endif

   PORT_ACCESS_FROM_JAVAVM(javaVM);

   jitConfig->javaVM = javaVM;
   jitConfig->jitLevelName = TR_BUILD_NAME;

   TR::CodeCache *firstCodeCache;

   /* Allocate the code and data cache lists */
   if (!(jitConfig->codeCacheList))
      {
      if ((jitConfig->codeCacheList = javaVM->internalVMFunctions->allocateMemorySegmentList(javaVM, 3, J9MEM_CATEGORY_JIT)) == NULL)
         return -1;
      }
   if (!(jitConfig->dataCacheList))
      {
      if ((jitConfig->dataCacheList = javaVM->internalVMFunctions->allocateMemorySegmentList(javaVM, 3, J9MEM_CATEGORY_JIT)) == NULL)
         return -1;
      }

   // Callbacks for code cache allocation pointers
   jitConfig->codeCacheWarmAlloc = getCodeCacheWarmAlloc;
   jitConfig->codeCacheColdAlloc = getCodeCacheColdAlloc;

   /* Allocate the privateConfig structure.  Note that the AOTRT DLL does not allocate this structure */
   jitConfig->privateConfig = j9mem_allocate_memory(sizeof(TR_JitPrivateConfig), J9MEM_CATEGORY_JIT);

   if (jitConfig->privateConfig == NULL)  // Memory Allocation Failure.
      return -1;

   memset(jitConfig->privateConfig, 0, sizeof(TR_JitPrivateConfig));
   static_cast<TR_JitPrivateConfig *>(jitConfig->privateConfig)->aotValidHeader = TR_maybe;
   uintptr_t initialFlags = flagsParm;

   // Force use of register maps
   //
   // todo: this has to be a runtime test for x-compilation
   //
   initialFlags |= J9JIT_CG_REGISTER_MAPS;

   initialFlags |= J9JIT_GROW_CACHES;

   jitConfig->runtimeFlags |= initialFlags;  // assumes default of bestAvail if nothing set from cmdline

   jitConfig->j9jit_printf = j9jit_printf;
   ((TR_JitPrivateConfig*)jitConfig->privateConfig)->j9jitrt_printf = j9jitrt_printf;
   ((TR_JitPrivateConfig*)jitConfig->privateConfig)->j9jitrt_lock_log = j9jitrt_lock_log;
   ((TR_JitPrivateConfig*)jitConfig->privateConfig)->j9jitrt_unlock_log = j9jitrt_unlock_log;

   // set up the entryPoints for compiling and for support of the
   // java.lang.Compiler class.
   jitConfig->entryPoint = j9jit_testarossa;
   jitConfig->retranslateWithPreparation = retranslateWithPreparation;
   jitConfig->retranslateWithPreparationForMethodRedefinition = retranslateWithPreparationForMethodRedefinition;
   jitConfig->entryPointForNewInstance = j9jit_createNewInstanceThunk;
#if defined(TRANSLATE_METHODHANDLE_TAKES_FLAGS)
   jitConfig->translateMethodHandle = translateMethodHandle;
#else
   jitConfig->translateMethodHandle = old_translateMethodHandle;
#endif
   jitConfig->disableJit = disableJit;
   jitConfig->enableJit = enableJit;
   jitConfig->compileClass = compileClass;
   jitConfig->compileClasses = compileClasses;
#ifdef ENABLE_GPU
   jitConfig->launchGPU = launchGPU;
#endif
   jitConfig->promoteGPUCompile = promoteGPUCompile;
   jitConfig->command = command;
   jitConfig->bcSizeLimit = 0xFFFF;

#ifdef J9VM_OPT_JAVA_CRYPTO_ACCELERATION
   //Add support for AES methods.
   jitConfig->isAESSupportedByHardware = isAESSupportedByHardware;
   jitConfig->expandAESKeyInHardware = expandAESKeyInHardware;
   jitConfig->doAESInHardware = doAESInHardware;

   //Add support for SHA methods.
   jitConfig->getCryptoHardwareFeatures = getCryptoHardwareFeatures;
   jitConfig->doSha256InHardware = doSha256InHardware;
   jitConfig->doSha512InHardware = doSha512InHardware;
#endif

   //set up our vlog Manager
   TR_VerboseLog::initialize(jitConfig);
   initializePersistentMemory(jitConfig);

   // set up entry point for starting JITServer
#if defined(J9VM_OPT_JITSERVER)
   jitConfig->startJITServer = startJITServer;
   jitConfig->waitJITServerTermination = waitJITServerTermination;
#endif /* J9VM_OPT_JITSERVER */

   TR_PersistentMemory * persistentMemory = (TR_PersistentMemory *)jitConfig->scratchSegment;
   if (persistentMemory == NULL)
      return -1;

   // JITServer: persistentCHTable used to be inited here, but we have to move it after JITServer commandline opts
   // setting it to null here to catch anything that assumes it's set between here and the new init code.
   persistentMemory->getPersistentInfo()->setPersistentCHTable(NULL);

   if (!TR::CompilationInfo::createCompilationInfo(jitConfig))
      return -1;

   if (!TR_J9VMBase::createGlobalFrontEnd(jitConfig, TR::CompilationInfo::get()))
      return -1;

   TR_J9VMBase * feWithoutThread(TR_J9VMBase::get(jitConfig, NULL));
   if (!feWithoutThread)
      return -1;

   /*aotmcc-move it here from below !!!! this is after the jitConfig->runtimeFlags=AOT is set*/
   /*also jitConfig->javaVM = javaVM has to be set for the case we run j9.exe -Xnoaot ....*/
   J9VMThread *curThread = javaVM->internalVMFunctions->currentVMThread(javaVM);
   TR_J9VMBase * fe = TR_J9VMBase::get(jitConfig, curThread);

   int32_t numCodeCachesToCreateAtStartup = 1;

#if defined(J9ZOS390) && !defined(TR_TARGET_64BIT)
    // zOS 31-bit
    J9JavaVM * vm = javaVM; //macro FIND_AND_CONSUME_ARG refers to javaVM as vm
    if (isQuickstart)
       {
       jitConfig->codeCacheKB = 1024;
       jitConfig->dataCacheKB = 1024;
       }
   else
       {
       jitConfig->codeCacheKB = 2048;
       jitConfig->dataCacheKB = 2048;
       }
#else
#if (defined(TR_HOST_POWER) || defined(TR_HOST_S390) || (defined(TR_HOST_X86) && defined(TR_HOST_64BIT)))
      jitConfig->codeCacheKB = 2048;
      jitConfig->dataCacheKB = 2048;

      //zOS will set the code cache to create at startup after options are enabled below
#if !defined(J9ZOS390)
      if (!isQuickstart) // for -Xquickstart start with one code cache
         numCodeCachesToCreateAtStartup = 4;
#endif
#else
      jitConfig->codeCacheKB = 2048; // WAS-throughput guided change
      //jitConfig->codeCacheKB = J9_JIT_CODE_CACHE_SIZE / 1024;  // bytes -> k
      jitConfig->dataCacheKB = 512;  // bytes -> k
#endif
#endif

   if (fe->isAOT_DEPRECATED_DO_NOT_USE())
      {
      jitConfig->codeCacheTotalKB = 128 * 1024; // default limit on amount of code that can be generated (128MB)
      jitConfig->dataCacheTotalKB =  64 * 1024; // default limit on amount of meta-data that can be generated (64MB)
      }
   else
      {
#if defined(TR_TARGET_64BIT)
         jitConfig->codeCacheTotalKB = 256 * 1024;
         jitConfig->dataCacheTotalKB = 384 * 1024;
#else
         jitConfig->codeCacheTotalKB = 64 * 1024;
         jitConfig->dataCacheTotalKB = 192 * 1024;
#endif

#if defined(J9ZTPF)
         /*
          * The z/TPF OS does not have the ability to reserve memory. It allocates whatever it
          * is asked to allocate. Allocate the code cache based on a percentage (20%) of memory
          * the process is allowed to have; cap the maximum using the default 256m and use a 1m floor.
          * MAXXMMES is specified as the number of 1MB frames.
          * Use the default 2048 KB data cache. The default values for z/TPF can be
          * overridden via the command line interface.
          */
         const uint16_t ZTPF_CODE_CACHE_DIVISOR = 5;

         /* Retrieve the maximum number of 1MB frames that a z/TPF process can have and */
         /* then take 20% of that value to use for the code cache size. */
         const uint16_t physMemory = *(static_cast<uint16_t*>(cinfc_fast(CINFC_CMMMMES)) + 4) / ZTPF_CODE_CACHE_DIVISOR;

         /* Provide a 1MB floor and 256MB ceiling for the code cache size */
         if (physMemory <= 1)
            {
            jitConfig->codeCacheKB = 1024;
            jitConfig->codeCacheTotalKB = 1024;
            }
         else if (physMemory < 256)
            {
            jitConfig->codeCacheKB = 2048;
            jitConfig->codeCacheTotalKB = physMemory * 1024;
            }
         else
            {
            jitConfig->codeCacheKB = 2048;
            jitConfig->codeCacheTotalKB = 256 * 1024;
            }

         jitConfig->dataCacheKB = 2048;
         jitConfig->dataCacheTotalKB = 384 * 1024;
#endif
      }

   TR::Options::setScratchSpaceLimit(DEFAULT_SCRATCH_SPACE_LIMIT_KB * 1024);
   TR::Options::setScratchSpaceLowerBound(DEFAULT_SCRATCH_SPACE_LOWER_BOUND_KB * 1024);

   jitConfig->samplingFrequency = TR::Options::getSamplingFrequency();

#if defined(DEBUG)
      static char * breakOnLoad = feGetEnv("TR_BreakOnLoad");
      if (breakOnLoad)
         TR::Compiler->debug.breakPoint();
#endif

   // Parse the command line options
   //
   if (xaotCommandLine)
      {
      char *endAOTOptions = TR::Options::processOptionsAOT(xaotCommandLine, jitConfig, feWithoutThread);
      if (*endAOTOptions)
         {
         // Generate AOT error message only if error occurs in -Xaot processing
         if (0 != (TR::Options::_processOptionsStatus & TR_AOTProcessErrorAOTOpts))
            {
            scan_failed(PORTLIB, "AOT", endAOTOptions);
            printf("<AOT: fatal error, invalid command line>\n");
#ifdef DEBUG
            printf("   for help use -Xaot:help\n\n");
#endif
            }
         return -1;
         }
      }

   char *endJITOptions = TR::Options::processOptionsJIT(xjitCommandLine, jitConfig, feWithoutThread);

   if (*endJITOptions)
      {
      // Generate JIT error message only if error occurs in -Xjit processing
      if (0 != (TR::Options::_processOptionsStatus & TR_JITProcessErrorJITOpts))
         {
         scan_failed(PORTLIB, "JIT", endJITOptions);
         printf("<JIT: fatal error, invalid command line>\n");
#ifdef DEBUG
            printf("   for help use -Xjit:help\n\n");
#endif
         }
      return -1;
      }

   // Now that the options have been processed we can initialize the RuntimeAssumptionTables
   // If we cannot allocate various runtime assumption hash tables, fail the JVM

   fe->initializeSystemProperties();

   // Allocate trampolines for z/OS 64-bit
#if defined(J9ZOS390)
   if (TR::Options::getCmdLineOptions()->getOption(TR_EnableRMODE64) && !isQuickstart)
      numCodeCachesToCreateAtStartup = 4;
#endif


#if defined(J9VM_OPT_JITSERVER)
   if (persistentMemory->getPersistentInfo()->getRemoteCompilationMode() != JITServer::SERVER)
#endif
      {
      if (!persistentMemory->getPersistentInfo()->getRuntimeAssumptionTable()->init())
         return -1;
      }

   TR_PersistentClassLoaderTable *loaderTable = new (PERSISTENT_NEW) TR_PersistentClassLoaderTable(persistentMemory);
   if (loaderTable == NULL)
      return -1;
   persistentMemory->getPersistentInfo()->setPersistentClassLoaderTable(loaderTable);

   jitConfig->iprofilerBufferSize = TR::Options::_iprofilerBufferSize;   //1024;

   javaVM->minimumSuperclassArraySize = TR::Options::_minimumSuperclassArraySize;

   if (!jitConfig->tracingHook && TR::Options::requiresDebugObject())
      {
      jitConfig->tracingHook = (void*) (TR_CreateDebug_t)createDebugObject;
      }

   if (!jitConfig->tracingHook)
      TR::Options::suppressLogFileBecauseDebugObjectNotCreated();

   TR_AOTStats *aotStats = (TR_AOTStats *)j9mem_allocate_memory(sizeof(TR_AOTStats), J9MEM_CATEGORY_JIT);
   memset(aotStats, 0, sizeof(TR_AOTStats));
   ((TR_JitPrivateConfig*)jitConfig->privateConfig)->aotStats = aotStats;

   TR::CodeCacheManager *codeCacheManager = (TR::CodeCacheManager *) j9mem_allocate_memory(sizeof(TR::CodeCacheManager), J9MEM_CATEGORY_JIT);;
   if (codeCacheManager == NULL)
      return -1;
   memset(codeCacheManager, 0, sizeof(TR::CodeCacheManager));

   // must initialize manager using the global (not thread specific) fe because current thread isn't guaranteed to live longer than the manager
   new (codeCacheManager) TR::CodeCacheManager(feWithoutThread, TR::Compiler->rawAllocator);

   TR::CodeCacheConfig &codeCacheConfig = codeCacheManager->codeCacheConfig();

   // Do not allow code caches smaller than 128KB
   if (jitConfig->codeCacheKB < 128)
      jitConfig->codeCacheKB = 128;
   if (!fe->isAOT_DEPRECATED_DO_NOT_USE())
      {
      if (jitConfig->codeCacheKB > 32768)
         jitConfig->codeCacheKB = 32768;
      }

   if (jitConfig->codeCacheKB > jitConfig->codeCacheTotalKB)
      {
      /* Handle case where user has set codeCacheTotalKB smaller than codeCacheKB (e.g. -Xjit:codeTotal=256) by setting codeCacheKB = codeCacheTotalKB */
      jitConfig->codeCacheKB = jitConfig->codeCacheTotalKB;
      }

   if (jitConfig->dataCacheKB > jitConfig->dataCacheTotalKB)
      {
      /* Handle case where user has set dataCacheTotalKB smaller than dataCacheKB (e.g. -Xjit:dataTotal=256) by setting dataCacheKB = dataCacheTotalKB */
      jitConfig->dataCacheKB = jitConfig->dataCacheTotalKB;
      }

   I_32 maxNumberOfCodeCaches = jitConfig->codeCacheTotalKB / jitConfig->codeCacheKB;
   if (fe->isAOT_DEPRECATED_DO_NOT_USE())
      maxNumberOfCodeCaches = 1;

   // setupCodeCacheParameters must stay before  TR::CodeCacheManager::initialize() because it needs trampolineCodeSize
   setupCodeCacheParameters(&codeCacheConfig._trampolineCodeSize, &codeCacheConfig._mccCallbacks, &codeCacheConfig._numOfRuntimeHelpers, &codeCacheConfig._CCPreLoadedCodeSize);

   if (!TR_TranslationArtifactManager::initializeGlobalArtifactManager(jitConfig->translationArtifacts, jitConfig->javaVM))
      return -1;

   codeCacheConfig._allowedToGrowCache = (javaVM->jitConfig->runtimeFlags & J9JIT_GROW_CACHES) != 0;
   codeCacheConfig._lowCodeCacheThreshold = TR::Options::_lowCodeCacheThreshold;
   codeCacheConfig._verboseCodeCache = TR::Options::getCmdLineOptions()->getVerboseOption(TR_VerboseCodeCache);
   codeCacheConfig._verbosePerformance = TR::Options::getCmdLineOptions()->getVerboseOption(TR_VerbosePerformance);
   codeCacheConfig._verboseReclamation = TR::Options::getCmdLineOptions()->getVerboseOption(TR_VerboseCodeCacheReclamation);
   codeCacheConfig._doSanityChecks = TR::Options::getCmdLineOptions()->getOption(TR_CodeCacheSanityCheck);
   codeCacheConfig._codeCacheTotalKB = 64*1024;
   codeCacheConfig._dataAreaTotalKB = jitConfig->codeCacheTotalKB;
   codeCacheConfig._codeCacheKB = jitConfig->codeCacheKB;
   codeCacheConfig._codeCachePadKB = jitConfig->codeCachePadKB;
   codeCacheConfig._codeCacheAlignment = jitConfig->codeCacheAlignment;
   codeCacheConfig._codeCacheFreeBlockRecylingEnabled = !TR::Options::getCmdLineOptions()->getOption(TR_DisableFreeCodeCacheBlockRecycling);
   codeCacheConfig._largeCodePageSize = jitConfig->largeCodePageSize;
   codeCacheConfig._largeCodePageFlags = jitConfig->largeCodePageFlags;
   codeCacheConfig._maxNumberOfCodeCaches = maxNumberOfCodeCaches;
   codeCacheConfig._canChangeNumCodeCaches = (TR::Options::getCmdLineOptions()->getNumCodeCachesToCreateAtStartup() <= 0);

   static char * segmentCarving = feGetEnv("TR_CodeCacheConsolidation");
   bool useConsolidatedCodeCache = segmentCarving != NULL ||
                                   TR::Options::getCmdLineOptions()->getOption(TR_EnableCodeCacheConsolidation);

   if (TR::Options::getCmdLineOptions()->getNumCodeCachesToCreateAtStartup() > 0) // user has specified option
      numCodeCachesToCreateAtStartup = TR::Options::getCmdLineOptions()->getNumCodeCachesToCreateAtStartup();
   // We cannot create at startup more code caches than the maximum
   if (numCodeCachesToCreateAtStartup > maxNumberOfCodeCaches)
      numCodeCachesToCreateAtStartup = maxNumberOfCodeCaches;

   firstCodeCache = codeCacheManager->initialize(useConsolidatedCodeCache, numCodeCachesToCreateAtStartup);

   // large code page size may have been updated by initialize(), so copy back to jitConfig
   jitConfig->largeCodePageSize = (UDATA) codeCacheConfig.largeCodePageSize();

   if (firstCodeCache == NULL)
      return -1;
   jitConfig->codeCache = firstCodeCache->j9segment();
   ((TR_JitPrivateConfig *) jitConfig->privateConfig)->codeCacheManager = codeCacheManager; // for kca's benefit

   if (fe->isAOT_DEPRECATED_DO_NOT_USE())
      {
      jitConfig->codeCache->heapAlloc = firstCodeCache->getCodeTop();
#if defined(TR_TARGET_X86) && defined(TR_HOST_32BIT)
      javaVM->jitConfig = (J9JITConfig *)jitConfig;
      queryX86TargetCPUID(javaVM);
#endif
      }

   if (!fe->isAOT_DEPRECATED_DO_NOT_USE())
      {
      J9VMThread *currentVMThread = javaVM->internalVMFunctions->currentVMThread(javaVM);

      if (currentVMThread)
         {
         currentVMThread->maxProfilingCount = (UDATA)encodeCount(TR::Options::_maxIprofilingCountInStartupMode);
         }

      #if defined(TR_TARGET_S390)
         // allocate 4K
#if defined(J9VM_OPT_SNAPSHOTS)
         if (IS_SNAPSHOT_RUN(javaVM))
            {
            jitConfig->pseudoTOC = vmsnapshot_allocate_memory(4096, J9MEM_CATEGORY_JIT);
            }
         else
#endif
            {
            jitConfig->pseudoTOC = j9mem_allocate_memory(4096, J9MEM_CATEGORY_JIT);
            }

         if (!jitConfig->pseudoTOC)
            return -1;

         if (currentVMThread)
            currentVMThread->codertTOC = (void *)jitConfig->pseudoTOC;
      #endif

      }

   /* allocate the data cache */
   if (jitConfig->dataCacheKB < 1)
      {
      printf("<JIT: fatal error, data cache size must be at least 1 Kb>\n");
      return -1;
      }
   if (!TR_DataCacheManager::initialize(jitConfig))
      {
      printf("{JIT: fatal error, failed to allocate %lu Kb data cache}\n", jitConfig->dataCacheKB);
      return -1;
      }

   jitConfig->thunkLookUpNameAndSig = &j9ThunkLookupNameAndSig;

   TR::CompilationInfo * compInfo = TR::CompilationInfo::get();

   // Now that we have all options (and before starting the compilation thread) we
   // should initialize the compilationController
   //
   TR::CompilationController::init(compInfo);

   if (!TR::CompilationController::useController()) // test if initialization succeeded
      return -1;

   // Create the CpuUtilization object after options processing
   {
   PORT_ACCESS_FROM_JAVAVM(jitConfig->javaVM);
   CpuUtilization* cpuUtil = new (PERSISTENT_NEW) CpuUtilization(jitConfig);
   compInfo->setCpuUtil(cpuUtil);
   }

   // disable CPU utilization monitoring if told to do so on command line
   if (TR::Options::getCmdLineOptions()->getOption(TR_DisableCPUUtilization))
      compInfo->getCpuUtil()->disable();
   else
      compInfo->getCpuUtil()->updateCpuUtil(jitConfig);

#ifdef TR_TARGET_S390
   // Need to let VM know that we will be using a machines vector facility (so it can save/restore preserved regs),
   // early in JIT startup to prevent subtle FP bugs
   if (TR::Compiler->target.cpu.supportsFeature(OMR_FEATURE_S390_VECTOR_FACILITY) && !TR::Options::getCmdLineOptions()->getOption(TR_DisableSIMD))
      {
      javaVM->extendedRuntimeFlags |= J9_EXTENDED_RUNTIME_USE_VECTOR_REGISTERS;
      }
#endif

   // create comp threads if compiling on separate thread
   if (compInfo->useSeparateCompilationThread())
      {
      // Address the case where the number of compilation threads is higher than the
      // maximum number of code caches
      if (TR::Options::_numUsableCompilationThreads > maxNumberOfCodeCaches)
         TR::Options::_numUsableCompilationThreads =  maxNumberOfCodeCaches;

      compInfo->updateNumUsableCompThreads(TR::Options::_numUsableCompilationThreads);

      if (!compInfo->allocateCompilationThreads(TR::Options::_numUsableCompilationThreads))
         {
         fprintf(stderr, "onLoadInternal: Failed to set up %d compilation threads\n", TR::Options::_numUsableCompilationThreads);
         return -1;
         }

      // create regular compilation threads
      int32_t highestThreadID = 0;
      for (; highestThreadID < TR::Options::_numUsableCompilationThreads; highestThreadID++)
         {
         if (compInfo->startCompilationThread(-1, highestThreadID, /* isDiagnosticThread */ false) != 0)
            {
            // Failed to start compilation thread.
            Trc_JIT_startCompThreadFailed(curThread);
            return -1;
            }
         }

      // If more than one diagnostic compilation thread is created, MAX_DIAGNOSTIC_COMP_THREADS needs to be updated
      // create diagnostic compilation thread
      if (compInfo->startCompilationThread(-1, highestThreadID, /* isDiagnosticThread */ true) != 0)
         {
         // Failed to start compilation thread.
         Trc_JIT_startCompThreadFailed(curThread);
         highestThreadID++;
         return -1;
         }

      // Create the monitor used for log handling in presence of multiple compilation threads
      // TODO: postpone this when we know that a log is actually used
      if (!compInfo->createLogMonitor())
         {
         fprintf(stderr, "cannot create log monitor\n");
         return -1;
         }
      }
   else
      {
      // Compilation on application thread
      if (!compInfo->initializeCompilationOnApplicationThread())
         return -1; // failure
      }

   if (!fe->isAOT_DEPRECATED_DO_NOT_USE() && !(jitConfig->runtimeFlags & J9JIT_TOSS_CODE))
      {
      javaVM->runtimeFlags |= J9_RUNTIME_JIT_ACTIVE;
      jitConfig->jitExclusiveVMShutdownPending = jitExclusiveVMShutdownPending;
      }

   // initialize the IProfiler

   if (!TR::Options::getCmdLineOptions()->getOption(TR_DisableInterpreterProfiling))
      {
#if defined(J9VM_OPT_JITSERVER)
      if (persistentMemory->getPersistentInfo()->getRemoteCompilationMode() == JITServer::SERVER)
         {
         ((TR_JitPrivateConfig*)(jitConfig->privateConfig))->iProfiler = JITServerIProfiler::allocate(jitConfig);
         }
      else if (persistentMemory->getPersistentInfo()->getRemoteCompilationMode() == JITServer::CLIENT)
         {
         ((TR_JitPrivateConfig*)(jitConfig->privateConfig))->iProfiler = JITClientIProfiler::allocate(jitConfig);
         }
      else
#endif
         {
         ((TR_JitPrivateConfig*)(jitConfig->privateConfig))->iProfiler = TR_IProfiler::allocate(jitConfig);
         }
      if (!(((TR_JitPrivateConfig*)(jitConfig->privateConfig))->iProfiler))
         {
         // Warn that IProfiler was not allocated
         TR::Options::getCmdLineOptions()->setOption(TR_DisableInterpreterProfiling);
         // Warn that Interpreter Profiling was disabled
         }
      }
   else
      {
      ((TR_JitPrivateConfig*)(jitConfig->privateConfig))->iProfiler = NULL;
      }

   if (!TR::Options::getCmdLineOptions()->getOption(TR_DisableJProfilerThread))
      {
      ((TR_JitPrivateConfig*)(jitConfig->privateConfig))->jProfiler = TR_JProfilerThread::allocate();
      if (!(((TR_JitPrivateConfig*)(jitConfig->privateConfig))->jProfiler))
         {
         TR::Options::getCmdLineOptions()->setOption(TR_DisableJProfilerThread);
         }
      }
   else
      {
      ((TR_JitPrivateConfig*)(jitConfig->privateConfig))->jProfiler = NULL;
      }

   vpMonitor = TR::Monitor::create("ValueProfilingMutex");

   // initialize the HWProfiler
   UDATA riInitializeFailed = 1;
   if (TR::Options::_hwProfilerEnabled == TR_yes)
      {
#if defined(TR_HOST_S390) && defined(BUILD_Z_RUNTIME_INSTRUMENTATION)
      if (TR::Compiler->target.cpu.supportsFeature(OMR_FEATURE_S390_RI))
         ((TR_JitPrivateConfig*)(jitConfig->privateConfig))->hwProfiler = TR_ZHWProfiler::allocate(jitConfig);
#elif defined(TR_HOST_POWER)
#if !defined(J9OS_I5)
/* We disable it on current releases. May enable in future. */
      ((TR_JitPrivateConfig*)(jitConfig->privateConfig))->hwProfiler = TR::Compiler->target.cpu.isAtLeast(OMR_PROCESSOR_PPC_P8) ? TR_PPCHWProfiler::allocate(jitConfig) : NULL;
#else
      ((TR_JitPrivateConfig*)(jitConfig->privateConfig))->hwProfiler = NULL;
#endif /* !defined(J9OS_I5) */
#endif

      //Initialize VM support for RI.
#ifdef J9VM_JIT_RUNTIME_INSTRUMENTATION
      if (NULL != ((TR_JitPrivateConfig*)(jitConfig->privateConfig))->hwProfiler)
         riInitializeFailed = initializeJITRuntimeInstrumentation(javaVM);
#endif
      }
   else
      {
      ((TR_JitPrivateConfig*)(jitConfig->privateConfig))->hwProfiler = NULL;
      }

   if (riInitializeFailed || ((TR_JitPrivateConfig*)(jitConfig->privateConfig))->hwProfiler == NULL)
      {
      // This will also internally call setRuntimeInstrumentationRecompilationEnabled(false)
      persistentMemory->getPersistentInfo()->setRuntimeInstrumentationEnabled(false);
      }
   else
      {
      persistentMemory->getPersistentInfo()->setRuntimeInstrumentationEnabled(true);

      if (TR::Options::getCmdLineOptions()->getOption(TR_EnableHardwareProfileRecompilation) &&
          !(TR::Options::getCmdLineOptions()->getFixedOptLevel() == -1 &&
            TR::Options::getCmdLineOptions()->getOption(TR_InhibitRecompilation)))
         persistentMemory->getPersistentInfo()->setRuntimeInstrumentationRecompilationEnabled(true);
      }

#if defined(J9VM_OPT_JITSERVER)
   // server-side CH table is initialized per-client
   if (persistentMemory->getPersistentInfo()->getRemoteCompilationMode() != JITServer::SERVER)
#endif
      {
      TR_PersistentCHTable *chtable;
#if defined(J9VM_OPT_JITSERVER)
      if (persistentMemory->getPersistentInfo()->getRemoteCompilationMode() == JITServer::CLIENT)
         {
         chtable = new (PERSISTENT_NEW) JITClientPersistentCHTable(persistentMemory);
         }
      else
#endif
         {
         chtable = new (PERSISTENT_NEW) TR_PersistentCHTable(persistentMemory);
         }
      if (chtable == NULL)
         return -1;
      persistentMemory->getPersistentInfo()->setPersistentCHTable(chtable);
      }

#if defined(J9VM_OPT_JITSERVER)
   if (JITServer::CommunicationStream::useSSL())
      {
      if (!JITServer::loadLibsslAndFindSymbols())
         return -1;
      }

   if (compInfo->getPersistentInfo()->getRemoteCompilationMode() == JITServer::SERVER)
      {
      JITServer::CommunicationStream::initConfigurationFlags();

      // Allocate the hashtable that holds information about clients
      compInfo->setClientSessionHT(ClientSessionHT::allocate());

      ((TR_JitPrivateConfig*)(jitConfig->privateConfig))->listener = TR_Listener::allocate();
      if (!((TR_JitPrivateConfig*)(jitConfig->privateConfig))->listener)
         {
         // warn that Listener was not allocated
         j9tty_printf(PORTLIB, "JITServer Listener not allocated, abort.\n");
         return -1;
         }
      if (jitConfig->samplingFrequency != 0)
         {
         ((TR_JitPrivateConfig*)(jitConfig->privateConfig))->statisticsThreadObject = JITServerStatisticsThread::allocate();
         if (!((TR_JitPrivateConfig*)(jitConfig->privateConfig))->statisticsThreadObject)
            {
            // warn that Statistics Thread was not allocated
            j9tty_printf(PORTLIB, "JITServer Statistics thread not allocated, abort.\n");
            return -1;
            }
         }
      else
         {
         ((TR_JitPrivateConfig*)(jitConfig->privateConfig))->statisticsThreadObject = NULL;
         }
      }
   else if (compInfo->getPersistentInfo()->getRemoteCompilationMode() == JITServer::CLIENT)
      {
      compInfo->setUnloadedClassesTempList(new (PERSISTENT_NEW) PersistentVector<TR_OpaqueClassBlock*>(
         PersistentVector<TR_OpaqueClassBlock*>::allocator_type(TR::Compiler->persistentAllocator())));

      compInfo->setIllegalFinalFieldModificationList(new (PERSISTENT_NEW) PersistentVector<TR_OpaqueClassBlock*>(
         PersistentVector<TR_OpaqueClassBlock*>::allocator_type(TR::Compiler->persistentAllocator())));

      compInfo->setNewlyExtendedClasses(new (PERSISTENT_NEW) PersistentUnorderedMap<TR_OpaqueClassBlock*, uint8_t>(
         PersistentUnorderedMap<TR_OpaqueClassBlock*, uint8_t>::allocator_type(TR::Compiler->persistentAllocator())));

      // Try to initialize SSL
      if (JITServer::ClientStream::static_init(compInfo->getPersistentInfo()) != 0)
         return -1;

      JITServer::CommunicationStream::initConfigurationFlags();
      }
#endif // J9VM_OPT_JITSERVER

#if defined(TR_HOST_S390)
   if (TR::Compiler->om.readBarrierType() != gc_modron_readbar_none)
      {
      // TODO (Guarded Storage): With the change to prevent lower trees, there's
      // an outstanding DLT issue where a LLGFSG is generated when loading the
      // DLT block from the J9VMThread instead of a LG. Disabling DLT until that
      // issue is fixed.
      TR::Options::getCmdLineOptions()->setOption(TR_DisableDynamicLoopTransfer);
      }
#endif

#if defined(TR_HOST_ARM64)
   // ArrayCopy transformations are not available in AArch64 yet.
   // OpenJ9 issue #6438 tracks the work to enable.
   //
   TR::Options::getCmdLineOptions()->setOption(TR_DisableArrayCopyOpts);
#endif

#ifdef J9VM_RAS_DUMP_AGENTS
   jitConfig->runJitdump = runJitdump;
#endif

   // STRATUM TODO: https://github.ibm.com/runtimes/openj9-stratum/issues/69

   jitConfig->printAOTHeaderProcessorFeatures = printAOTHeaderProcessorFeatures;

   if (!TR::Compiler->target.cpu.isI386())
      {
      TR_J2IThunkTable *ieThunkTable = new (PERSISTENT_NEW) TR_J2IThunkTable(persistentMemory, "InvokeExactJ2IThunkTable");
      if (ieThunkTable == NULL)
         return -1;
      persistentMemory->getPersistentInfo()->setInvokeExactJ2IThunkTable(ieThunkTable);
      }
   return 0;
   }


extern "C" int32_t
aboutToBootstrap(J9JavaVM * javaVM, J9JITConfig * jitConfig)
   {
   char isSMP;
   PORT_ACCESS_FROM_JAVAVM(javaVM);
   bool isSharedAOT = false;

   if (!jitConfig)
      return -1;

#if defined(J9VM_INTERP_AOT_COMPILE_SUPPORT) && defined(J9VM_OPT_SHARED_CLASSES) && (defined(TR_HOST_X86) || defined(TR_HOST_POWER) || defined(TR_HOST_S390) || defined(TR_HOST_ARM) || defined(TR_HOST_ARM64))
   isSharedAOT = TR::Options::sharedClassCache();
#endif /* J9VM_INTERP_AOT_COMPILE_SUPPORT && J9VM_OPT_SHARED_CLASSES && TR_HOST_X86 && TR_HOST_S390 */

#if defined(J9VM_OPT_SHARED_CLASSES)
   // must be called before latePostProcess
   if (isSharedAOT)
      {
      TR::CompilationInfo * compInfo = getCompilationInfo(jitConfig);
      J9SharedClassJavacoreDataDescriptor *javacoreDataPtr = compInfo->getAddrOfJavacoreData();

      TR_ASSERT(javaVM->sharedClassConfig, "sharedClassConfig must exist");
      if (javaVM->sharedClassConfig->getJavacoreData)
         {
         memset(javacoreDataPtr, 0, sizeof(J9SharedClassJavacoreDataDescriptor));
         if (javaVM->sharedClassConfig->getJavacoreData(javaVM, javacoreDataPtr))
            {
            if (javacoreDataPtr->numAOTMethods > TR::Options::_aotWarmSCCThreshold)
               compInfo->setIsWarmSCC(TR_yes);
            else
               compInfo->setIsWarmSCC(TR_no);
            }
         }

      if (TR::Options::getAOTCmdLineOptions()->getOption(TR_DisablePersistIProfile) ||
          TR::Options::getJITCmdLineOptions()->getOption(TR_DisablePersistIProfile))
         {
         javaVM->sharedClassConfig->runtimeFlags &= ~J9SHR_RUNTIMEFLAG_ENABLE_JITDATA;
         }
      else if ((javaVM->sharedClassConfig->runtimeFlags & J9SHR_RUNTIMEFLAG_ENABLE_JITDATA) == 0)
         {
         printf("\n ** sc disabled **\n");

         TR::Options::getAOTCmdLineOptions()->setOption(TR_DisablePersistIProfile);
         }
      }
#endif

   char * endOptionsAOT = TR::Options::latePostProcessAOT(jitConfig);
   if ((intptr_t)endOptionsAOT == 1)
      return 1;

   if (endOptionsAOT)
      {
      scan_failed(PORTLIB, "AOT", endOptionsAOT);
      printf("<JIT: fatal error, invalid command line>\n");
      #ifdef DEBUG
         printf("   for help use -Xaot:help\n\n");
      #endif
      return -1;
      }

   char * endOptions = TR::Options::latePostProcessJIT(jitConfig);
   if ((intptr_t)endOptions == 1)
      return 1;

   if (endOptions)
      {
      scan_failed(PORTLIB, "JIT", endOptions);
      printf("<JIT: fatal error, invalid command line>\n");
      #ifdef DEBUG
         printf("   for help use -Xjit:help\n\n");
      #endif
      return -1;
      }

   // Get local var names if available (ie. classfile was compiled with -g).
   // We just check getDebug() for lack of a reliable way to check whether there are any methods being logged.
   //
   // Do this after all option processing because we don't want the option
   // processing to think the user has requested a local variable table.  That
   // makes it drop into FSD mode.
   //
   if (TR::Options::getDebug())
      javaVM->requiredDebugAttributes |= J9VM_DEBUG_ATTRIBUTE_LOCAL_VARIABLE_TABLE;

   J9VMThread *curThread = javaVM->internalVMFunctions->currentVMThread(javaVM);
   TR_J9VMBase *vm = TR_J9VMBase::get(jitConfig, curThread);
   TR::CompilationInfo * compInfo = TR::CompilationInfo::get(jitConfig);

   /* Initialize helpers */
   codert_init_helpers_and_targets(jitConfig, TR::Compiler->target.isSMP());

   if (vm->isAOT_DEPRECATED_DO_NOT_USE() || (jitConfig->runtimeFlags & J9JIT_TOSS_CODE))
      return 0;


#if defined(J9VM_OPT_JITSERVER)
   if (compInfo->getPersistentInfo()->getRemoteCompilationMode() != JITServer::SERVER)
#endif
      {
      /* jit specific helpers */
      initializeJitRuntimeHelperTable(TR::Compiler->target.isSMP());
      }

#if defined(TR_TARGET_POWER)
   if (TR::Compiler->target.cpu.isPower())
      {
      void  * tocBase = ppcPicTrampInit(vm, compInfo->getPersistentInfo());
      if ( tocBase == reinterpret_cast<void *>(0x1) )
         {
         printf("<JIT: Cannot allocate TableOfConstants\n");
         return -1; // fail the JVM
         }

   #if defined(TR_TARGET_64BIT) && defined(TR_HOST_POWER)
      jitConfig->pseudoTOC = tocBase;
   #endif
      }
#endif


#if defined(J9VM_OPT_SHARED_CLASSES)
   if (isSharedAOT)
      {
      bool validateSCC = true;

#if defined(J9VM_OPT_JITSERVER)
      if (compInfo->getPersistentInfo()->getRemoteCompilationMode() == JITServer::SERVER)
         validateSCC = false;
#endif

      if (validateSCC)
         {
         if (TR::Options::getCmdLineOptions()->getOption(TR_ForceGenerateReadOnlyCode))
            {
            /* Disable AOT entirely for the intial prototype. The reason is because
             * enabling AOT in this mode is going to require some (likely small but) non-trivial
             * changes in the control logic.
             */
            static_cast<TR_JitPrivateConfig *>(jitConfig->privateConfig)->aotValidHeader = TR_no;
            TR::Options::getAOTCmdLineOptions()->setOption(TR_NoLoadAOT);
            TR::Options::getAOTCmdLineOptions()->setOption(TR_NoStoreAOT);
            TR::Options::setSharedClassCache(false);
            TR_J9SharedCache::setSharedCacheDisabledReason(TR_J9SharedCache::AOT_DISABLED);
            }
         else
            {
<<<<<<< HEAD
            /* If AOT Shared Classes is turned ON, perform compatibility checks for AOT Shared Classes
             *
             * This check has to be done after latePostProcessJIT so that all the necessary JIT options
             * can be set
             */
            TR_J9VMBase *fe = TR_J9VMBase::get(jitConfig, curThread);
            if (!compInfo->reloRuntime()->validateAOTHeader(fe, curThread))
               {
               TR_ASSERT_FATAL(static_cast<TR_JitPrivateConfig *>(jitConfig->privateConfig)->aotValidHeader != TR_yes,
                               "aotValidHeader is TR_yes after failing to validate AOT header\n");

               /* If this is the second run, then failing to validate AOT header will cause aotValidHeader
                * to be TR_no, in which case the SCC is not valid for use. However, if this is the first
                * run, then aotValidHeader will be TR_maybe; try to store the AOT Header in this case.
                */
               if (static_cast<TR_JitPrivateConfig *>(jitConfig->privateConfig)->aotValidHeader == TR_no
                   || !compInfo->reloRuntime()->storeAOTHeader(fe, curThread))
                  {
                  static_cast<TR_JitPrivateConfig *>(jitConfig->privateConfig)->aotValidHeader = TR_no;
                  TR::Options::getAOTCmdLineOptions()->setOption(TR_NoLoadAOT);
                  TR::Options::getAOTCmdLineOptions()->setOption(TR_NoStoreAOT);
                  TR::Options::setSharedClassCache(false);
                  TR_J9SharedCache::setSharedCacheDisabledReason(TR_J9SharedCache::AOT_DISABLED);
                  }
               }
            else
               {
               TR::Compiler->relocatableTarget.cpu = TR::CPU(compInfo->reloRuntime()->getProcessorDescriptionFromSCC(fe, curThread));
               }
=======
            TR::Compiler->relocatableTarget.cpu = TR::CPU::customize(compInfo->reloRuntime()->getProcessorDescriptionFromSCC(fe, curThread));
>>>>>>> ff0dde99
            }
         }

      if (TR::Options::getAOTCmdLineOptions()->getOption(TR_NoStoreAOT))
         {
         javaVM->sharedClassConfig->runtimeFlags &= ~J9SHR_RUNTIMEFLAG_ENABLE_AOT;
         TR_J9SharedCache::setSharedCacheDisabledReason(TR_J9SharedCache::AOT_DISABLED);
#if defined(J9VM_OPT_JITSERVER)
         if (compInfo->getPersistentInfo()->getRemoteCompilationMode() == JITServer::SERVER)
            {
            fprintf(stderr, "Error: -Xaot:nostore option is not compatible with JITServer mode.");
            return -1;
            }
#endif
         }
      else if ((javaVM->sharedClassConfig->runtimeFlags & J9SHR_RUNTIMEFLAG_ENABLE_AOT) == 0)
         {
         TR::Options::getAOTCmdLineOptions()->setOption(TR_NoStoreAOT);
         TR_J9SharedCache::setSharedCacheDisabledReason(TR_J9SharedCache::AOT_DISABLED);
#if defined(J9VM_OPT_JITSERVER)
         if (compInfo->getPersistentInfo()->getRemoteCompilationMode() == JITServer::SERVER)
            {
            fprintf(stderr, "Error: -Xnoaot option must not be specified for JITServer.");
            return -1;
            }
#endif
         }
      }
#endif

   #if defined(TR_TARGET_S390)
      uintptr_t * tocBase = (uintptr_t *)jitConfig->pseudoTOC;

      // Initialize the helper function table (0 to TR_S390numRuntimeHelpers-2)
      for (int32_t idx=1; idx<TR_S390numRuntimeHelpers; idx++)
         tocBase[idx-1] = (uintptr_t)runtimeHelperValue((TR_RuntimeHelper)idx);
   #endif

   TR::CodeCacheManager::instance()->lateInitialization();

   /* Do not set up the following hooks if we are in testmode */
   if (!(jitConfig->runtimeFlags & J9JIT_TOSS_CODE))
      {
      if (setUpHooks(javaVM, jitConfig, vm))
         return -1;
      }

   // For RI enabled we may want to start as off and only enable when there is
   // compilation pressure
   if (compInfo->getPersistentInfo()->isRuntimeInstrumentationEnabled() &&
       TR::Options::getCmdLineOptions()->getOption(TR_UseRIOnlyForLargeQSZ))
      {
      TR_HWProfiler *hwProfiler = compInfo->getHWProfiler();
      hwProfiler->turnBufferProcessingOffTemporarily();
      }

   UT_MODULE_LOADED(J9_UTINTERFACE_FROM_VM(javaVM));
   Trc_JIT_VMInitStages_Event1(curThread);
   Trc_JIT_portableSharedCache_enabled_or_disabled(curThread, J9_ARE_ANY_BITS_SET(javaVM->extendedRuntimeFlags2, J9_EXTENDED_RUNTIME2_ENABLE_PORTABLE_SHARED_CACHE) ? 1 : 0);
   return 0;
   }


// -----------------------------------------------------------------------------
// Debugger extensions
// -----------------------------------------------------------------------------

extern "C" {

   static TR_DebugExt *trDebugExt = 0;
   static J9VMThread *mainThread = 0;
   J9PortLibrary *portLibrary = 0;
   void (*dbgjit_Printf)(const char *s, ...) = 0;

   typedef struct DebugExtParameters
      {
      DebugExtParameters(
            const char *name,
            void *addr,
            UDATA argCount,
            const char* args
         )  :
         _name(name),
         _addr(addr),
         _argCount(argCount),
         _args(args)
         {}

      const char *_name;
      void *_addr;
      UDATA _argCount;
      const char* _args;
      } DebugExtParameters;

}; // extern "C"

static UDATA
blankDebugExtSignalHandler(struct J9PortLibrary *portLibrary, U_32 gpType, void *gpInfo, void *arg)
   {
   dbgjit_Printf("\n\n\n");
   dbgjit_Printf("**** Debug Ext Signal Handler: trprint most likely tried to dereference a remote pointer (VFT or otherwise).\n");
   dbgjit_Printf("**** Debug Ext Signal Handler: returning control back to trprint\n");
   dbgjit_Printf("\n\n\n");
   return J9PORT_SIG_EXCEPTION_RETURN;
   }

extern "C" TR_DebugExt *
j9jit_createDebugExt(
   J9JavaVM *localVM,
   J9PortLibrary *dbgPortLib,
   TR_Printf_t dbgPrintf,
   void (*dbgReadMemory)(UDATA remoteAddr, void *localPtr, UDATA size, UDATA *bytesRead),
   UDATA (*dbgGetExpression)(const char* args),
   TR_Malloc_t dbgMalloc,
   TR_Free_t dbgFree)
   {
   portLibrary = dbgPortLib;
   if (localVM && localVM->portLibrary != portLibrary)
      dbgPrintf("*** JIT Warning: port library mismatch!\n");
   if (localVM)
      mainThread = localVM->mainThread;

   TR_InternalFunctions *jitFunctions = new (dbgMalloc) TR_InternalFunctionsExt(NULL, NULL, dbgPrintf, dbgMalloc, dbgFree);
   TR_DebugExt *debugExt = new (dbgMalloc) TR_DebugExt(jitFunctions, dbgPortLib, localVM, dbgPrintf, dbgReadMemory, dbgMalloc, dbgFree, dbgGetExpression);
   return debugExt;
   }


extern "C" void JNICALL
dbgjit_TrInitialize(J9JavaVM *localVM,
                    J9PortLibrary *dbgPortLib,
                    void (*dbgPrintf)(const char *s, ...),
                    void (*dbgReadMemory)(UDATA remoteAddr, void *localPtr, UDATA size, UDATA *bytesRead),
                    UDATA (*dbgGetExpression)(const char* args),
                    void* (*dbgMalloc)(UDATA size, void *originalAddress),
                    void* (*dbgMallocAndRead)(UDATA size, void *remoteAddress),
                    void (*dbgFree)(void * addr),
                    void* (*dbgFindPatternInRange)(U_8* pattern, UDATA patternLength, UDATA patternAlignment,
                    U_8* startSearchFrom, UDATA bytesToSearch, UDATA* bytesSearched))
   {
   if (trDebugExt)
      dbgPrintf("\n JIT Warning: duplicate initialization!\n");
   if (!localVM)
      dbgPrintf("\n JIT Warning: initializing without JavaVM - !setvm is not called!\n");
   dbgjit_Printf = dbgPrintf;
   trDebugExt = j9jit_createDebugExt(localVM, dbgPortLib, dbgPrintf, dbgReadMemory, dbgGetExpression, dbgMalloc, dbgFree); /* safe upcast */
   return;
   }


static UDATA
dbgjit_TrPrintProtected(J9PortLibrary *portLib, void * opaqueParameters)
   {
   DebugExtParameters *p = static_cast<DebugExtParameters *>(opaqueParameters);
   const char *name = p->_name;
   void *addr = p->_addr;
   UDATA argCount = p->_argCount;
   const char *args = p->_args;

   trDebugExt->dxTrPrint(name, addr, argCount, args);
   return 0;
   }


extern "C" void JNICALL
dbgjit_TrPrint(const char *name, void *addr, UDATA argCount, const char* args)
   {
   PORT_ACCESS_FROM_PORT(portLibrary);

   DebugExtParameters p(
      name,
      addr,
      argCount,
      args);

   UDATA result = 0;

#if defined(J9VM_PORT_SIGNAL_SUPPORT)
   U_32 flags = J9PORT_SIG_FLAG_MAY_RETURN |
                J9PORT_SIG_FLAG_SIGSEGV | J9PORT_SIG_FLAG_SIGFPE |
                J9PORT_SIG_FLAG_SIGILL  | J9PORT_SIG_FLAG_SIGBUS;

   if (j9sig_can_protect(flags))
      {
      UDATA protectedResult;

      protectedResult = j9sig_protect((j9sig_protected_fn)dbgjit_TrPrintProtected, static_cast<void *>(&p),
                                         (j9sig_handler_fn)blankDebugExtSignalHandler, mainThread,
                                         flags, &result);
      }
   else
#endif
      result = dbgjit_TrPrintProtected(portLibrary, &p);

   return;
   }


// -----------------------------------------------------------------------------
// GPU
// -----------------------------------------------------------------------------

#ifdef ENABLE_GPU
extern I_32 jitCallGPU(J9VMThread *vmThread, J9Method *method,
                       char * programSource, jobject invokeObject, int deviceId,
                       I_32 gridDimX, I_32 gridDimY, I_32 gridDimZ,
                       I_32 blockDimX, I_32 blockDimY, I_32 blockDimZ,
                       I_32 argCount, void **args);

IDATA  launchGPU(J9VMThread *vmThread, jobject invokeObject,
                 J9Method *method, int deviceId,
                 I_32 gridDimX, I_32 gridDimY, I_32 gridDimZ,
                 I_32 blockDimX, I_32 blockDimY, I_32 blockDimZ,
                 void **args)
   {
   TR::CompilationInfo * compInfo = getCompilationInfo(jitConfig);
   bool queued = false;
   TR_MethodEvent event;
   I_32 result = 0;
   event._eventType = TR_MethodEvent::InterpreterCounterTripped;
   event._j9method = method;
   event._oldStartPC = 0;
   event._vmThread = vmThread;
   event._classNeedingThunk = 0;
   bool newPlanCreated;
   TR_OptimizationPlan *plan = TR::CompilationController::getCompilationStrategy()->processEvent(&event, &newPlanCreated);
   if (plan)
      {
      plan->setIsExplicitCompilation(true);

      plan->setIsGPUCompilation(true);
      plan->setGPUBlockDimX(blockDimX);
      plan->setGPUParms(args);
      if (!args)
         plan->setIsGPUParallelStream(true);

      static char *GPUCompileCPUCode = feGetEnv("TR_GPUCompileCPUCode");
      if (GPUCompileCPUCode)
         plan->setIsGPUCompileCPUCode(true);

      // If the controller decides to compile this method, trigger the compilation and wait here

         { // scope for details
         TR::IlGeneratorMethodDetails details(method);

         clock_t start = clock();
         if(!compInfo->isCompiled(method) || GPUCompileCPUCode)
            compInfo->compileMethod(vmThread, details, 0, TR_no, NULL, &queued, plan);
         clock_t end = clock();
         printf ("\tJitted Java Kernel %6.3f msec\n", (double)(end-start)*1000/CLOCKS_PER_SEC);

         result = plan->getGPUResult();

         if (result == 0)
            {
            J9ROMMethod *romMethod = J9_ROM_METHOD_FROM_RAM_METHOD(method);
            I_32 argCount = J9_ARG_COUNT_FROM_ROM_METHOD(romMethod) - 1;     // for this (this is not passed to GPU)

            if (GPUCompileCPUCode)
               {
               typedef I_32 (*gpuCodePtr)(J9VMThread *vmThread, J9Method *method,
                                           char * programSource, jobject invokeObject, int deviceId,
                                           I_32 gridDimX, I_32 gridDimY, I_32 gridDimZ,
                                           I_32 blockDimX, I_32 blockDimY, I_32 blockDimZ,
                                           I_32 argCount, void **args);

               printf ("In    launchGPU: %p %p %p %p %d %d %d %d %d %d %d %d %p\n",
                                   vmThread, method, plan->getGPUIR(), invokeObject, deviceId,
                                   gridDimX, gridDimY, gridDimZ,
                                   blockDimX, blockDimY, blockDimZ,
                                   argCount, args);


               gpuCodePtr gpuCode = (gpuCodePtr)TR::CompilationInfo::getJ9MethodExtra(method);

               if ((int64_t)gpuCode != 0x1)
                  result = gpuCode(vmThread, method, plan->getGPUIR(), invokeObject, deviceId,
                                   gridDimX, gridDimY, gridDimZ,
                                   blockDimX, blockDimY, blockDimZ,
                                   argCount, args);
               }
            else
               {
               result = jitCallGPU(vmThread, method, plan->getGPUIR(), invokeObject, deviceId,
                                      gridDimX, gridDimY, gridDimZ,
                                      blockDimX, blockDimY, blockDimZ,
                                      argCount, args);
               }

            printf ("launchGPU result = %d\n", result);
            fflush(NULL);
            }
         }

      if (!queued && newPlanCreated)
         TR_OptimizationPlan::freeOptimizationPlan(plan);
      }

   return result;
   }


static UDATA forEachIterator(J9VMThread *vmThread, J9StackWalkState *walkState)
   {
   // stop iterating if the walk state is null
   if (!walkState)
      {
      return J9_STACKWALK_STOP_ITERATING;
      }

   J9Method *j9method = walkState->method;
   J9ROMMethod *romMethod = J9_ROM_METHOD_FROM_RAM_METHOD(j9method);

   J9JITConfig* jitConfig = vmThread->javaVM->jitConfig;
   TR::CompilationInfo *compInfo = TR::CompilationInfo::get(jitConfig);

   compInfo->acquireCompMonitor(vmThread);

   intptr_t count = TR::CompilationInfo::getJ9MethodExtra(j9method) >> 1;

   if (!(romMethod->modifiers & J9AccNative) && // Never change the extra field of a native method
       !(walkState->jitInfo) &&                 // If the frame has jit metadata, it was already compiled
       !(TR::CompilationInfo::isCompiled(j9method)) &&  //If isCompiled is true it was already compiled
       !(TR::CompilationInfo::getJ9MethodVMExtra(j9method) == J9_JIT_QUEUED_FOR_COMPILATION) && //No change needed if already queued
       (count > 0))                             // No change needed if count is already 0
      {
      TR::CompilationInfo::setInitialInvocationCountUnsynchronized(j9method,0); //set count to 0
      }

   compInfo->releaseCompMonitor(vmThread);

   return J9_STACKWALK_STOP_ITERATING;
   }
#endif


void promoteGPUCompile(J9VMThread *vmThread)
   {
#ifdef ENABLE_GPU
   if (TR::Options::getCmdLineOptions()->getEnableGPU(TR_EnableGPU))
      {
      J9StackWalkState walkState;

      walkState.walkThread = vmThread;
      walkState.skipCount = 3; //method to compile is 3 up from the forEach

      walkState.flags = J9_STACKWALK_VISIBLE_ONLY |
                        J9_STACKWALK_INCLUDE_NATIVES |
                        J9_STACKWALK_ITERATE_FRAMES;
      walkState.frameWalkFunction = forEachIterator;

      vmThread->javaVM->walkStackFrames(vmThread, &walkState);
      }
#endif
   }<|MERGE_RESOLUTION|>--- conflicted
+++ resolved
@@ -1929,7 +1929,6 @@
             }
          else
             {
-<<<<<<< HEAD
             /* If AOT Shared Classes is turned ON, perform compatibility checks for AOT Shared Classes
              *
              * This check has to be done after latePostProcessJIT so that all the necessary JIT options
@@ -1957,11 +1956,8 @@
                }
             else
                {
-               TR::Compiler->relocatableTarget.cpu = TR::CPU(compInfo->reloRuntime()->getProcessorDescriptionFromSCC(fe, curThread));
+               TR::Compiler->relocatableTarget.cpu = TR::CPU::customize(compInfo->reloRuntime()->getProcessorDescriptionFromSCC(fe, curThread));
                }
-=======
-            TR::Compiler->relocatableTarget.cpu = TR::CPU::customize(compInfo->reloRuntime()->getProcessorDescriptionFromSCC(fe, curThread));
->>>>>>> ff0dde99
             }
          }
 
