/*******************************************************************************
<<<<<<< HEAD
 * Copyright (c) 2002, 2023 IBM Corp. and others
=======
 * Copyright IBM Corp. and others 2002
>>>>>>> 2dd20c53
 *
 * This program and the accompanying materials are made available under
 * the terms of the Eclipse Public License 2.0 which accompanies this
 * distribution and is available at https://www.eclipse.org/legal/epl-2.0/
 * or the Apache License, Version 2.0 which accompanies this distribution and
 * is available at https://www.apache.org/licenses/LICENSE-2.0.
 *
 * This Source Code may also be made available under the following
 * Secondary Licenses when the conditions for such availability set
 * forth in the Eclipse Public License, v. 2.0 are satisfied: GNU
 * General Public License, version 2 with the GNU Classpath
 * Exception [1] and GNU General Public License, version 2 with the
 * OpenJDK Assembly Exception [2].
 *
 * [1] https://www.gnu.org/software/classpath/license.html
 * [2] https://openjdk.org/legal/assembly-exception.html
 *
 * SPDX-License-Identifier: EPL-2.0 OR Apache-2.0 OR GPL-2.0 WITH Classpath-exception-2.0 OR LicenseRef-GPL-2.0 WITH Assembly-exception
 *******************************************************************************/

#if 0
#define DEBUG
#define DEBUG_TEST
#endif

#if defined(J9ZTPF)
/*
 * setup USE_BSD_SELECT_PROTOTYPE so z/tpf's sys/socket.h gives us the *right* select() api.
*/
#include <tpf/icstk.h>
#include <tpf/c_eb0eb.h>
#define USE_BSD_SELECT_PROTOTYPE 1
#include <tpf/sysapi.h>
#include <tpf/tpfapi.h>
#include <time.h>
#endif /* defined(J9ZTPF) */

#include "j9vm_internal.h"
#include "j9pool.h"
#include "util_api.h"
#include "j9lib.h"
#include "exelib_api.h"
#include "j9.h"
#include "j9protos.h"
#include "j9consts.h"
#include "fltconst.h"
#include "j9comp.h"
#include "omrthread.h"
#include "j9cp.h"
#include "j2sever.h"
#include "j2senls.h"
#include "hashtable_api.h"
#include "rommeth.h"
#include "util_api.h"
#include "vmargs_api.h"
#include "mmhook.h"
#include "jvminit.h"
#include "sunvmi_api.h"
#include "omrformatconsts.h"
#ifdef J9VM_OPT_ZIP_SUPPORT
#include "vmi.h"
#include "vmzipcachehook.h"
#endif
#if defined(J9VM_OPT_JITSERVER)
#include "jitserver_api.h"
#include "jitserver_error.h"
#endif /* J9VM_OPT_JITSERVER */

#if defined(AIXPPC)
#include <procinfo.h>
#include <sys/types.h>
#include <unistd.h>
#endif /* defined(AIXPPC) */

#if defined(J9ZOS390)
#include <stdlib.h>

/*
 * These offsets and constants are found in "Language Environment Vendor Interfaces", downloaded from
 * https://www.ibm.com/servers/resourcelink/svc00100.nsf/pages/zosV2R4SA380688/$file/ceev100_v2r4.pdf
 */
#if defined(J9VM_ENV_DATA64)
#define OFFSET_CAA_CEDB 0x348
#define OFFSET_CEDB_LANG 0x18
#else /* defined(J9VM_ENV_DATA64) */
#define OFFSET_CAA_CEDB 0x218
#define OFFSET_CEDB_LANG 0x10
#endif /* defined(J9VM_ENV_DATA64) */

/* An enclave data block should begin with this eye-catcher. */
#pragma convlit(suspend)
static const char cedb_eye[4] = "CEDB";
#pragma convlit(resume)

/*
 * Determine whether the mainline language is C/C++.
 */
static BOOLEAN
mainlineLanguageIsC(void)
{
	BOOLEAN result = FALSE;
	/* Locate the common anchor area. */
	const char *caa = (const char *)_gtca();
	/* Fetch the pointer to the C/C++ environment data block. */
	const char *cedb = *(const char * const *)(caa + OFFSET_CAA_CEDB);

	/* Do some basic checking of the cedb pointer. */
	if ((NULL != cedb) && (0 == memcmp(cedb, cedb_eye, sizeof(cedb_eye)))) {
		int16_t language = *(const int16_t *)(cedb + OFFSET_CEDB_LANG);

		/* The code for C/C++ is 3. */
		if (3 == language) {
			result = TRUE;
		}
	}

	return result;
}

struct arg_string
{
	uint32_t length; /* length of value, including NUL terminator */
	char value[];
};

struct arg_list
{
	uint32_t argc; /* number of command-line arguments */
	uint32_t env_size; /* number of environment variables */
	const struct arg_string *string[];
};
#endif /* defined(J9ZOS390) */

#if defined(OSX)
#include <sys/types.h>
#include <sys/sysctl.h>
#endif /* defined(OSX) */

#if defined(WIN32)
#include <processenv.h>
#include <stdlib.h>
#endif /* defined(WIN32) */

/* Must include this after j9vm_internal.h */
#include <string.h>

#define _UTE_STATIC_
#include "ut_j9scar.h"

#ifdef J9OS_I5
#include "Xj9I5OSDebug.H"
#include "Xj9I5OSInterface.H"
#endif

#if defined(DEBUG)
#define DBG_MSG(x) printf x
#else
#define DBG_MSG(x)
#endif

#if defined(LINUX) && !defined(J9VM_ENV_DATA64)
#include <unistd.h>
/* glibc 2.4 and on provide lseek64(), do not use the syscall hack */
#if !__GLIBC_PREREQ(2,4)
/* Support code for CMVC 104382. */
#include <linux/unistd.h>
_syscall5(int, _llseek, uint, fd, ulong, hi, ulong, lo, loff_t *, res, uint, wh);
#endif
#endif

#ifdef WIN32
#define IBM_MALLOCTRACE_STR L"IBM_MALLOCTRACE"
#define ALT_JAVA_HOME_DIR_STR L"_ALT_JAVA_HOME_DIR"
#else /* WIN32 */
#define IBM_MALLOCTRACE_STR "IBM_MALLOCTRACE"
#endif /* WIN32 */

#define MIN_GROWTH 128
/* DIR_SEPARATOR is defined in j9comp.h */
#define jclSeparator DIR_SEPARATOR

#define CREATE_JAVA_VM_ENTRYPOINT "J9_CreateJavaVM"
#define GET_JAVA_VMS_ENTRYPOINT "J9_GetCreatedJavaVMs"

typedef jint (JNICALL *CreateVM)(JavaVM ** p_vm, void ** p_env, J9CreateJavaVMParams *createparams);
typedef jint (JNICALL *GetVMs)(JavaVM**, jsize, jsize*);
typedef jint (JNICALL *DetachThread)(JavaVM *);

typedef jint (JNICALL *DestroyVM)(JavaVM *);
typedef int (*SigAction) (int signum, const struct sigaction *act, struct sigaction *oldact);

#ifdef J9ZOS390
typedef jint (JNICALL *pGetStringPlatform)(JNIEnv*, jstring, char*, jint, const char *);
typedef jint (JNICALL *pGetStringPlatformLength)(JNIEnv*, jstring, jint *, const char *);
typedef jint (JNICALL *pNewStringPlatform)(JNIEnv*, const char*, jstring *, const char *);
typedef jint (JNICALL *p_a2e_vsprintf)(char *, const char *, va_list);
#endif

typedef UDATA* (*ThreadGlobal)(const char* name);
typedef IDATA (*ThreadAttachEx)(omrthread_t *handle, omrthread_attr_t *attr);
typedef void (*ThreadDetach)(omrthread_t thread);
typedef IDATA (*MonitorEnter)(omrthread_monitor_t monitor);
typedef IDATA (*MonitorExit)(omrthread_monitor_t monitor);
typedef IDATA (*MonitorInit)(omrthread_monitor_t* handle, UDATA flags, char* name);
typedef IDATA (*MonitorDestroy)(omrthread_monitor_t monitor);
typedef IDATA (*MonitorWait)(omrthread_monitor_t monitor);
typedef IDATA (*MonitorWaitTimed)(omrthread_monitor_t monitor, I_64 millis, IDATA nanos);
typedef IDATA (*MonitorNotify)(omrthread_monitor_t monitor);
typedef IDATA (*MonitorNotifyAll)(omrthread_monitor_t monitor) ;
typedef IDATA (* ThreadLibControl)(const char * key, UDATA value) ;
typedef IDATA (*SetCategory)(omrthread_t thread, UDATA category, UDATA type);
typedef IDATA (*LibEnableCPUMonitor)(omrthread_t thread);

typedef I_32 (*PortInitLibrary)(J9PortLibrary *portLib, J9PortLibraryVersion *version, UDATA size);
typedef UDATA (*PortGetSize)(struct J9PortLibraryVersion *version);
typedef I_32 (*PortGetVersion)(struct J9PortLibrary *portLibrary, struct J9PortLibraryVersion *version);

typedef void* (*J9GetInterface)(J9_INTERFACE_SELECTOR interfaceSelector, J9PortLibrary* portLib, void *userData);

#if defined(J9ZOS390)
#define ZOS_THR_WEIGHT_NOT_FOUND   ((UDATA) 0U)
#define ZOS_THR_WEIGHT_MEDIUM      ((UDATA) 1U)
#define ZOS_THR_WEIGHT_HEAVY       ((UDATA) 2U)

static UDATA checkZOSThrWeightEnvVar(void);
static BOOLEAN setZOSThrWeight(void);
#endif /* J9ZOS390 */

#ifdef WIN32
#define J9_MAX_ENV 32767
#define J9_MAX_PATH _MAX_PATH
static HINSTANCE j9vm_dllHandle = (HINSTANCE) 0;
static HANDLE jvm_dllHandle;
#else /* WIN32 */
#define J9_MAX_PATH PATH_MAX
static void *j9vm_dllHandle = NULL;
static void *java_dllHandle = NULL;
#endif /* WIN32 */
static J9StringBuffer * j9binBuffer = NULL;
static J9StringBuffer * jrebinBuffer = NULL;
static J9StringBuffer * j9libBuffer = NULL;
static J9StringBuffer * j9libvmBuffer = NULL;
static J9StringBuffer * j9Buffer = NULL;
static BOOLEAN jvmInSubdir=TRUE;

static CreateVM globalCreateVM;
static GetVMs globalGetVMs;

static J9GetInterface f_j9_GetInterface = NULL;

static DestroyVM globalDestroyVM;

#ifdef J9ZOS390
static pGetStringPlatform globalGetStringPlatform;
static pGetStringPlatformLength globalGetStringPlatformLength;
static pNewStringPlatform globalNewStringPlatform;
static p_a2e_vsprintf global_a2e_vsprintf;
#endif

static ThreadGlobal f_threadGlobal;
static ThreadAttachEx f_threadAttachEx;
static ThreadDetach f_threadDetach;
/* Share these with the other *.c in the DLL */
MonitorEnter f_monitorEnter;
MonitorExit f_monitorExit;
MonitorWait f_monitorWait;
MonitorNotifyAll f_monitorNotifyAll;
static MonitorInit f_monitorInit;
static MonitorDestroy f_monitorDestroy;
static MonitorWaitTimed f_monitorWaitTimed;
static MonitorNotify f_monitorNotify;
static PortInitLibrary portInitLibrary;
static PortGetSize portGetSizeFn;
static PortGetVersion portGetVersionFn;
static ThreadLibControl f_threadLibControl;
static SetCategory f_setCategory;
static LibEnableCPUMonitor f_libEnableCPUMonitor;

static UDATA monitor = 0;
static J9InternalVMFunctions globalInvokeInterface;

static struct J9PortLibrary j9portLibrary;
static char * newPath = NULL;

/* cannot be static because it's declared extern in vmi.c */
J9JavaVM *BFUjavaVM = NULL;

static jclass jlClass = NULL;
#ifdef J9VM_IVE_RAW_BUILD
static jfieldID classNameFID = NULL;
#endif /* J9VM_IVE_RAW_BUILD */
static jmethodID classDepthMID = NULL;
static jmethodID classLoaderDepthMID = NULL;
static jmethodID currentClassLoaderMID = NULL;
static jmethodID currentLoadedClassMID = NULL;
static jmethodID getNameMID = NULL;

static jclass jlThread = NULL;
static jmethodID sleepMID = NULL;

static jmethodID waitMID = NULL;
static jmethodID notifyMID = NULL;
static jmethodID notifyAllMID = NULL;

static UDATA jvmSEVersion = -1;

static void *omrsigDLL = NULL;

static void addToLibpath(const char *, BOOLEAN isPrepend);

/*
 * PMR56610: allow CL to permanently add directories to LIBPATH during JVM initialization,
 * while still removing directories added by the VM
 */
#if defined(AIXPPC)
typedef struct J9LibpathBackup {
	char *fullpath; /* the whole libpath */
	size_t j9prefixLen; /* length of the j9 prefix, including trailing ':' when needed */
} J9LibpathBackup;

static J9LibpathBackup libpathBackup = { NULL, 0 };

static void backupLibpath(J9LibpathBackup *, size_t origLibpathLen);
static void freeBackupLibpath(J9LibpathBackup *);
static void restoreLibpath(J9LibpathBackup *);
static const char *findInLibpath(const char *libpath, const char *path);
static char *deleteDirsFromLibpath(const char *const libpath, const char *const deleteStart, const size_t deleteLen);
static void setLibpath(const char *libpath);

#ifdef DEBUG_TEST
static void testBackupAndRestoreLibpath(void);
#endif /* DEBUG_TEST */
#endif  /* AIXPPC */

/* Defined in j9memcategories.c */
extern OMRMemCategorySet j9MainMemCategorySet;

void exitHook(J9JavaVM *vm);
static jint JNI_CreateJavaVM_impl(JavaVM **pvm, void **penv, void *vm_args, BOOLEAN isJITServer);
static void* preloadLibrary(char* dllName, BOOLEAN inJVMDir);
static UDATA protectedStrerror(J9PortLibrary* portLib, void* savedErrno);
static UDATA strerrorSignalHandler(struct J9PortLibrary* portLibrary, U_32 gpType, void* gpInfo, void* userData);
static void throwNewUnsatisfiedLinkError(JNIEnv *env, char *message);
static int findDirContainingFile(J9StringBuffer **result, char *paths, char pathSeparator, char *fileToFind, int elementsToSkip);
static int findDirUplevelToDirContainingFile(J9StringBuffer **result, char *pathEnvar, char pathSeparator, char *fileInPath, int upLevels, int elementsToSkip);
static void truncatePath(char *inputPath);

#if defined(WIN32)
static jint formatErrorMessage(int errorCode, char *inBuffer, jint inBufferLength);
#endif

#if defined(J9VM_OPT_JITSERVER)
static int32_t startJITServer(struct JITServer *);
static int32_t waitForJITServerTermination(struct JITServer *);
static int32_t destroyJITServer(struct JITServer **);
#endif /* J9VM_OPT_JITSERVER */

/**
 * Preload the VM, Thread, and Port libraries using platform-specific
 * shared library functions, and modifying the process environment as
 * required.
 * @return TRUE on success, FALSE otherwise.
 */
static BOOLEAN preloadLibraries(void);

/**
 * Check if the libraries have been preloaded
 * @return TRUE if libraries have been loaded, false otherwise
 */
static BOOLEAN librariesLoaded(void);

#if defined(WIN32) || defined(WIN64)
#define strdup _strdup
#define write _write
#define close _close
#define read _read
#define open _open
#endif

#if defined(J9ZTPF)
#define LD_ENV_PATH "LD_LIBRARY_PATH"
#elif defined(J9ZOS390)
#define LD_ENV_PATH "LIBPATH"
#endif /* defined(J9ZTPF) */

#define J9_SIG_ERR -1
#define J9_SIG_IGNORED 1

#define J9_PRE_DEFINED_HANDLER_CHECK 2
#define J9_USE_OLD_JAVA_SIGNAL_HANDLER 2

#define J9_SIG_PREFIX "SIG"

/* Chosen based upon signal names listed in signalMap below. */
#define J9_SIGNAME_BUFFER_LENGTH 16

static void dummySignalHandler(jint sigNum);
static BOOLEAN isSignalUsedForShutdown(jint sigNum);
static BOOLEAN isSignalReservedByJVM(jint sigNum);

typedef struct {
	const char *signalName;
	jint signalValue;
} J9SignalMapping;

#if defined(WIN32)
#define J9_SIGNAL_MAP_ENTRY(name, value) { name, value }
#else /* defined(WIN32) */
#define J9_SIGNAL_MAP_ENTRY(name, value) { "SIG" name, value }
#endif /* defined(WIN32) */

static const J9SignalMapping signalMap[] = {
#if defined(SIGABRT)
	J9_SIGNAL_MAP_ENTRY("ABRT", SIGABRT),
#endif /* defined(SIGABRT) */
#if defined(SIGALRM)
	J9_SIGNAL_MAP_ENTRY("ALRM", SIGALRM),
#endif /* defined(SIGALRM) */
#if defined(SIGBREAK)
	J9_SIGNAL_MAP_ENTRY("BREAK", SIGBREAK),
#endif /* defined(SIGBREAK) */
#if defined(SIGBUS)
	J9_SIGNAL_MAP_ENTRY("BUS", SIGBUS),
#endif /* defined(SIGBUS) */
#if defined(SIGCHLD)
	J9_SIGNAL_MAP_ENTRY("CHLD", SIGCHLD),
#endif /* defined(SIGCHLD) */
#if defined(SIGCONT)
	J9_SIGNAL_MAP_ENTRY("CONT", SIGCONT),
#endif /* defined(SIGCONT) */
#if defined(SIGFPE)
	J9_SIGNAL_MAP_ENTRY("FPE", SIGFPE),
#endif /* defined(SIGFPE) */
#if defined(SIGHUP)
	J9_SIGNAL_MAP_ENTRY("HUP", SIGHUP),
#endif /* defined(SIGHUP) */
#if defined(SIGILL)
	J9_SIGNAL_MAP_ENTRY("ILL", SIGILL),
#endif /* defined(SIGILL) */
#if defined(SIGINT)
	J9_SIGNAL_MAP_ENTRY("INT", SIGINT),
#endif /* defined(SIGINT) */
#if defined(SIGIO)
	J9_SIGNAL_MAP_ENTRY("IO", SIGIO),
#endif /* defined(SIGIO) */
#if defined(SIGPIPE)
	J9_SIGNAL_MAP_ENTRY("PIPE", SIGPIPE),
#endif /* defined(SIGPIPE) */
#if defined(SIGPROF)
	J9_SIGNAL_MAP_ENTRY("PROF", SIGPROF),
#endif /* defined(SIGPROF) */
#if defined(SIGQUIT)
	J9_SIGNAL_MAP_ENTRY("QUIT", SIGQUIT),
#endif /* defined(SIGQUIT) */
#if defined(SIGSEGV)
	J9_SIGNAL_MAP_ENTRY("SEGV", SIGSEGV),
#endif /* defined(SIGSEGV) */
#if defined(SIGSYS)
	J9_SIGNAL_MAP_ENTRY("SYS", SIGSYS),
#endif /* defined(SIGSYS) */
#if defined(SIGTERM)
	J9_SIGNAL_MAP_ENTRY("TERM", SIGTERM),
#endif /* defined(SIGTERM) */
#if defined(SIGTRAP)
	J9_SIGNAL_MAP_ENTRY("TRAP", SIGTRAP),
#endif /* defined(SIGTRAP) */
#if defined(SIGTSTP)
	J9_SIGNAL_MAP_ENTRY("TSTP", SIGTSTP),
#endif /* defined(SIGTSTP) */
#if defined(SIGTTIN)
	J9_SIGNAL_MAP_ENTRY("TTIN", SIGTTIN),
#endif /* defined(SIGTTIN) */
#if defined(SIGTTOU)
	J9_SIGNAL_MAP_ENTRY("TTOU", SIGTTOU),
#endif /* defined(SIGTTOU) */
#if defined(SIGURG)
	J9_SIGNAL_MAP_ENTRY("URG", SIGURG),
#endif /* defined(SIGURG) */
#if defined(SIGUSR1)
	J9_SIGNAL_MAP_ENTRY("USR1", SIGUSR1),
#endif /* defined(SIGUSR1) */
#if defined(SIGUSR2)
	J9_SIGNAL_MAP_ENTRY("USR2", SIGUSR2),
#endif /* defined(SIGUSR2) */
#if defined(SIGVTALRM)
	J9_SIGNAL_MAP_ENTRY("VTALRM", SIGVTALRM),
#endif /* defined(SIGVTALRM) */
#if defined(SIGWINCH)
	J9_SIGNAL_MAP_ENTRY("WINCH", SIGWINCH),
#endif /* defined(SIGWINCH) */
#if defined(SIGXCPU)
	J9_SIGNAL_MAP_ENTRY("XCPU", SIGXCPU),
#endif /* defined(SIGXCPU) */
#if defined(SIGXFSZ)
	J9_SIGNAL_MAP_ENTRY("XFSZ", SIGXFSZ),
#endif /* defined(SIGXFSZ) */
#if defined(SIGRECONFIG)
	J9_SIGNAL_MAP_ENTRY("RECONFIG", SIGRECONFIG),
#endif /* defined(SIGRECONFIG) */
#if defined(SIGKILL)
	J9_SIGNAL_MAP_ENTRY("KILL", SIGKILL),
#endif /* defined(SIGKILL) */
#if defined(SIGSTOP)
	J9_SIGNAL_MAP_ENTRY("STOP", SIGSTOP),
#endif /* defined(SIGSTOP) */
#if defined(SIGINFO)
	J9_SIGNAL_MAP_ENTRY("INFO", SIGINFO),
#endif /* defined(SIGINFO) */
#if defined(SIGIOT)
	J9_SIGNAL_MAP_ENTRY("IOT", SIGIOT),
#endif /* defined(SIGIOT) */
#if defined(SIGPOLL)
	J9_SIGNAL_MAP_ENTRY("POLL", SIGPOLL),
#endif /* defined(SIGPOLL) */
	{NULL, J9_SIG_ERR}
};

/*
 * Attempt to update or remove the value of OPENJ9_JAVA_COMMAND_LINE in the
 * environment. Passing NULL is equivalent to providing an empty string which
 * indicates that the environment variable should be removed. The function
 * returns whether the change was successfully applied.
 *
 * @param value the value to be stored; "" or NULL if the variable should be removed
 *
 * @return TRUE if successful, FALSE otherwise
 */
#if defined(WIN32)
static BOOLEAN
storeCommandLine(const wchar_t *value)
{
	return 0 == _wputenv_s(L"OPENJ9_JAVA_COMMAND_LINE", (NULL != value) ? value : L"");
}
#else /* defined(WIN32) */
static BOOLEAN
storeCommandLine(const char *value)
{
#if defined(J9ZOS390)
#pragma convlit(suspend)
#endif /* defined(J9ZOS390) */
	return 0 == setenv("OPENJ9_JAVA_COMMAND_LINE", (NULL != value) ? value : "", 1 /* overwrite */);
#if defined(J9ZOS390)
#pragma convlit(resume)
#endif /* defined(J9ZOS390) */
}
#endif /* defined(WIN32) */

/*
 * Attempt to capture the command line of this process in the environment
 * variable 'OPENJ9_JAVA_COMMAND_LINE'. If the command line is not available,
 * try to remove that variable to avoid possibly incorrect information.
 */
static void
captureCommandLine(void)
{
	BOOLEAN captured = FALSE;

#if defined(AIXPPC)
	long int bufferSize = sysconf(_SC_ARG_MAX);

	if (bufferSize > 0) {
		char *buffer = malloc(bufferSize);

		if (NULL != buffer) {
#if defined(J9VM_ENV_DATA64)
			struct procsinfo64 info;
#else /* defined(J9VM_ENV_DATA64) */
			struct procsinfo info;
#endif /* defined(J9VM_ENV_DATA64) */

			memset(&info, '\0', sizeof(info));
			info.pi_pid = getpid();

			if (0 == getargs(&info, sizeof(info), buffer, bufferSize)) {
				char *cursor = buffer;

				/* replace the internal NULs with spaces */
				for (;; ++cursor) {
					if ('\0' == *cursor) {
						if ('\0' == cursor[1]) {
							/* the list ends with two NUL characters */
							break;
						}
						*cursor = ' ';
					}
				}

				captured = storeCommandLine(buffer);
			}

			free(buffer);
		}
	}
#elif defined(J9ZOS390) /* defined(AIXPPC) */
#pragma convlit(suspend)
	/*
	 * First, make sure the mainline language is C/C++ which uses parameter passing
	 * style 3 as described by [1]; other mainlines may use different styles.
	 *
	 * [1] https://www.ibm.com/docs/en/zos/2.4.0?topic=formats-c-c-parameter-passing-considerations
	 */
	if (mainlineLanguageIsC()) {
		void *plist = __osplist;
		if (NULL != plist) {
			const struct arg_list *args = *(const struct arg_list **)plist;
			uint32_t argc = args->argc;
			uint32_t i = 0;
			size_t length = 0;
			char *buffer = NULL;

			for (i = 0; i < argc; ++i) {
				length += args->string[i]->length;
			}

			buffer = malloc(length);
			if (NULL != buffer) {
				char *cursor = buffer;

				for (i = 0; i < argc; ++i) {
					const struct arg_string *arg = args->string[i];
					if (0 != i) {
						*cursor = ' ';
						cursor += 1;
					}
					memcpy(cursor, arg->value, arg->length - 1);
					cursor += arg->length - 1;
				}

				*cursor = '\0';

				captured = storeCommandLine(buffer);
				free(buffer);
			}
		}
	}
#pragma convlit(resume)
#elif defined(LINUX) /* defined(AIXPPC) */
	int fd = open("/proc/self/cmdline", O_RDONLY, 0);

	if (fd >= 0) {
		char *buffer = NULL;
		size_t length = 0;
		for (;;) {
			char small_buffer[512];
			ssize_t count = read(fd, small_buffer, sizeof(small_buffer));
			if (count <= 0) {
				break;
			}
			length += (size_t)count;
		}
		if (length < 2) {
			goto done;
		}
		/* final NUL is already included in length */
		buffer = malloc(length);
		if (NULL == buffer) {
			goto done;
		}
		if ((off_t)-1 == lseek(fd, 0, SEEK_SET)) {
			goto done;
		}
		if (read(fd, buffer, length) != length) {
			goto done;
		}
		/* replace the internal NULs with spaces */
		for (length -= 2;; length -= 1) {
			if (0 == length) {
				break;
			}
			if ('\0' == buffer[length]) {
				buffer[length] = ' ';
			}
		}
		captured = storeCommandLine(buffer);
done:
		if (NULL != buffer) {
			free(buffer);
		}
		close(fd);
	}
#elif defined(OSX) /* defined(AIXPPC) */
	int argmax = 0;
	size_t length = 0;
	int mib[3];

	/* query the argument space limit */
	mib[0] = CTL_KERN;
	mib[1] = KERN_ARGMAX;
	length = sizeof(argmax);
	if (0 == sysctl(mib, 2, &argmax, &length, NULL, 0)) {
		char *buffer = malloc(argmax);

		if (NULL != buffer) {
			int argc = 0;
			int pid = getpid();

			/* query the argument count */
			mib[0] = CTL_KERN;
			mib[1] = KERN_PROCARGS2;
			mib[2] = pid;
			length = argmax;
			if ((argmax >= sizeof(argc)) && (0 == sysctl(mib, 3, buffer, &length, NULL, 0))) {
				memcpy(&argc, buffer, sizeof(argc));

				/* retrieve the arguments */
				mib[0] = CTL_KERN;
				mib[1] = KERN_PROCARGS;
				mib[2] = pid;
				length = argmax;
				if (0 == sysctl(mib, 3, buffer, &length, NULL, 0)) {
					char *cursor = buffer;
					char *start = NULL;
					char *limit = buffer + length;

					for (; (cursor < limit) && ('\0' != *cursor); ++cursor) {
						/* skip past the program path */
					}

					for (; (cursor < limit) && ('\0' == *cursor); ++cursor) {
						/* skip past the padding after the program path */
					}

					/*
					 * remember the start of the first argument (this is the beginning
					 * of argv[0] which is often the same as the path we skipped above)
					 */
					start = cursor;

					/* replace the internal NULs with spaces */
					for (; cursor < limit; ++cursor) {
						if ('\0' == *cursor) {
							argc -= 1;
							if (0 == argc) {
								break;
							}
							*cursor = ' ';
						}
					}

					captured = storeCommandLine(start);
				}
			}

			free(buffer);
		}
	}
#elif defined(WIN32) /* defined(OSX) */
	const wchar_t *commandLine = GetCommandLineW();

	if (NULL != commandLine) {
		captured = storeCommandLine(commandLine);
	}
#endif /* defined(AIXPPC) */

	if (!captured) {
		/*
		 * If we were unable to find the command line or store it in the
		 * environment, try to remove any existing value (which is unlikely
		 * to be correct). It's not fatal if this fails, so don't bother
		 * checking.
		 */
		storeCommandLine(NULL);
	}
}

static void freeGlobals(void)
{
	free(newPath);
	newPath = NULL;

	free(j9binBuffer);
	j9binBuffer = NULL;

	free(jrebinBuffer);
	jrebinBuffer = NULL;

	free(j9libBuffer);
	j9libBuffer = NULL;

	free(j9libvmBuffer);
	j9libvmBuffer = NULL;

	free(j9Buffer);
	j9Buffer = NULL;
}

static J9StringBuffer* jvmBufferEnsure(J9StringBuffer* buffer, UDATA len) {

	if (buffer == NULL) {
		UDATA newSize = len > MIN_GROWTH ? len : MIN_GROWTH;
		buffer = (J9StringBuffer*) malloc( newSize + 1 + sizeof(UDATA));	/* 1 for null terminator */
		if (buffer != NULL) {
			buffer->remaining = newSize;
			buffer->data[0] = '\0';
		}
		return buffer;
	}

	if (len > buffer->remaining) {
		UDATA newSize = len > MIN_GROWTH ? len : MIN_GROWTH;
		J9StringBuffer* new = (J9StringBuffer*) malloc( strlen((const char*)buffer->data) + newSize + sizeof(UDATA) + 1 );
		if (new) {
			new->remaining = newSize;
			strcpy(new->data, (const char*)buffer->data);
		}
		free(buffer);
		return new;
	}

	return buffer;
}


static J9StringBuffer*
jvmBufferCat(J9StringBuffer* buffer, const char* string)
{
	UDATA len = strlen(string);

	buffer = jvmBufferEnsure(buffer, len);
	if (buffer) {
		strcat(buffer->data, string);
		buffer->remaining -= len;
	}

	return buffer;
}


static char* jvmBufferData(J9StringBuffer* buffer) {
	return buffer ? buffer->data : NULL;
}

jint JNICALL DestroyJavaVM(JavaVM * javaVM)
{
	jint rc;

	UT_MODULE_UNLOADED(J9_UTINTERFACE_FROM_VM((J9JavaVM*)javaVM));
	rc = globalDestroyVM(javaVM);

	if (JNI_OK == rc) {
		if (NULL != j9portLibrary.port_shutdown_library) {
			j9portLibrary.port_shutdown_library(&j9portLibrary);
		}

		freeGlobals();

#if defined(J9UNIX) || defined(J9ZOS390)
		j9vm_dllHandle = 0;
		java_dllHandle = 0;
#endif /* defined(J9UNIX) || defined(J9ZOS390) */

		BFUjavaVM = NULL;
	} else {
		/* We are not shutting down the  port library but we still
		 * need to make sure memcheck gets a chance to print its
		 * report.
		 */
		memoryCheck_print_report(&j9portLibrary);
	}

	return rc;
}

/**
 * Check if the libraries have been preloaded
 * @return TRUE if libraries have been loaded, false otherwise
 */
static BOOLEAN
librariesLoaded(void)
{
	if ((NULL == globalCreateVM) || (NULL == globalGetVMs)) {
		return FALSE;
	}
	return TRUE;
}

#ifdef WIN32

BOOL APIENTRY DllMain(HANDLE hModule, DWORD  ul_reason_for_call, LPVOID lpReserved)
{
	BOOL rcDllMain = TRUE;
	jvm_dllHandle = hModule;

	if (ul_reason_for_call == DLL_PROCESS_ATTACH) {
		/* Disable DLL_THREAD_ATTACH and DLL_THREAD_DETACH notifications for WIN32*/
		DisableThreadLibraryCalls(hModule);
	}

	return rcDllMain;
}


static BOOLEAN
preloadLibraries(void)
{
	char* tempchar = 0;
	char jvmDLLName[J9_MAX_PATH];
	J9StringBuffer * jvmDLLNameBuffer = NULL;
	wchar_t unicodeDLLName[J9_MAX_PATH + 1] = {0}; /*extra character is added to check if path is truncated by GetModuleFileNameW()*/
	DWORD unicodeDLLNameLength = 0;
	UINT prevMode;
	HINSTANCE vmDLL = 0;
	HINSTANCE threadDLL = 0;
	HINSTANCE portDLL = 0;
	char* vmDllName = J9_VM_DLL_NAME;
	char* vmName = NULL;
	static beenRun=FALSE;
	if(beenRun) {
		return TRUE;
	}
	beenRun = TRUE;

	unicodeDLLNameLength = GetModuleFileNameW(jvm_dllHandle, unicodeDLLName, (J9_MAX_PATH + 1));
	/* Don't use truncated path */
	if (unicodeDLLNameLength > (DWORD)J9_MAX_PATH) {
		fprintf(stderr,"ERROR: failed to load library. Path is too long: %ls\n", unicodeDLLName);
		return FALSE;
	}

	/* Use of jvmDLLName is safe as the length is passed in */
	WideCharToMultiByte(OS_ENCODING_CODE_PAGE, OS_ENCODING_WC_FLAGS, unicodeDLLName, -1,  jvmDLLName, J9_MAX_PATH, NULL, NULL);

	jvmDLLNameBuffer = jvmBufferCat(NULL, jvmDLLName);
	j9binBuffer = jvmBufferCat(j9binBuffer, jvmDLLName);

	/* detect if we're in a subdir or not - is the j9vm dll in the subdir? */
	truncatePath(jvmBufferData(jvmDLLNameBuffer));
	jvmDLLNameBuffer = jvmBufferCat(jvmDLLNameBuffer, "\\");
	jvmDLLNameBuffer = jvmBufferCat(jvmDLLNameBuffer, vmDllName);
	jvmDLLNameBuffer = jvmBufferCat(jvmDLLNameBuffer, ".dll");

	/* Last argument tells Windows the size of the buffer */
	MultiByteToWideChar(OS_ENCODING_CODE_PAGE, OS_ENCODING_MB_FLAGS, jvmBufferData(jvmDLLNameBuffer), -1, unicodeDLLName, J9_MAX_PATH);
	if(INVALID_FILE_ATTRIBUTES != GetFileAttributesW(unicodeDLLName)) {
		jvmInSubdir = TRUE;
	} else {
		jvmInSubdir = FALSE;
	}

	prevMode = SetErrorMode( SEM_NOOPENFILEERRORBOX|SEM_FAILCRITICALERRORS );

	free(jvmDLLNameBuffer);
	jvmDLLNameBuffer = NULL;
	free(jrebinBuffer);
	jrebinBuffer = NULL;

	if(jvmInSubdir) {
		/* truncate the \<my vm name>\jvm.dll from the string */
		truncatePath(jvmBufferData(j9binBuffer));
		jrebinBuffer = jvmBufferCat(NULL, jvmBufferData(j9binBuffer));
		truncatePath(jvmBufferData(jrebinBuffer));
	} else {
		/* in this config, j9binBuffer and jrebinBuffer point to the same place - jre/bin/ */
		truncatePath(jvmBufferData(j9binBuffer));
		truncatePath(jvmBufferData(j9binBuffer));
		jrebinBuffer = jvmBufferCat(NULL, jvmBufferData(j9binBuffer));
	}

	j9libBuffer = jvmBufferCat(NULL, jvmBufferData(jrebinBuffer));
	truncatePath(jvmBufferData(j9libBuffer));
	j9Buffer = jvmBufferCat(NULL, jvmBufferData(j9libBuffer));
	truncatePath(jvmBufferData(j9Buffer));
	j9libBuffer = jvmBufferCat(j9libBuffer, DIR_SEPARATOR_STR "lib");

	j9libvmBuffer = jvmBufferCat(NULL, jvmBufferData(j9libBuffer));
	/* append /<vm name> to j9libBuffer to get location of j9ddr.dat file */
	vmName = strrchr(jvmBufferData(j9binBuffer), DIR_SEPARATOR);
	if (NULL != vmName) {
		j9libvmBuffer = jvmBufferCat(j9libvmBuffer, vmName);
	}

	DBG_MSG(("j9binBuffer   = <%s>\n", jvmBufferData(j9binBuffer)));
	DBG_MSG(("jrebinBuffer  = <%s>\n", jvmBufferData(jrebinBuffer)));
	DBG_MSG(("j9libBuffer   = <%s>\n", jvmBufferData(j9libBuffer)));
	DBG_MSG(("j9libvmBuffer = <%s>\n", jvmBufferData(j9libvmBuffer)));
	DBG_MSG(("j9Buffer      = <%s>\n", jvmBufferData(j9Buffer)));

	vmDLL = (HINSTANCE) preloadLibrary(vmDllName, TRUE);
	preloadLibrary(J9_HOOKABLE_DLL_NAME, TRUE);

	SetErrorMode( prevMode );

	if (vmDLL < (HINSTANCE)HINSTANCE_ERROR) {
		fprintf(stderr,"jvm.dll failed to load: %s\n", vmDllName);
		return FALSE;
	}
	globalCreateVM = (CreateVM) GetProcAddress (vmDLL, (LPCSTR) CREATE_JAVA_VM_ENTRYPOINT );
	globalGetVMs = (GetVMs) GetProcAddress (vmDLL, (LPCSTR) GET_JAVA_VMS_ENTRYPOINT);
	if (!globalCreateVM || !globalGetVMs) {
		FreeLibrary(vmDLL);
		fprintf(stderr,"jvm.dll failed to load: global entrypoints not found\n");
		return FALSE;
	}
	j9vm_dllHandle = vmDLL;

	threadDLL = (HINSTANCE) preloadLibrary(J9_THREAD_DLL_NAME, TRUE);
	f_threadGlobal = (ThreadGlobal) GetProcAddress (threadDLL, (LPCSTR) "omrthread_global");
	f_threadAttachEx = (ThreadAttachEx) GetProcAddress (threadDLL, (LPCSTR) "omrthread_attach_ex");
	f_threadDetach = (ThreadDetach) GetProcAddress (threadDLL, (LPCSTR) "omrthread_detach");
	f_monitorEnter = (MonitorEnter) GetProcAddress (threadDLL, (LPCSTR) "omrthread_monitor_enter");
	f_monitorExit = (MonitorExit) GetProcAddress (threadDLL, (LPCSTR) "omrthread_monitor_exit");
	f_monitorInit = (MonitorInit) GetProcAddress (threadDLL, (LPCSTR) "omrthread_monitor_init_with_name");
	f_monitorDestroy = (MonitorDestroy) GetProcAddress (threadDLL, (LPCSTR) "omrthread_monitor_destroy");
	f_monitorWait = (MonitorWait) GetProcAddress (threadDLL, (LPCSTR) "omrthread_monitor_wait");
	f_monitorWaitTimed = (MonitorWaitTimed) GetProcAddress (threadDLL, (LPCSTR) "omrthread_monitor_wait_timed");
	f_monitorNotify = (MonitorNotify) GetProcAddress (threadDLL, (LPCSTR) "omrthread_monitor_notify");
	f_monitorNotifyAll = (MonitorNotifyAll) GetProcAddress (threadDLL, (LPCSTR) "omrthread_monitor_notify_all");
	f_threadLibControl = (ThreadLibControl) GetProcAddress (threadDLL, (LPCSTR) "omrthread_lib_control");
	f_setCategory = (SetCategory) GetProcAddress (threadDLL, (LPCSTR) "omrthread_set_category");
	f_libEnableCPUMonitor = (LibEnableCPUMonitor) GetProcAddress (threadDLL, (LPCSTR) "omrthread_lib_enable_cpu_monitor");
	if (!f_threadGlobal || !f_threadAttachEx || !f_threadDetach || !f_monitorEnter || !f_monitorExit || !f_monitorInit || !f_monitorDestroy || !f_monitorWaitTimed
		|| !f_monitorNotify || !f_monitorNotifyAll || !f_threadLibControl || !f_setCategory || !f_libEnableCPUMonitor || !f_monitorWait
	) {
		FreeLibrary(vmDLL);
		FreeLibrary(threadDLL);
		fprintf(stderr,"jvm.dll failed to load: thread library entrypoints not found\n");
		return FALSE;
	}

	/* pre-load port library for memorycheck */
	portDLL = (HINSTANCE) preloadLibrary(J9_PORT_DLL_NAME, TRUE);
	portInitLibrary = (PortInitLibrary) GetProcAddress (portDLL, (LPCSTR) "j9port_init_library");
	portGetSizeFn = (PortGetSize) GetProcAddress (portDLL, (LPCSTR) "j9port_getSize");
	portGetVersionFn = (PortGetVersion) GetProcAddress (portDLL, (LPCSTR) "j9port_getVersion");
	if (!portInitLibrary) {
		FreeLibrary(vmDLL);
		FreeLibrary(threadDLL);
		FreeLibrary(portDLL);
		fprintf(stderr,"jvm.dll failed to load: %s entrypoints not found\n", J9_PORT_DLL_NAME);
		return FALSE;
	}
	preloadLibrary(J9_ZIP_DLL_NAME, TRUE);

	/* CMVC 152702: with other JVM on the path this library can get loaded from the wrong
	 * location if not preloaded. */
	return TRUE;
}

static void
bfuThreadStart(J9HookInterface** vmHooks, UDATA eventNum, void* eventData, void* userData)
{
	J9VMThreadCreatedEvent* event = eventData;
	if (event->continueInitialization) {
		HANDLE win32Event = CreateEvent(NULL, FALSE, FALSE, NULL);

		if (win32Event == NULL) {
			/* abort the creation of this thread */
			event->continueInitialization = 0;
		} else {
			event->vmThread->sidecarEvent = win32Event;
		}
	}
}


static void
bfuThreadEnd(J9HookInterface** vmHooks, UDATA eventNum, void* eventData, void* userData)
{
	J9VMThread* vmThread = ((J9VMThreadDestroyEvent*)eventData)->vmThread;
	HANDLE event = (HANDLE) vmThread->sidecarEvent;

	if (event) {
		CloseHandle(event);
		vmThread->sidecarEvent = NULL;
	}
}


static void bfuInterrupt(J9VMThread * vmThread)
{
	HANDLE event = (HANDLE) vmThread->sidecarEvent;

	if (event) {
		SetEvent(event);
	}
}

static void bfuClearInterrupt(J9VMThread * vmThread)
{
	HANDLE event = (HANDLE) vmThread->sidecarEvent;

	if (event) {
		ResetEvent(event);
	}
}

static jint
initializeWin32ThreadEvents(J9JavaVM* javaVM)
{
	J9VMThread* aThread;
	J9HookInterface** hookInterface = javaVM->internalVMFunctions->getVMHookInterface(javaVM);

	javaVM->sidecarInterruptFunction = bfuInterrupt;
	javaVM->sidecarClearInterruptFunction = bfuClearInterrupt;

	if ((*hookInterface)->J9HookRegisterWithCallSite(hookInterface, J9HOOK_VM_THREAD_CREATED, bfuThreadStart, OMR_GET_CALLSITE(), NULL)) {
		return JNI_ERR;
	}
	if ((*hookInterface)->J9HookRegisterWithCallSite(hookInterface, J9HOOK_VM_THREAD_DESTROY, bfuThreadEnd, OMR_GET_CALLSITE(), NULL)) {
		return JNI_ERR;
	}

	/* make sure that all existing threads gets an event, too */
	aThread = javaVM->mainThread;
	do {
		aThread->sidecarEvent = CreateEvent(NULL, FALSE, FALSE, NULL);
		if (aThread->sidecarEvent == NULL) {
			return JNI_ERR;
		}
		aThread = aThread->linkNext;
	} while (aThread != javaVM->mainThread);

	return JNI_OK;
}

#endif

#ifndef WIN32
J9StringBuffer *
getj9bin()
{
	/* misnamed - returns the directory that the jvm DLL is found in, NOT the directory that the J9 VM itself is in. */

	J9StringBuffer *result = NULL;
#if (defined(LINUX) && !defined(J9ZTPF)) || defined(OSX)
	Dl_info libraryInfo;
	int rc = dladdr((void *)getj9bin, &libraryInfo);

	if (0 == rc) {
		fprintf(stderr, "ERROR: cannot determine JAVA home directory\n");
		abort();
	}

	result = jvmBufferCat(NULL, libraryInfo.dli_fname);
	/* remove libjvm.so */
	truncatePath(jvmBufferData(result));
#elif defined(J9ZOS390) || defined(J9ZTPF)
#define VMDLL_NAME J9_VM_DLL_NAME

	int foundPosition = 0;

	/* assumes LIBPATH (or LD_LIBRARY_PATH for z/TPF) points to where all libjvm.so can be found */
	while(foundPosition = findDirUplevelToDirContainingFile(&result, LD_ENV_PATH, ':', "libjvm.so", 0, foundPosition)) {
		/* now screen to see if match is the right libjvm.so - it needs to have a j9vm DLL either in this dir, or in the parent. */
		DBG_MSG(("found a libjvm.so at offset %d - looking at elem: %s\n", foundPosition, result));

		/* first try this dir - this will be true for 'vm in subdir' cases, and is the likely Java 6 case as of SR1. */
		if (isFileInDir(jvmBufferData(result), "lib" VMDLL_NAME J9PORT_LIBRARY_SUFFIX)) {
			return result;
		}

		truncatePath(jvmBufferData(result));

		/* trying parent */
		if (isFileInDir(jvmBufferData(result), "lib" VMDLL_NAME J9PORT_LIBRARY_SUFFIX)) {
			return result;
		}
	}

	fprintf(stderr, "ERROR: cannot determine JAVA home directory\n");
	abort();

#else /* must be AIX / RS6000 */
	struct ld_info *linfo, *linfop;
	int             linfoSize, rc;
	char           *myAddress, *filename, *membername;

	/* get loader information */
	linfoSize = 1024;
	linfo = malloc(linfoSize);
	for(;;) {
		rc = loadquery(L_GETINFO, linfo, linfoSize);
		if (rc != -1) {
			break;
		}
		linfoSize *=2; /* insufficient buffer size - increase */
		linfo = realloc(linfo, linfoSize);
	}

	/* find entry for my loaded object */
	myAddress = ((char **)&getj9bin)[0];
	for (linfop = linfo;;) {
		char *textorg  = (char *)linfop->ldinfo_textorg;
		char *textend  = textorg + (unsigned long)linfop->ldinfo_textsize;
		if (myAddress >=textorg && (myAddress < textend)) {
			break;
		}
		if (!linfop->ldinfo_next) {
			abort();
		}
		linfop = (struct ld_info *)((char *)linfop + linfop->ldinfo_next);
	}

	filename   = linfop->ldinfo_filename;
	membername = filename+strlen(filename)+1;
#ifdef DEBUG
	printf("ldinfo: filename is %s. membername is %s\n",  filename, membername);
#endif

	result = jvmBufferCat(NULL, filename);
	/* remove '/libjvm.a' */
	truncatePath(jvmBufferData(result));

	free(linfo);
#endif  /* defined(LINUX) && !defined(J9ZTPF) */
	return result;
}
#endif /* ifndef WIN32*/

#if defined(RS6000) || defined(LINUXPPC)
#ifdef PPC64
#ifdef J9VM_ENV_LITTLE_ENDIAN
#define JVM_ARCH_DIR "ppc64le"
#else /* J9VM_ENV_LITTLE_ENDIAN */
#define JVM_ARCH_DIR "ppc64"
#endif /* J9VM_ENV_LITTLE_ENDIAN */
#else
#define JVM_ARCH_DIR "ppc"
#endif /* PPC64 */
#elif defined(J9X86) || defined(WIN32)
#define JVM_ARCH_DIR "i386"
#elif defined(S390) || defined(J9ZOS390)
#if defined(S39064) || defined(J9ZOS39064)
#define JVM_ARCH_DIR "s390x"
#else
#define JVM_ARCH_DIR "s390"
#endif /* S39064 || J9ZOS39064 */
#elif defined(J9HAMMER)
#define JVM_ARCH_DIR "amd64"
#elif defined(J9ARM)
#define JVM_ARCH_DIR "arm"
#elif defined(J9AARCH64)
#define JVM_ARCH_DIR "aarch64"
#elif defined(RISCV64)
#define JVM_ARCH_DIR "riscv64"
#else
#error "Must define an architecture"
#endif

/* We use forward slashes here because J9VM_LIB_ARCH_DIR is not used on Windows. */
#if (JAVA_SPEC_VERSION >= 9) || defined(OSX)
/* On OSX, <arch> doesn't exist, so JVM_ARCH_DIR shouldn't be included in J9VM_LIB_ARCH_DIR. */
#define J9VM_LIB_ARCH_DIR "/lib/"
#else /* (JAVA_SPEC_VERSION >= 9) || defined(OSX) */
#define J9VM_LIB_ARCH_DIR "/lib/" JVM_ARCH_DIR "/"
#endif /* (JAVA_SPEC_VERSION >= 9) || defined(OSX) */

#if JAVA_SPEC_VERSION == 8
/*
 * Remove the suffix from string if present.
 */
static void
removeSuffix(char *string, const char *suffix)
{
	size_t stringLength = strlen(string);
	size_t suffixLength = strlen(suffix);

	if (stringLength >= suffixLength) {
		char *tail = &string[stringLength - suffixLength];

		if (0 == strcmp(tail, suffix)) {
			*tail = '\0';
		}
	}
}
#endif /* JAVA_SPEC_VERSION == 8 */

#if defined(J9UNIX) || defined(J9ZOS390)
static BOOLEAN
preloadLibraries(void)
{
	void *vmDLL, *threadDLL, *portDLL;
	char* lastSep = 0;
	char* tempchar = 0;
	char* exeInBuf;
	J9StringBuffer * jvmDLLNameBuffer = NULL;
	char *lastDirName;
	char* vmDllName = J9_VM_DLL_NAME;
	struct stat statBuf;
#if defined(J9ZOS390)
	void *javaDLL;
#endif

#if defined(AIXPPC)
	size_t origLibpathLen = 0;
	const char *origLibpath = NULL;
#endif /* AIXPPC */

	if (j9vm_dllHandle != 0) {
		return FALSE;
	}

#if defined(J9ZOS390)
	iconv_init();
#endif

#if defined(AIXPPC)
	origLibpath = getenv("LIBPATH");
	if (NULL != origLibpath) {
		origLibpathLen = strlen(origLibpath);
	}
#endif /* AIXPPC */

	jvmDLLNameBuffer = getj9bin();
	j9binBuffer = jvmBufferCat(NULL, jvmBufferData(jvmDLLNameBuffer));

	addToLibpath(jvmBufferData(j9binBuffer), TRUE);

	/* Are we in classic? If so, point to the right arch dir. */
	lastDirName = strrchr(jvmBufferData(j9binBuffer), DIR_SEPARATOR);

	if (NULL == lastDirName) {
		fprintf(stderr, "Preload libraries failed to find a valid J9 binary location\n" );
		exit( -1 ); /* failed */
	}

	if (0 == strcmp(lastDirName + 1, "classic")) {
		truncatePath(jvmBufferData(j9binBuffer)); /* at jre/bin or jre/lib/<arch> */
		truncatePath(jvmBufferData(j9binBuffer)); /* at jre     or jre/lib        */
#if JAVA_SPEC_VERSION == 8
		/* remove /lib if present */
		removeSuffix(jvmBufferData(j9binBuffer), "/lib"); /* at jre */
#endif /* JAVA_SPEC_VERSION == 8 */
		j9binBuffer = jvmBufferCat(j9binBuffer, J9VM_LIB_ARCH_DIR "j9vm/");
		if (-1 != stat(jvmBufferData(j9binBuffer), &statBuf)) {
			/* does exist, carry on */
			jvmDLLNameBuffer = jvmBufferCat(NULL, jvmBufferData(j9binBuffer));
		} else {
			/* does not exist, rewind (likely a 5.0 build) */
			free(j9binBuffer);
			j9binBuffer = NULL;
			j9binBuffer = jvmBufferCat(NULL, jvmBufferData(jvmDLLNameBuffer));
		}
	}

	/* detect if we're in a subdir or not */
	jvmDLLNameBuffer = jvmBufferCat(jvmDLLNameBuffer, "/lib");
	jvmDLLNameBuffer = jvmBufferCat(jvmDLLNameBuffer, vmDllName);
	jvmDLLNameBuffer = jvmBufferCat(jvmDLLNameBuffer, J9PORT_LIBRARY_SUFFIX);

	if(-1 != stat (jvmBufferData(jvmDLLNameBuffer), &statBuf)) {
		jvmInSubdir = TRUE;
	} else {
		jvmInSubdir = FALSE;
	}

	DBG_MSG(("jvmInSubdir: %d\n", jvmInSubdir));

	free(jrebinBuffer);
	jrebinBuffer = NULL;

	/* set up jre bin based on result of subdir knowledge */
	if(jvmInSubdir) {
		jrebinBuffer = jvmBufferCat(NULL, jvmBufferData(j9binBuffer));
		truncatePath(jvmBufferData(jrebinBuffer));
	} else {
		truncatePath(jvmBufferData(j9binBuffer));
		jrebinBuffer = jvmBufferCat(NULL, jvmBufferData(j9binBuffer));
	}
	j9libBuffer = jvmBufferCat(NULL, jvmBufferData(jrebinBuffer));
#if !defined(OSX)
	/* <arch> directory doesn't exist on OSX so j9libBuffer shouldn't
	 * be truncated on OSX for removing <arch>.
	 */
#if JAVA_SPEC_VERSION == 8
	/* Remove <arch> */
	truncatePath(jvmBufferData(j9libBuffer));
#endif /* JAVA_SPEC_VERSION == 8 */
#endif /* !defined(OSX) */
	j9libvmBuffer = jvmBufferCat(NULL, jvmBufferData(j9binBuffer));
	j9Buffer = jvmBufferCat(NULL, jvmBufferData(jrebinBuffer));
	truncatePath(jvmBufferData(j9Buffer));

	DBG_MSG(("j9binBuffer   = <%s>\n", jvmBufferData(j9binBuffer)));
	DBG_MSG(("jrebinBuffer  = <%s>\n", jvmBufferData(jrebinBuffer)));
	DBG_MSG(("j9libBuffer   = <%s>\n", jvmBufferData(j9libBuffer)));
	DBG_MSG(("j9libvmBuffer = <%s>\n", jvmBufferData(j9libvmBuffer)));
	DBG_MSG(("j9Buffer      = <%s>\n", jvmBufferData(j9Buffer)));

	addToLibpath(jvmBufferData(jrebinBuffer), TRUE);

#if defined(AIXPPC)
	backupLibpath(&libpathBackup, origLibpathLen);
#endif /* AIXPPC */

	omrsigDLL = preloadLibrary("omrsig", TRUE);
	if (NULL == omrsigDLL) {
		fprintf(stderr, "libomrsig failed to load: omrsig\n" );
		exit( -1 ); /* failed */
	}

	vmDLL = preloadLibrary(vmDllName, TRUE);
	if (NULL == vmDLL) {
		fprintf(stderr,"libjvm.so failed to load: %s\n", vmDllName);
		exit( -1 );	/* failed */
	}

	globalCreateVM = (CreateVM) dlsym (vmDLL, CREATE_JAVA_VM_ENTRYPOINT );
	globalGetVMs = (GetVMs) dlsym (vmDLL,  GET_JAVA_VMS_ENTRYPOINT);
	if ((NULL == globalCreateVM) || (NULL == globalGetVMs)) {
		dlclose(vmDLL);
		fprintf(stderr,"libjvm.so failed to load: global entrypoints not found\n");
		exit( -1 );	/* failed */
	}
	j9vm_dllHandle = vmDLL;

#ifdef J9ZOS390
	/* pre-load libjava.so for IMBZOS functions */
	javaDLL = preloadLibrary("java", FALSE);
	if (!javaDLL) {
	   fprintf(stderr,"libjava.dll failed to load: %s\n", "java");
	   exit( -1 );     /* failed */
	}
	globalGetStringPlatform = (pGetStringPlatform) dlsym (javaDLL,  "IBMZOS_GetStringPlatform");
	globalGetStringPlatformLength = (pGetStringPlatformLength) dlsym (javaDLL,  "IBMZOS_GetStringPlatformLength");
	globalNewStringPlatform = (pNewStringPlatform) dlsym (javaDLL,  "IBMZOS_NewStringPlatform");
	global_a2e_vsprintf = (p_a2e_vsprintf) dlsym (javaDLL,  "IBMZOS_a2e_vsprintf");
	if (!globalGetStringPlatform || !globalGetStringPlatformLength || !globalNewStringPlatform || !global_a2e_vsprintf) {
	   dlclose(vmDLL);
	   dlclose(javaDLL);
	   fprintf(stderr,"libjava.dll failed to load: global entrypoints not found\n");
	   exit( -1 );     /* failed */
	}
	java_dllHandle = javaDLL;
#endif

	threadDLL = preloadLibrary(J9_THREAD_DLL_NAME, TRUE);
	f_threadGlobal = (ThreadGlobal) dlsym (threadDLL, "omrthread_global");
	f_threadAttachEx = (ThreadAttachEx) dlsym (threadDLL, "omrthread_attach_ex");
	f_threadDetach = (ThreadDetach) dlsym (threadDLL, "omrthread_detach");
	f_monitorEnter = (MonitorEnter) dlsym (threadDLL, "omrthread_monitor_enter");
	f_monitorExit = (MonitorExit) dlsym (threadDLL, "omrthread_monitor_exit");
	f_monitorInit = (MonitorInit) dlsym (threadDLL, "omrthread_monitor_init_with_name");
	f_monitorDestroy = (MonitorDestroy) dlsym (threadDLL, "omrthread_monitor_destroy");
	f_monitorWait = (MonitorWait) dlsym (threadDLL, "omrthread_monitor_wait");
	f_monitorWaitTimed = (MonitorWaitTimed) dlsym (threadDLL, "omrthread_monitor_wait_timed");
	f_monitorNotify = (MonitorNotify) dlsym (threadDLL, "omrthread_monitor_notify");
	f_monitorNotifyAll = (MonitorNotifyAll) dlsym (threadDLL, "omrthread_monitor_notify_all");
	f_threadLibControl = (ThreadLibControl) dlsym (threadDLL, "omrthread_lib_control");
	f_setCategory = (SetCategory) dlsym (threadDLL, "omrthread_set_category");
	f_libEnableCPUMonitor = (LibEnableCPUMonitor) dlsym (threadDLL, "omrthread_lib_enable_cpu_monitor");
	if (!f_threadGlobal || !f_threadAttachEx || !f_threadDetach || !f_monitorEnter || !f_monitorExit || !f_monitorInit || !f_monitorDestroy || !f_monitorWaitTimed
		|| !f_monitorNotify || !f_monitorNotifyAll || !f_threadLibControl || !f_setCategory || !f_libEnableCPUMonitor || !f_monitorWait
	) {
		dlclose(vmDLL);
#ifdef J9ZOS390
		dlclose(javaDLL);
#endif
		dlclose(threadDLL);
		fprintf(stderr,"libjvm.so failed to load: thread library entrypoints not found\n");
		exit( -1 );	/* failed */
	}
	portDLL = preloadLibrary(J9_PORT_DLL_NAME, TRUE);
	portInitLibrary = (PortInitLibrary) dlsym (portDLL, "j9port_init_library");
	portGetSizeFn = (PortGetSize) dlsym (portDLL, "j9port_getSize");
	portGetVersionFn = (PortGetVersion) dlsym (portDLL, "j9port_getVersion");
	if (!portInitLibrary) {
		dlclose(vmDLL);
#ifdef J9ZOS390
		dlclose(javaDLL);
#endif
		dlclose(threadDLL);
		dlclose(portDLL);
		fprintf(stderr,"libjvm.so failed to load: %s entrypoints not found\n", J9_PORT_DLL_NAME);
		exit( -1 );	/* failed */
	}

	return TRUE;
}
#endif /* defined(J9UNIX) || defined(J9ZOS390) */




int jio_fprintf(FILE * stream, const char * format, ...) {
	va_list args;

	Trc_SC_fprintf_Entry();

	va_start( args, format );
	vfprintf(stream, format, args);
	va_end( args );

	Trc_SC_fprintf_Exit(0);

	return 0;
}



int
jio_snprintf(char * str, int n, const char * format, ...)
{
	va_list args;
	int result;

	Trc_SC_snprintf_Entry();

	va_start(args, format);
	result = vsnprintf( str, n, format, args );
	va_end(args);

	Trc_SC_snprintf_Exit(result);

	return result;

}



int
jio_vfprintf(FILE * stream, const char * format, va_list args)
{

	Trc_SC_vfprintf_Entry(stream, format);

	vfprintf(stream, format, args);

	Trc_SC_vfprintf_Exit(0);

	return 0;
}



int
jio_vsnprintf(char * str, int n, const char * format, va_list args)
{
	int result;

	Trc_SC_vsnprintf_Entry(str, n, format);

	result = vsnprintf( str, n, format, args );

	Trc_SC_vsnprintf_Exit(result);

	return result;
}

typedef struct J9SpecialArguments {
	UDATA localVerboseLevel;
	IDATA *xoss;
	UDATA *argEncoding;
	IDATA *ibmMallocTraceSet;
	const char *executableJarPath;
	BOOLEAN captureCommandLine;
	BOOLEAN fips140_3;
} J9SpecialArguments;
/**
 * Look for special options:
 * -verbose:init
 * -Xoss
 * argument encoding
 * -Xcheck:memory
 * and return the total size required for the strings
 */
static UDATA
initialArgumentScan(JavaVMInitArgs *args, J9SpecialArguments *specialArgs)
{
	BOOLEAN xCheckFound = FALSE;
	const char *xCheckString = "-Xcheck";
	const char *javaCommand = "-Dsun.java.command=";
	const char *javaCommandValue = NULL;
	const char *classPath = "-Djava.class.path=";
	const char *classPathValue = NULL;
	jint argCursor;
	UDATA argumentsSize = 0;

#ifdef WIN32
	Assert_SC_notNull(specialArgs->argEncoding);
#endif
	for (argCursor=0; argCursor < args->nOptions; argCursor++) {
		argumentsSize += strlen(args->options[argCursor].optionString) + 1; /* add space for the \0 */
		/* scan for -Xoss */
		if (0 == strncmp(args->options[argCursor].optionString, "-Xoss", 5)) {
			*(specialArgs->xoss) = argCursor;
		} else if (strncmp(args->options[argCursor].optionString, OPT_VERBOSE_INIT, strlen(OPT_VERBOSE_INIT))==0) {
			specialArgs->localVerboseLevel = VERBOSE_INIT;
		} else if (0 == strncmp(args->options[argCursor].optionString, javaCommand, strlen(javaCommand))) {
			javaCommandValue = args->options[argCursor].optionString + strlen(javaCommand);
		} else if (0 == strncmp(args->options[argCursor].optionString, classPath, strlen(classPath))) {
			classPathValue = args->options[argCursor].optionString + strlen(classPath);
		} else if (0 == strncmp(args->options[argCursor].optionString, xCheckString, strlen(xCheckString))) {
			xCheckFound = TRUE;
		} else if (0 == strcmp(args->options[argCursor].optionString, VMOPT_XARGENCODING)) {
			*(specialArgs->argEncoding) = ARG_ENCODING_PLATFORM;
		} else if (0 == strcmp(args->options[argCursor].optionString, VMOPT_XNOARGSCONVERSION)) {
			*(specialArgs->argEncoding) = ARG_ENCODING_LATIN;
		} else if (0 == strcmp(args->options[argCursor].optionString, VMOPT_XARGENCODINGUTF8)) {
			*(specialArgs->argEncoding) = ARG_ENCODING_UTF;
		} else if (0 == strcmp(args->options[argCursor].optionString, VMOPT_XARGENCODINGLATIN)) {
			*(specialArgs->argEncoding) = ARG_ENCODING_LATIN;
		} else if (0 == strcmp(args->options[argCursor].optionString, VMOPT_XXOPENJ9COMMANDLINEENV)) {
			specialArgs->captureCommandLine = TRUE;
		} else if (0 == strcmp(args->options[argCursor].optionString, VMOPT_XXNOOPENJ9COMMANDLINEENV)) {
			specialArgs->captureCommandLine = FALSE;
#if defined(FIPS_PREVIEW_OPTIONS_ACCEPTED_PLATFORM)
		} else if (0 == strcmp(args->options[argCursor].optionString, VMOPT_XDISABLEFIPS140_3)) {
			specialArgs->fips140_3 = FALSE;
		} else if (0 == strcmp(args->options[argCursor].optionString, VMOPT_XENABLEFIPS140_3)) {
			specialArgs->fips140_3 = TRUE;
#endif /* defined(FIPS_PREVIEW_OPTIONS_ACCEPTED_PLATFORM) */
		}
	}

	if ((NULL != classPathValue) && (NULL != javaCommandValue) && (strcmp(javaCommandValue, classPathValue) == 0)) {
		specialArgs->executableJarPath = javaCommandValue;
	}

	if (TRUE == xCheckFound) {
		/* scan backwards for -Xcheck:memory.  There may be multiple -Xcheck options, so check them all, stop when we hit -Xcheck:memory */
		for( argCursor = args->nOptions - 1 ; argCursor >= 0; argCursor-- ) {
			char* memcheckArgs[2];

			/* fake up command-line args for parseCmdLine */
			memcheckArgs[0] = ""; /* program name -- unused */
			memcheckArgs[1] = args->options[argCursor].optionString;
			if (memoryCheck_parseCmdLine(&j9portLibrary, 1, memcheckArgs) != 0) {
				/* Abandon -Xcheck processing */
				/* -Xcheck:memory overrides env var */
				*(specialArgs->ibmMallocTraceSet) = FALSE;
				break;
			}
		}
	}
	return argumentsSize;
}

static void
printVmArgumentsList(J9VMInitArgs *argList)
{
	UDATA i;
	JavaVMInitArgs *actualArgs = argList->actualVMArgs;
	for (i = 0; i < argList->nOptions; ++i) {
		J9CmdLineOption* j9Option = &(argList->j9Options[i]);
		char *envVar = j9Option->fromEnvVar;

		if (NULL == envVar) {
			envVar = "N/A";
		}
		fprintf(stderr, "Option %" OMR_PRIuPTR " optionString=\"%s\" extraInfo=%p from environment variable =\"%s\"\n", i,
				actualArgs->options[i].optionString,
				actualArgs->options[i].extraInfo,
				envVar);
	}
}

static void
setNLSCatalog(struct J9PortLibrary* portLib)
{
	J9StringBuffer *nlsSearchPathBuffer = NULL;
	const char *nlsSearchPaths = NULL;
	PORT_ACCESS_FROM_PORT(portLib);

	if (J2SE_CURRENT_VERSION >= J2SE_V11) {
		/*
		 * j9libBuffer doesn't end in a slash, but j9nls_set_catalog ignores everything after
		 * the last slash. Append a slash to our local copy of j9libBuffer
		 */
		nlsSearchPathBuffer = jvmBufferCat(nlsSearchPathBuffer, jvmBufferData(j9libBuffer));
	} else {
		/*
		 * j9binBuffer doesn't end in a slash, but j9nls_set_catalog ignores everything after
		 * the last slash. Append a slash to our local copy of j9bin
		 */
		nlsSearchPathBuffer = jvmBufferCat(nlsSearchPathBuffer, jvmBufferData(j9binBuffer));
	}
	nlsSearchPathBuffer = jvmBufferCat(nlsSearchPathBuffer, DIR_SEPARATOR_STR);
	nlsSearchPaths = jvmBufferData(nlsSearchPathBuffer);

	j9nls_set_catalog(&nlsSearchPaths, 1, "java", "properties");
	free(nlsSearchPathBuffer);
	nlsSearchPathBuffer = NULL;
}


static jint initializeReflectionGlobals(JNIEnv * env, BOOLEAN includeAccessors) {
	J9VMThread *vmThread = (J9VMThread *) env;
	J9JavaVM * vm = vmThread->javaVM;
	jclass clazz, clazzConstructorAccessorImpl, clazzMethodAccessorImpl;

	clazz = (*env)->FindClass(env, "java/lang/Class");
	if (!clazz) {
		return JNI_ERR;
	}

	jlClass = (*env)->NewGlobalRef(env, clazz);
	if (!jlClass) {
		return JNI_ERR;
	}

#ifdef J9VM_IVE_RAW_BUILD /* J9VM_IVE_RAW_BUILD is not enabled by default */
	classNameFID = (*env)->GetFieldID(env, clazz, "name", "Ljava/lang/String;");
	if (!classNameFID) {
		return JNI_ERR;
	}
#else /* J9VM_IVE_RAW_BUILD */
	classDepthMID = (*env)->GetStaticMethodID(env, clazz, "classDepth", "(Ljava/lang/String;)I");
	if (!classDepthMID) {
		return JNI_ERR;
	}

	classLoaderDepthMID = (*env)->GetStaticMethodID(env, clazz, "classLoaderDepth", "()I");
	if (!classLoaderDepthMID) {
		return JNI_ERR;
	}

	currentClassLoaderMID = (*env)->GetStaticMethodID(env, clazz, "currentClassLoader", "()Ljava/lang/ClassLoader;");
	if (!currentClassLoaderMID) {
		return JNI_ERR;
	}

	currentLoadedClassMID = (*env)->GetStaticMethodID(env, clazz, "currentLoadedClass", "()Ljava/lang/Class;");
	if (!currentLoadedClassMID) {
		return JNI_ERR;
	}
#endif /* J9VM_IVE_RAW_BUILD */

	getNameMID = (*env)->GetMethodID(env, clazz, "getName", "()Ljava/lang/String;");
	if (!getNameMID) {
		return JNI_ERR;
	}

	clazz = (*env)->FindClass(env, "java/lang/Thread");
	if (!clazz) {
		return JNI_ERR;
	}

	jlThread = (*env)->NewGlobalRef(env, clazz);
	if (!jlThread) {
		return JNI_ERR;
	}

	sleepMID = (*env)->GetStaticMethodID(env, clazz, "sleep", "(J)V");
	if (!sleepMID) {
		return JNI_ERR;
	}

	clazz = (*env)->FindClass(env, "java/lang/Object");
	if (!clazz) {
		return JNI_ERR;
	}

	waitMID = (*env)->GetMethodID(env, clazz, "wait", "(J)V");
	if (!waitMID) {
		return JNI_ERR;
	}

	notifyMID = (*env)->GetMethodID(env, clazz, "notify", "()V");
	if (!notifyMID) {
		return JNI_ERR;
	}

	notifyAllMID = (*env)->GetMethodID(env, clazz, "notifyAll", "()V");
	if (!notifyAllMID) {
		return JNI_ERR;
	}

	if (includeAccessors) {
		if (J2SE_VERSION(vm) >= J2SE_V11) {
			clazzConstructorAccessorImpl = (*env)->FindClass(env, "jdk/internal/reflect/ConstructorAccessorImpl");
			clazzMethodAccessorImpl = (*env)->FindClass(env, "jdk/internal/reflect/MethodAccessorImpl");
		} else {
			clazzConstructorAccessorImpl = (*env)->FindClass(env, "sun/reflect/ConstructorAccessorImpl");
			clazzMethodAccessorImpl = (*env)->FindClass(env, "sun/reflect/MethodAccessorImpl");
		}
		if ( (NULL == clazzConstructorAccessorImpl) || (NULL == clazzMethodAccessorImpl))	{
			return JNI_ERR;
		}
		vm->srConstructorAccessor = (*env)->NewGlobalRef(env, clazzConstructorAccessorImpl);
		if (NULL == vm->srConstructorAccessor) {
			return JNI_ERR;
		}
		vm->srMethodAccessor = (*env)->NewGlobalRef(env, clazzMethodAccessorImpl);
		if (NULL == vm->srMethodAccessor) {
			return JNI_ERR;
		}
	}
	return JNI_OK;
}

/**
 * jint JNICALL JNI_CreateJavaVM(JavaVM **pvm, void **penv, void *vm_args)
 * Load and initialize a virtual machine instance.
 * This provides an invocation API that runs the J9 VM in BFU/sidecar mode.
 *
 * @param pvm pointer to the location where the JavaVM interface
 *			pointer will be placed
 * @param penv pointer to the location where the JNIEnv interface
 *			pointer for the main thread will be placed
 * @param vm_args java virtual machine initialization arguments
 *
 * @returns zero on success; otherwise, return a negative number
 *
 * DLL: jvm
 */
jint JNICALL
JNI_CreateJavaVM(JavaVM **pvm, void **penv, void *vm_args)
{
	return JNI_CreateJavaVM_impl(pvm, penv, vm_args, FALSE);
}

#if defined(J9VM_OPT_JITSERVER)
int32_t JNICALL
JITServer_CreateServer(JITServer **jitServer, void *serverArgs)
{
	JNIEnv *env = NULL;
	JITServer *server = NULL;
	jint rc = JITSERVER_OK;

	server = malloc(sizeof(JITServer));
	if (NULL == server) {
		rc = JITSERVER_OOM;
		goto _end;
	}
	server->startJITServer = startJITServer;
	server->waitForJITServerTermination = waitForJITServerTermination;
	server->destroyJITServer = destroyJITServer;
	rc = JNI_CreateJavaVM_impl(&server->jvm, (void **)&env, serverArgs, TRUE);

	if (JNI_OK != rc) {
		rc = JITSERVER_CREATE_FAILED;
		goto _end;
	}
	*jitServer = server;
	rc = JITSERVER_OK; /* success */

_end:
	if ((JITSERVER_OK != rc) && (NULL != server)) {
		free(server);
		*jitServer = NULL;
	}
	return rc;
}

/**
 * Starts an instance of JITServer.
 *
 * @param jitServer pointer to the JITServer interface
 *
 * @returns JITSERVER_OK on success, else negative error code
 */
static int32_t
startJITServer(JITServer *jitServer)
{
	JavaVM *vm = jitServer->jvm;
	JNIEnv *env = NULL;
	int32_t rc = JITSERVER_OK;

	rc = (*vm)->AttachCurrentThread(vm, (void **)&env, NULL);
	if (JNI_OK == rc) {
		J9JITConfig *jitConfig = ((J9JavaVM *)vm)->jitConfig;
		rc = jitConfig->startJITServer(jitConfig);
		if (0 != rc) {
			rc = JITSERVER_STARTUP_FAILED;
		} else {
			rc = JITSERVER_OK;
		}
		(*vm)->DetachCurrentThread(vm);
	} else {
		rc = JITSERVER_THREAD_ATTACH_FAILED;
	}
	return rc;
}

/**
 * Wait for JITServer to terminate.
 *
 * @param jitServer pointer to the JITServer interface
 *
 * @returns JITSERVER_OK on success, else negative error code
 */
static int32_t
waitForJITServerTermination(JITServer *jitServer)
{
	JavaVM *vm = jitServer->jvm;
	JNIEnv *env = NULL;
	int32_t rc = JITSERVER_OK;

	rc = (*vm)->AttachCurrentThread(vm, (void **)&env, NULL);
	if (JNI_OK == rc) {
		J9JITConfig *jitConfig = ((J9JavaVM *)vm)->jitConfig;
		rc = jitConfig->waitJITServerTermination(jitConfig);
		if (0 != rc) {
			rc = JITSERVER_WAIT_TERM_FAILED;
		} else {
			rc = JITSERVER_OK;
		}
		(*vm)->DetachCurrentThread(vm);
	} else {
		rc = JITSERVER_THREAD_ATTACH_FAILED;
	}
	return rc;
}

/**
 * Frees the resources allocated by JITServer_CreateServer.
 *
 * @param jitServer double pointer to the JITServer interface. Must not be NULL
 *
 * @returns JITSERVER_OK on success, else negative error code
 *
 * @note on return *jitServer is set to NULL
 */
static int32_t
destroyJITServer(JITServer **jitServer)
{
	JavaVM *vm = (*jitServer)->jvm;
	jint rc = (*vm)->DestroyJavaVM(vm);
	free(*jitServer);
	*jitServer = NULL;
	if (JNI_OK == rc) {
		rc = JITSERVER_OK;
	} else {
		rc = JITSERVER_DESTROY_ERROR;
	}
	return rc;
}

#endif /* J9VM_OPT_JITSERVER */

/*
 * Helper method to load and initialize a virtual machine instance.
 *
 * @param pvm pointer to the location where the JavaVM interface
 *			pointer will be placed
 * @param penv pointer to the location where the JNIEnv interface
 *			pointer for the main thread will be placed
 * @param vm_args java virtual machine initialization arguments
 *
 * @returns zero on success; otherwise, return a negative number
 */
static jint
JNI_CreateJavaVM_impl(JavaVM **pvm, void **penv, void *vm_args, BOOLEAN isJITServer)
{
	J9JavaVM *j9vm = NULL;
	jint result = JNI_OK;
	IDATA xoss = -1;
	IDATA ibmMallocTraceSet = FALSE;
 	char cwd[J9_MAX_PATH];
#if defined(WIN32)
	wchar_t unicodeTemp[J9_MAX_PATH];
	char *altLibraryPathBuffer = NULL;
	char *executableJarPath = NULL;
#endif /* defined(WIN32) */
	UDATA argEncoding = ARG_ENCODING_DEFAULT;
	UDATA altJavaHomeSpecified = 0; /* not used on non-Windows */
	J9PortLibraryVersion portLibraryVersion;
#if defined(AIXPPC)
	char *origLibpath = NULL;
#endif /* AIXPPC */
	I_32 portLibraryInitStatus;
	UDATA expectedLibrarySize;
	UDATA localVerboseLevel = 0;
	J9CreateJavaVMParams createParams = {0};
	JavaVMInitArgs *args = NULL;
	UDATA launcherArgumentsSize = 0;
	J9VMInitArgs *j9ArgList = NULL;
	char *xServiceBuffer = NULL;
	const char *libpathValue = NULL;
	const char *ldLibraryPathValue = NULL;
	J9SpecialArguments specialArgs;
	omrthread_t attachedThread = NULL;
	specialArgs.localVerboseLevel = localVerboseLevel;
	specialArgs.xoss = &xoss;
	specialArgs.argEncoding = &argEncoding;
	specialArgs.executableJarPath = NULL;
	specialArgs.ibmMallocTraceSet = &ibmMallocTraceSet;
	specialArgs.captureCommandLine = TRUE;
	specialArgs.fips140_3 = FALSE;
#if defined(J9ZOS390)
	/*
	 * Temporarily disable capturing the command line on z/OS.
	 * See the discussion in https://github.com/eclipse-openj9/openj9/pull/14634.
	 */
	specialArgs.captureCommandLine = FALSE;
#endif /* defined(J9ZOS390) */
#ifdef J9ZTPF

	result = tpf_eownrc(TPF_SET_EOWNR, "IBMRT4J                        ");

	if (result < 0)  {
		fprintf(stderr, "Failed to issue tpf_eownrc.");
		return JNI_ERR;
	}
	result = tmslc(TMSLC_ENABLE+TMSLC_HOLD, "IBMRT4J");
	if (result < 0)  {
		fprintf(stderr, "Failed to start time slicing.");
		return JNI_ERR;
	}
#endif /* defined(J9ZTPF) */
	/*
	 * Linux uses LD_LIBRARY_PATH
	 * z/OS uses LIBPATH
	 * AIX uses both
	 * use native OS calls because port library isn't ready.
	 * Copy the strings because the value returned by getenv may change.
	 */
#if defined(AIXPPC) || defined(J9ZOS390)
	libpathValue = getenv(ENV_LIBPATH);
	if (NULL != libpathValue) {
		size_t pathLength = strlen(libpathValue) +1;
		char *envTemp = malloc(pathLength);
		if (NULL == envTemp) {
			result = JNI_ERR;
			goto exit;
		}
		strcpy(envTemp, libpathValue);
		libpathValue = envTemp;
	}
#endif
#if defined(J9UNIX)
	ldLibraryPathValue = getenv(ENV_LD_LIB_PATH);
	if (NULL != ldLibraryPathValue) {
		size_t pathLength = strlen(ldLibraryPathValue) +1;
		char *envTemp = malloc(pathLength);
		if (NULL == envTemp) {
			result = JNI_ERR;
			goto exit;
		}
		strcpy(envTemp, ldLibraryPathValue);
		ldLibraryPathValue = envTemp;
	}
#endif /* defined(J9UNIX) */

	if (BFUjavaVM != NULL) {
		result = JNI_ERR;
		goto exit;
	}

#ifdef J9OS_I5
	/* debug code */
	Xj9BreakPoint("jvm");
	/* Force iSeries create JVM flow */
	if (Xj9IleCreateJavaVmCalled() == 0) {
	    result = Xj9CallIleCreateJavaVm(pvm, penv, vm_args);
	    goto exit;
	}
#endif

#if defined(AIXPPC)
	/* CMVC 137180:
	 * in some cases the LIBPATH does not contain /usr/lib, when
	 * trying to load application native libraries that are linked against
	 * libraries in /usr/lib we could fail to find those libraries if /usr/lib
	 * is not on the LIBPATH.
	 */
	{
		/* github #8504 shows tests fail if the libpath is modified
		 * when creating a new process from Java.  The easy fix is to only
		 * append to the libpath if /usr/lib isn't already present.
		 * Example libpath:
		 * LIBPATH=/jre/lib/ppc64/j9vm:/jre/lib/ppc64:/jre/lib/ppc64/jli:/jre/../lib/ppc64:/usr/lib
		 */

		const char *currentLibPath = getenv("LIBPATH");
		BOOLEAN appendToLibPath = TRUE;
		if (NULL != currentLibPath) {
			const size_t currentLibPathLength = strlen(currentLibPath);
			const char *usrLib = "/usr/lib";
			const UDATA usrLibLength = LITERAL_STRLEN("/usr/lib");
			const char *needle = strstr(currentLibPath, usrLib);
			while (NULL != needle) {
				/* Note, inside the loop we're guaranteed to have
				 * usrLibLength of string to operate on so we can
				 * always peek needle[usrLibLength] and will get
				 * either a value or '\0'
				 */
				const ptrdiff_t offsetFromStart = needle - currentLibPath;
				if ((0 == offsetFromStart) || (':' == needle[-1])) {
					if  ((':' == needle[usrLibLength]) || ('\0' == needle[usrLibLength])) {
						/* Found a match */
						appendToLibPath = FALSE;
						break;
					}
				}
				needle = strstr(needle + usrLibLength, usrLib);
			}
		}
		if (appendToLibPath) {
			addToLibpath("/usr/lib", FALSE);
		}
	}
	/* CMVC 135358.
	 * This function modifies LIBPATH while dlopen()ing J9 shared libs.
	 * Save the original, with appended /usr/lib so that it can be
	 * restored at the end of the function.  Can't reuse the getenv
	 * result from above.
	 */
	origLibpath = getenv("LIBPATH");
#endif

	/* no tracing for this function, since it's unlikely to be used once the VM is running and the trace engine is initialized */
	preloadLibraries();

#ifdef WIN32
	if (GetCurrentDirectoryW(J9_MAX_PATH, unicodeTemp) == 0) {
		strcpy(cwd, "\\");
	} else {
		WideCharToMultiByte(OS_ENCODING_CODE_PAGE, OS_ENCODING_WC_FLAGS, unicodeTemp, -1,  cwd, J9_MAX_PATH, NULL, NULL);
	}
#else
	if (getcwd(cwd, J9_MAX_PATH) == NULL) {
		strcpy(cwd, ".");
	}
#endif
#ifdef DEBUG
	printf("cwd = %s\n", cwd);
#endif

	if (0 != f_threadAttachEx(&attachedThread, J9THREAD_ATTR_DEFAULT)) {
		result = JNI_ERR;
	}
	if (JNI_OK != result) {
		goto exit;
	}

	f_libEnableCPUMonitor(attachedThread);

#if defined(J9ZOS390)
	/*
	 * When we init the port lib, the 'Signal Reporter' thread will be spawned.
	 * On z/OS, we need to know whether this thread should be spawned as a medium
	 * or heavy weight thread. We do this here but we will only take into
	 * account JAVA_THREAD_MODEL - i.e., if the customer is using '-Xthr:tw=heavy'
	 * instead of the env var, the 'Signal Reporter' thread will still be launched
	 * as a medium weight thread (see PR100512).
	 */
	if (!setZOSThrWeight()) {
		return JNI_ERR;
	}
#endif /* defined(J9ZOS390) */

	/* Use portlibrary version which we compiled against, and have allocated space
	 * for on the stack.  This version may be different from the one in the linked DLL.
	 */
	J9PORT_SET_VERSION(&portLibraryVersion, J9PORT_CAPABILITY_MASK);

	expectedLibrarySize = sizeof(J9PortLibrary);
	portLibraryInitStatus = portInitLibrary(&j9portLibrary, &portLibraryVersion, expectedLibrarySize);

	if (0 != portLibraryInitStatus) {
		J9PortLibraryVersion actualVersion;
		/* port lib init failure */
		switch (portLibraryInitStatus) {
		case J9PORT_ERROR_INIT_WRONG_MAJOR_VERSION: {
			portGetVersionFn(&j9portLibrary, &actualVersion);

			fprintf(stderr,"Error: Port Library failed to initialize: expected major version %u, actual version is %u\n",
					portLibraryVersion.majorVersionNumber, actualVersion.majorVersionNumber);
			break;
		}
		case J9PORT_ERROR_INIT_WRONG_SIZE: {
			UDATA actualSize = portGetSizeFn(&portLibraryVersion);
			fprintf(stderr,"Error: Port Library failed to initialize: expected library size %" OMR_PRIuPTR ", actual size is %" OMR_PRIuPTR "\n",
					expectedLibrarySize, actualSize);
			break;
		}
		case J9PORT_ERROR_INIT_WRONG_CAPABILITIES: {
			fprintf(stderr,"Error: Port Library failed to initialize: capabilities do not match\n");
			break;
		}
		default: fprintf(stderr,"Error: Port Library failed to initialize: %i\n", portLibraryInitStatus); break;
		/* need this to handle legacy port libraries */
		}

#if defined(AIXPPC)
		/* Release memory if allocated by strdup() in backupLibpath() previously */
		freeBackupLibpath(&libpathBackup);

		/* restore LIBPATH to avoid polluting child processes */
		setLibpath(origLibpath);
#endif /* AIXPPC */
		result = JNI_ERR;
		goto exit;
	}

	/* Get the thread library memory categories */
	{
		IDATA threadCategoryResult = f_threadLibControl(J9THREAD_LIB_CONTROL_GET_MEM_CATEGORIES, (UDATA)&j9MainMemCategorySet);

		if (threadCategoryResult) {
			fprintf(stderr,"Error: Couldn't get memory categories from thread library.\n");
#if defined(AIXPPC)
			/* Release memory if allocated by strdup() in backupLibpath() previously */
			freeBackupLibpath(&libpathBackup);

			/* restore LIBPATH to avoid polluting child processes */
			setLibpath(origLibpath);
#endif /* AIXPPC */
			result = JNI_ERR;
			goto exit;
		}
	}
	/* Register the J9 memory categories with the port library */
	j9portLibrary.omrPortLibrary.port_control(&j9portLibrary.omrPortLibrary, J9PORT_CTLDATA_MEM_CATEGORIES_SET, (UDATA)&j9MainMemCategorySet);

	Assert_SC_true(J2SE_CURRENT_VERSION >= J2SE_18);
	setNLSCatalog(&j9portLibrary);


#ifdef WIN32
	if (GetEnvironmentVariableW(IBM_MALLOCTRACE_STR, NULL, 0) > 0)
		ibmMallocTraceSet = TRUE;
	altJavaHomeSpecified = (GetEnvironmentVariableW(ALT_JAVA_HOME_DIR_STR, NULL, 0) > 0);
#endif
#if defined(J9UNIX) || defined(J9ZOS390)
	if (getenv(IBM_MALLOCTRACE_STR)) {
		ibmMallocTraceSet = TRUE;
	}
#endif /* defined(J9UNIX) || defined(J9ZOS390) */

	args = (JavaVMInitArgs *)vm_args;
	launcherArgumentsSize = initialArgumentScan(args, &specialArgs);
	localVerboseLevel = specialArgs.localVerboseLevel;

	if (VERBOSE_INIT == localVerboseLevel) {
		createParams.flags |= J9_CREATEJAVAVM_VERBOSE_INIT;
	}

	/* [RTC 147146] Allow a Java option to disable capturing command line
	 * in the OPENJ9_JAVA_COMMAND_LINE environment variable.
	 */
	if (specialArgs.captureCommandLine) {
		captureCommandLine();
	}
#if defined(J9VM_OPT_JITSERVER)
	if (isJITServer) {
		createParams.flags |= J9_CREATEJAVAVM_START_JITSERVER;
	}
#endif /* J9VM_OPT_JITSERVER */

	if (ibmMallocTraceSet) {
		/* We have no access to the original command line, so cannot
		 * pass in a valid argv to this function.
		 * Currently this function only used argv to help set the NLS
		 * catalog.
		 * The catalog has already been set above. */
		memoryCheck_initialize(&j9portLibrary, "all", NULL);
	}

	{
		char *optionsDefaultFileLocation = NULL;
		BOOLEAN doAddExtDir = FALSE;
		J9JavaVMArgInfoList vmArgumentsList;
		J9ZipFunctionTable *zipFuncs = NULL;
		vmArgumentsList.pool = pool_new(sizeof(J9JavaVMArgInfo),
				32, /* expect at least ~16 arguments, overallocate to accommodate user arguments */
				0, 0,
				J9_GET_CALLSITE(), OMRMEM_CATEGORY_VM, POOL_FOR_PORT(&j9portLibrary));
		if (NULL == vmArgumentsList.pool) {
			result = JNI_ERR;
			goto exit;
		}
		vmArgumentsList.head = NULL;
		vmArgumentsList.tail = NULL;
		if (NULL != specialArgs.executableJarPath) {
			if (NULL == f_j9_GetInterface) {
#ifdef WIN32
				f_j9_GetInterface = (J9GetInterface) GetProcAddress (j9vm_dllHandle, (LPCSTR) "J9_GetInterface");
#else
				f_j9_GetInterface = (J9GetInterface) dlsym (j9vm_dllHandle, "J9_GetInterface");
#endif /* WIN32 */
			}
			/* j9binBuffer->data is null terminated */
			zipFuncs = (J9ZipFunctionTable*) f_j9_GetInterface(IF_ZIPSUP, &j9portLibrary, j9binBuffer->data);
#if defined(WIN32)
			{
				BOOLEAN conversionSucceed = FALSE;
				int32_t size = 0;
				UDATA pathLen = strlen(specialArgs.executableJarPath);

				PORT_ACCESS_FROM_PORT(&j9portLibrary);
				/* specialArgs.executableJarPath is retrieved from JavaVMInitArgs.options[i].optionString
				 * which was set by Java Launcher in system default code page encoding.
				 */
				size = j9str_convert(J9STR_CODE_WINDEFAULTACP, J9STR_CODE_MUTF8, specialArgs.executableJarPath, pathLen, NULL, 0);
				if (size > 0) {
					size += 1; /* leave room for null */
					executableJarPath = j9mem_allocate_memory(size, OMRMEM_CATEGORY_VM);
					if (NULL != executableJarPath) {
						size = j9str_convert(J9STR_CODE_WINDEFAULTACP, J9STR_CODE_MUTF8, specialArgs.executableJarPath, pathLen, executableJarPath, size);
						if (size > 0) {
							conversionSucceed = TRUE;
						}
					}
				}
				if (!conversionSucceed) {
					result = JNI_ERR;
					goto exit;
				}
				/* specialArgs.executableJarPath was assigned with javaCommandValue which is
				 * args->options[argCursor].optionString + strlen(javaCommand) within initialArgumentScan().
				 * The optionString will be freed later at destroyJvmInitArgs().
				 * Hence overwriting specialArgs.executableJarPath won't cause memory leak.
				 */
				specialArgs.executableJarPath = executableJarPath;
			}
#endif /* defined(WIN32) */
		}
		if (J2SE_CURRENT_VERSION >= J2SE_V11) {
			optionsDefaultFileLocation = jvmBufferData(j9libBuffer);
		} else {
			optionsDefaultFileLocation = jvmBufferData(j9binBuffer);
			doAddExtDir = TRUE;
		}
		/* now add implicit VM arguments */
		if (
			/* Add the default options file */
			(0 != addOptionsDefaultFile(&j9portLibrary, &vmArgumentsList, optionsDefaultFileLocation, localVerboseLevel))
			|| (0 != addXjcl(&j9portLibrary, &vmArgumentsList, J2SE_CURRENT_VERSION))
			|| (0 != addBootLibraryPath(&j9portLibrary, &vmArgumentsList, "-Dcom.ibm.oti.vm.bootstrap.library.path=",
					jvmBufferData(j9binBuffer), jvmBufferData(jrebinBuffer)))
			|| (0 != addBootLibraryPath(&j9portLibrary, &vmArgumentsList, "-Dsun.boot.library.path=",
					jvmBufferData(j9binBuffer), jvmBufferData(jrebinBuffer)))
			|| (0 != addJavaLibraryPath(&j9portLibrary, &vmArgumentsList, argEncoding, jvmInSubdir,
					jvmBufferData(j9binBuffer), jvmBufferData(jrebinBuffer),
					libpathValue, ldLibraryPathValue))
			|| (0 != addJavaHome(&j9portLibrary, &vmArgumentsList, altJavaHomeSpecified, jvmBufferData(j9libBuffer)))
			|| (doAddExtDir && (0 != addExtDir(&j9portLibrary, &vmArgumentsList, jvmBufferData(j9libBuffer), args, J2SE_CURRENT_VERSION, specialArgs.fips140_3)))
			|| (0 != addUserDir(&j9portLibrary, &vmArgumentsList, cwd))
#if !defined(OPENJ9_BUILD)
			|| (0 != addJavaPropertiesOptions(&j9portLibrary, &vmArgumentsList, localVerboseLevel))
#endif /* defined(OPENJ9_BUILD) */
			|| (0 != addJarArguments(&j9portLibrary, &vmArgumentsList, specialArgs.executableJarPath, zipFuncs, localVerboseLevel))
			|| (0 != addEnvironmentVariables(&j9portLibrary, args, &vmArgumentsList, localVerboseLevel))
			|| (0 != addLauncherArgs(&j9portLibrary, args, launcherArgumentsSize, &vmArgumentsList,
					&xServiceBuffer, argEncoding, localVerboseLevel))
#if (JAVA_SPEC_VERSION != 8) || defined(OPENJ9_BUILD)
			|| (0 != addEnvironmentVariableArguments(&j9portLibrary, ENVVAR_JAVA_OPTIONS, &vmArgumentsList, localVerboseLevel))
#endif /* (JAVA_SPEC_VERSION != 8) || defined(OPENJ9_BUILD) */
			|| (0 != addXserviceArgs(&j9portLibrary, &vmArgumentsList, xServiceBuffer, localVerboseLevel))
		) {
			result = JNI_ERR;
			goto exit;
		}

		if (NULL != libpathValue) {
			free((void *)libpathValue);
		}
		if (NULL != ldLibraryPathValue) {
			free((void *)ldLibraryPathValue);
		}
		j9ArgList = createJvmInitArgs(&j9portLibrary, args, &vmArgumentsList, &argEncoding);
		if (ARG_ENCODING_LATIN == argEncoding) {
			createParams.flags |= J9_CREATEJAVAVM_ARGENCODING_LATIN;
		} else if (ARG_ENCODING_UTF == argEncoding) {
			createParams.flags |= J9_CREATEJAVAVM_ARGENCODING_UTF8;
		} else if (ARG_ENCODING_PLATFORM == argEncoding) {
			createParams.flags |= J9_CREATEJAVAVM_ARGENCODING_PLATFORM;
		}

		pool_kill(vmArgumentsList.pool);
		if (NULL == j9ArgList) {
			result = JNI_ERR;
			goto exit;
		}
	}

	createParams.j2seVersion = J2SE_CURRENT_VERSION;
	if (jvmInSubdir) {
		createParams.j2seVersion |= J2SE_LAYOUT_VM_IN_SUBDIR;
	}
	createParams.j2seRootDirectory = jvmBufferData(j9binBuffer);
	createParams.j9libvmDirectory = jvmBufferData(j9libvmBuffer);

	createParams.portLibrary = &j9portLibrary;
	createParams.globalJavaVM = &BFUjavaVM;

	if (VERBOSE_INIT == localVerboseLevel) {
		fprintf(stderr, "VM known paths\t- j9libvm directory: %s\n\t\t- j2seRoot directory: %s\n",
			createParams.j9libvmDirectory,
			createParams.j2seRootDirectory);

		printVmArgumentsList(j9ArgList);
	}
	createParams.vm_args = j9ArgList;

	result = globalCreateVM((JavaVM**)&BFUjavaVM, penv, &createParams);

#ifdef DEBUG
	fprintf(stdout,"Finished, result %d, env %llx\n", result, (long long)*penv);
	fflush(stdout);
#endif
	if (result == JNI_OK) {
		BOOLEAN initializeReflectAccessors = TRUE;
		JavaVM * vm = (JavaVM*)BFUjavaVM;
		*pvm = vm;

		/* Initialize the Sun VMI */
		ENSURE_VMI();

		memcpy(&globalInvokeInterface, *vm, sizeof(J9InternalVMFunctions));
		globalDestroyVM = globalInvokeInterface.DestroyJavaVM;
		globalInvokeInterface.DestroyJavaVM = DestroyJavaVM;
		issueWriteBarrier();
		*vm = (struct JNIInvokeInterface_ *) &globalInvokeInterface;

#ifdef WIN32
		result = initializeWin32ThreadEvents(BFUjavaVM);
		if (result != JNI_OK) {
			(**pvm)->DestroyJavaVM(*pvm);
			goto exit;
		}
#endif

		/* Initialize the VM interface */
		result = initializeReflectionGlobals(*penv, initializeReflectAccessors);
		if (result != JNI_OK) {
			(**pvm)->DestroyJavaVM(*pvm);
			goto exit;
		}
	} else {
		freeGlobals();
	}

	if ((result == JNI_OK) && (BFUjavaVM->runtimeFlags & J9_RUNTIME_SHOW_VERSION)) {
		JNIEnv * env = *penv;
		jclass clazz = (*env)->FindClass(env, "sun/misc/Version");

		if (clazz == NULL) {
			(*env)->ExceptionClear(env);
		} else {
			jmethodID mid = (*env)->GetStaticMethodID(env, clazz, "print", "()V");

			if (mid != NULL) {
				(*env)->CallStaticVoidMethod(env, clazz, mid);
				if (!(*env)->ExceptionCheck(env)) {
					j9portLibrary.omrPortLibrary.tty_printf(&j9portLibrary.omrPortLibrary, "\n");
				}
			}
			(*env)->ExceptionClear(env);
			(*env)->DeleteLocalRef(env, clazz);
		}
	}

#if defined(AIXPPC)
	/* restore LIBPATH to avoid polluting child processes */
	restoreLibpath(&libpathBackup);
#ifdef DEBUG_TEST
	testBackupAndRestoreLibpath();
#endif /* DEBUG_TEST */
#endif /* AIXPPC */

	if (JNI_OK == result) {
		J9JavaVM *env = (J9JavaVM *) BFUjavaVM;
		J9VMThread *currentThread = env->mainThread;
		omrthread_t thread = currentThread->osThread;
		f_setCategory(thread, J9THREAD_CATEGORY_APPLICATION_THREAD, J9THREAD_TYPE_SET_MODIFY);
	}

exit:
	if (NULL != attachedThread) {
		f_threadDetach(attachedThread);
	}
#if defined(WIN32)
	if (NULL != executableJarPath) {
		PORT_ACCESS_FROM_PORT(&j9portLibrary);
		/* specialArgs.executableJarPath (overwritten with executableJarPath) is only used by
		 * addJarArguments(... specialArgs.executableJarPath, ...) which uses the path to load the jar files
		 * and doesn't require the path afterwards.
		 * So executableJarPath can be freed after that usage.
		 */
		j9mem_free_memory(executableJarPath);
	}
#endif /* defined(WIN32) */

	return result;
}


/**
 *	jint JNICALL JNI_GetCreatedJavaVMs(JavaVM **vmBuf, jsize bufLen, jsize *nVMs)
 *  Return pointers to all the virtual machine instances that have been
 *  created.
 *	This provides an invocation API that runs the J9 VM in BFU/sidecar mode
 *
 *  @param vmBuf pointer to the buffer where the pointer to virtual
 *			machine instances will be placed
 *  @param bufLen the length of the buffer
 *  @param nVMs a pointer to and integer
 *
 *  @returns zero on success; otherwise, return a negative number
 *
 *	DLL: jvm
 */


jint JNICALL
JNI_GetCreatedJavaVMs(JavaVM **vmBuf, jsize bufLen, jsize *nVMs)
{
	jint result;
	Trc_SC_GetCreatedJavaVMs_Entry(vmBuf, bufLen, nVMs);

	/* for proxy we cannot preload the libraries as we don't know whether proxy is enabled or not at this point
	 * However, if the libraries have not already been preloaded then we know that no vms have been created and
	 * can return the right answer
	 */
	if (librariesLoaded()) {
		result = globalGetVMs(vmBuf, bufLen, nVMs);
	} else {
		/* simply return that there have been no JVMs created */
		result = JNI_OK;
		*nVMs = 0;
	}

	Trc_SC_GetCreatedJavaVMs_Exit(result, *nVMs);
	return result;
}


/**
 *	jint JNICALL JNI_GetDefaultJavaVMInitArgs(void *vm_args)
 *  Return a default configuration for the java virtual machine
 *  implementation.
 *	This provides an invocation API that runs the J9 VM in BFU/sidecar mode
 *
 *  @param vm_args pointer to a vm-specific initialization structure
 *			into which the default arguments are filled.
 *
 *  @returns zero on success; otherwise, return a negative number
 *
 *	DLL: jvm
 */

jint JNICALL JNI_GetDefaultJavaVMInitArgs(void *vm_args)
{
	jint requestedVersion = ((JavaVMInitArgs *)vm_args)->version;

	switch (requestedVersion) {
	case JNI_VERSION_1_1:
#if defined(OPENJ9_BUILD)
		((JDK1_1InitArgs *)vm_args)->javaStackSize = J9_OS_STACK_SIZE;
#endif /* defined(OPENJ9_BUILD) */
		break;
	case JNI_VERSION_1_2:
	case JNI_VERSION_1_4:
	case JNI_VERSION_1_6:
	case JNI_VERSION_1_8:
#if JAVA_SPEC_VERSION >= 9
	case JNI_VERSION_9:
#endif /* JAVA_SPEC_VERSION >= 9 */
#if JAVA_SPEC_VERSION >= 10
	case JNI_VERSION_10:
#endif /* JAVA_SPEC_VERSION >= 10 */
#if JAVA_SPEC_VERSION >= 19
	case JNI_VERSION_19:
#endif /* JAVA_SPEC_VERSION >= 19 */
#if JAVA_SPEC_VERSION >= 20
	case JNI_VERSION_20:
#endif /* JAVA_SPEC_VERSION >= 20 */
		return JNI_OK;
	}

	return JNI_EVERSION;
}




#ifdef J9ZOS390
/**
 *      jint JNICALL GetStringPlatform(JNIEnv*, jstring, char*, jint, const char *);
 *      This provides an invocation API that runs the J9 VM in BFU/sidecar mode
 *
 *  @returns zero on success; otherwise, return a negative number
 *
 *      DLL: java
 */

jint
GetStringPlatform(JNIEnv* env, jstring instr, char* outstr, jint outlen, const char* encoding)
{
	jint result;

	preloadLibraries();

	Trc_SC_GetStringPlatform_Entry(env, instr, outstr, outlen, encoding);

	result = globalGetStringPlatform(env, instr, outstr, outlen, encoding);

	Trc_SC_GetStringPlatform_Exit(env, result);

	return result;
}



/**
 *      jint JNICALL GetStringPlatformLength(JNIEnv*, jstring, char*, jint, const char *);
 *      This provides an invocation API that runs the J9 VM in BFU/sidecar mode
 *
 *  @returns zero on success; otherwise, return a negative number
 *
 *      DLL: java
 */

jint
GetStringPlatformLength(JNIEnv* env, jstring instr, jint* outlen, const char* encoding)
{
	jint result;

	preloadLibraries();

	Trc_SC_GetStringPlatformLength_Entry(env, instr, outlen, encoding);
	result = globalGetStringPlatformLength(env, instr, outlen, encoding);
	Trc_SC_GetStringPlatformLength_Exit(env, result, *outlen);

	return result;
}



/**
 *      jint JNICALL NewStringPlatform(JNIEnv*, const char *, jstring*, const char*);
 *      This provides an invocation API that runs the J9 VM in BFU/sidecar mode
 *
 *  @returns zero on success; otherwise, return a negative number
 *
 *      DLL: java
 */

jint
NewStringPlatform(JNIEnv* env, const char* instr, jstring* outstr, const char* encoding)
{
	jint result;

	preloadLibraries();
	Trc_SC_NewStringPlatform_Entry(env, instr, outstr, encoding);
	result = globalNewStringPlatform(env, instr, outstr, encoding);
	Trc_SC_NewStringPlatform_Exit(env, result);

	return result;
}



/**
 *      jint JNICALL JNI_a2e_vsprintf(char *, const char *, va_list)
 *      This provides an invocation API that runs the J9 VM in BFU/sidecar mode
 *
 *  @returns zero on success; otherwise, return a negative number
 *
 *      DLL: java
 */

jint
JNI_a2e_vsprintf(char *target, const char *format, va_list args)
{
	jint result;

	preloadLibraries();

	Trc_SC_a2e_vsprintf_Entry(target, format);

	result = global_a2e_vsprintf(target, format, args);

	Trc_SC_a2e_vsprintf_Exit(result);

	return result;
}
#endif /* J9ZOS390 */


int isFileInDir(char *dir, char *file){
	size_t length, dirLength;
	char *fullpath = NULL;
	FILE *f = NULL;
	int foundFile = 0;

	dirLength = strlen(dir);
	/* Construct 'full' path */
	if (dir[dirLength-1] == DIR_SEPARATOR) {
		/* remove trailing '/' */
		dir[dirLength-1] = '\0';
		dirLength--;
	}

	length = dirLength + strlen(file) + 2; /* 2= '/' + null char */
	fullpath = malloc(length);
	if (NULL != fullpath) {
		strcpy(fullpath, dir);
		fullpath[dirLength] = DIR_SEPARATOR;
		strcpy(fullpath+dirLength+1, file);

		/* See if file exists - use fopen() for portability */
		f = fopen(fullpath, "rb");
		if (NULL != f) {
			foundFile = 1;
			fclose(f);
		}
		free(fullpath);
	}
	return foundFile;
}


/*
 * find directory containing a given file.
 * @returns 0 for not found, and a positive integer on success, which represents which path element the file was found in.
 **/
int findDirContainingFile(J9StringBuffer **result, char *paths, char pathSeparator, char *fileToFind, int elementsToSkip) {
	char *startOfDir, *endOfDir, *pathsCopy;
	int   isEndOfPaths, foundIt, count=elementsToSkip;

	/* Copy input as it is modified */
	paths = strdup(paths);
	if (!paths) {
		return FALSE;
	}

	pathsCopy = paths;
	while(elementsToSkip--) {
		pathsCopy = strchr(pathsCopy, pathSeparator);
		if(pathsCopy) {
			pathsCopy++; /* advance past separator */
		} else {
			free(paths);
			return 0;
		}
	}

	/* Search each dir in the list for fileToFind */
	startOfDir = endOfDir = pathsCopy;
	for (isEndOfPaths=FALSE, foundIt=FALSE; !foundIt && !isEndOfPaths; endOfDir++) {

		isEndOfPaths = endOfDir[0] == '\0';
		if (isEndOfPaths || (endOfDir[0] == pathSeparator))  {
			endOfDir[0] = '\0';
			if (strlen(startOfDir) && isFileInDir(startOfDir, fileToFind)) {
				foundIt = TRUE;
				if (NULL != *result) {
					free(*result);
					*result = NULL;
				}
				*result = jvmBufferCat(NULL, startOfDir);
			}
			startOfDir = endOfDir+1;
			count+=1;
		}
	}

	free(paths); /* from strdup() */
	if(foundIt) {
		return count;
	} else {
		return 0;
	}
}



int findDirUplevelToDirContainingFile(J9StringBuffer **result, char *pathEnvar, char pathSeparator, char *fileInPath, int upLevels, int elementsToSkip) {
	char *paths;
	int   rc;

	/* Get the list of paths */
	paths = getenv(pathEnvar);
	if (!paths) {
		return FALSE;
	}

	/* find the directory */
	rc = findDirContainingFile(result, paths, pathSeparator, fileInPath, elementsToSkip);

	/* Now move upLevel to it - this may not work for directories of form
		/aaa/bbb/..      ... and so on.
		If that is a problem, could always use /.. to move up.
	*/
	if (rc) {
		for (; upLevels > 0; upLevels--) {
			truncatePath(jvmBufferData(*result));
		}
	}
	return rc;
}


void
exitHook(J9JavaVM *vm)
{
	while (f_monitorEnter(vm->vmThreadListMutex), vm->sidecarExitFunctions) {
		J9SidecarExitFunction * current = vm->sidecarExitFunctions;

		vm->sidecarExitFunctions = current->next;
		f_monitorExit(vm->vmThreadListMutex);
		current->func();
		free(current);
	}

	f_monitorExit(vm->vmThreadListMutex);
}

static void*
preloadLibrary(char* dllName, BOOLEAN inJVMDir)
{
	J9StringBuffer *buffer = NULL;
	void* handle = NULL;
#ifdef WIN32
	wchar_t unicodePath[J9_MAX_PATH];
	char * bufferData;
	size_t bufferLength;
#endif

	if(inJVMDir) {
		buffer = jvmBufferCat(buffer, jvmBufferData(j9binBuffer));
	} else {
		buffer = jvmBufferCat(buffer, jvmBufferData(jrebinBuffer));
	}
#ifdef WIN32
	buffer = jvmBufferCat(buffer, "\\");
	buffer = jvmBufferCat(buffer, dllName);
	buffer = jvmBufferCat(buffer, ".dll");
	bufferData = jvmBufferData(buffer);
	bufferLength = strlen(bufferData);
	MultiByteToWideChar(OS_ENCODING_CODE_PAGE, OS_ENCODING_MB_FLAGS, bufferData, -1, unicodePath, (int)bufferLength + 1);
	handle = (void*)LoadLibraryExW (unicodePath, NULL, LOAD_WITH_ALTERED_SEARCH_PATH);
	if (handle == NULL) {
		fprintf(stderr,"jvm.dll preloadLibrary: LoadLibrary(%s) error: %x\n", buffer->data, GetLastError());
	}
#endif
#if defined(J9UNIX)
	buffer = jvmBufferCat(buffer, "/lib");
	buffer = jvmBufferCat(buffer, dllName);
	buffer = jvmBufferCat(buffer, J9PORT_LIBRARY_SUFFIX);
#ifdef AIXPPC
	loadAndInit(jvmBufferData(buffer), L_RTLD_LOCAL, NULL);
#endif
 	handle = (void*)dlopen(jvmBufferData(buffer), RTLD_NOW);
#ifdef AIXPPC
	if (handle == NULL) {
		int len = strlen(buffer->data);
		buffer->data[len - 2] = 'a';
		buffer->data[len - 1] = '\0';
		loadAndInit(buffer->data, L_RTLD_LOCAL, NULL);
		handle = (void*)dlopen(buffer->data, RTLD_NOW);
		if (handle == NULL) {
			/* get original error, otherwise the error displayed will be for a missing .a library. */
			buffer->data[len - 2] = 's';
			buffer->data[len - 1] = 'o';
			loadAndInit(buffer->data, L_RTLD_LOCAL, NULL);
			handle = (void*)dlopen(buffer->data, RTLD_NOW);
		}
	}
#endif /* AIXPPC */
	if (handle == NULL) {
		fprintf(stderr,"libjvm.so preloadLibrary(%s): %s\n", buffer->data, dlerror());
	}
#endif /* defined(J9UNIX) */
#ifdef J9ZOS390
	buffer = jvmBufferCat(buffer, "/lib");
	buffer = jvmBufferCat(buffer, dllName);
	buffer = jvmBufferCat(buffer, ".so");
	handle = (void*)dllload(jvmBufferData(buffer));
	if (handle == NULL) {
		perror("libjvm.so preloadLibrary: dllload() failed");
	}
#endif

	free(buffer);
	return handle;
}

/*
 *	This section contains a bunch of 'extra' symbols that Linux needs above and beyond Windows.
 *	Included everywhere because the makefile generator makes it hard to create different export lists
 *	for different platforms.
 */
int
pre_block(pre_block_t buf)
{
	return 0;
}



int
post_block() {
	return 0;
}

#if defined(AIXPPC)
static void
setLibpath(const char *libpath)
{
	setenv("LIBPATH", libpath, 1);
}
#endif /* AIXPPC */

static void
addToLibpath(const char *dir, BOOLEAN isPrepend)
{
#if defined(AIXPPC) || defined(J9ZOS390)
	char *oldPath, *newPath;
	int rc, newSize;
#if defined(J9ZOS390)
	char *putenvPath;
	int putenvSize;
#endif

	oldPath = getenv("LIBPATH");
#ifdef DEBUG
	printf("\nLIBPATH before = %s\n", oldPath ? oldPath : "<empty>");
#endif
	newSize = (oldPath ? strlen(oldPath) : 0) + strlen(dir) + 2;  /* 1 for :, 1 for \0 terminator */
	newPath = malloc(newSize);

	if(!newPath) {
		fprintf(stderr, "addToLibpath malloc(%d) 1 failed, aborting\n", newSize);
		abort();
	}
#if defined(AIXPPC)
	if (oldPath) {
		if (isPrepend) {
			strcpy(newPath, dir);
			strcat(newPath, ":");
			strcat(newPath, oldPath);
		} else {
			strcpy(newPath, oldPath);
			strcat(newPath, ":");
			strcat(newPath, dir);
		}
	} else {
		strcpy(newPath, dir);
	}

#else
	/* ZOS doesn't like it when we pre-pend to LIBPATH */
	if (oldPath) {
		strcpy(newPath, oldPath);
		strcat(newPath, ":");
	} else {
		newPath[0] = '\0';
	}
	strcat(newPath, dir);
#endif

#if defined(J9ZOS390)
	putenvSize = newSize + strlen("LIBPATH=");
	putenvPath = malloc(putenvSize);
	if(!putenvPath) {
		fprintf(stderr, "addToLibpath malloc(%d) 2 failed, aborting\n", putenvSize);
		abort();
	}

	strcpy(putenvPath,"LIBPATH=");
	strcat(putenvPath, newPath);
	rc = putenv(putenvPath);
	free(putenvPath);
#else
	rc = setenv("LIBPATH", newPath, 1);
#endif

#ifdef DEBUG
	printf("\nLIBPATH after = %s\n", getenv("LIBPATH"));
#endif
	free(newPath);
#endif
}

#if defined(AIXPPC)
/**
 * Backup the entire LIBPATH after we have prepended VM directory.
 *
 * @pre libpathBackup can't be NULL.
 *
 * @param libpathBackup  The structure that stores a copy of the current LIBPATH.
 * @param origLibpathLen The length of the original LIBPATH before prepending VM dir.
 */
static void
backupLibpath(J9LibpathBackup *libpathBackup, size_t origLibpathLen)
{
	const char *curLibpath = getenv("LIBPATH");

	libpathBackup->fullpath = NULL;
	libpathBackup->j9prefixLen = 0;

	if (NULL != curLibpath) {
		/* If j9prefix is not at the end of LIBPATH, then trailing ':' is included in j9prefixLen */
		libpathBackup->j9prefixLen = strlen(curLibpath) - origLibpathLen;

		/* If j9prefixLen == 0, there is no VM prefix to remove. We don't
		 * need to save a copy of the LIBPATH because we don't need to
		 * do any processing in restoreLibpath().
		 */
		if (libpathBackup->j9prefixLen > 0) {
			libpathBackup->fullpath = strdup(curLibpath);
			if (NULL == libpathBackup->fullpath) {
				fprintf(stderr, "backupLibpath: strdup() failed to allocate memory for the backup path\n");
				abort();
			}
		}
	}
}
#endif /* AIXPPC */

#if defined(AIXPPC)
/**
 * Release memory if allocated by strdup() in backupLibpath().
 *
 * @pre libpathBackup can't be NULL.
 *
 * @param libpathBackup  The structure that stores a copy of the current LIBPATH.
 */
static void
freeBackupLibpath(J9LibpathBackup *libpathBackup)
{
	if (NULL != libpathBackup->fullpath) {
		free(libpathBackup->fullpath);
		libpathBackup->fullpath = NULL;
	}
	libpathBackup->j9prefixLen = 0;
}
#endif /* AIXPPC */

#if defined(AIXPPC)
/**
 * We allow CL (Class Library) to prepend or append to the existing LIBPATH,
 * but it can't change the original one.
 * Remove any VM prefix from the current LIBPATH while keeping other parts unchanged.
 *
 * @pre libpathBackup can't be NULL.
 *
 * @param libpathBackup Ptr to the LIBPATH before being modified by CL.
 */
static void
restoreLibpath(J9LibpathBackup *libpathBackup)
{
	if ((NULL != libpathBackup->fullpath) && (libpathBackup->j9prefixLen > 0)) {
		const char *curPath = getenv("LIBPATH");

		if (NULL != curPath) {
			const char *j9pathLoc = findInLibpath(curPath, libpathBackup->fullpath);

			if (NULL != j9pathLoc) {
				char *newPath = deleteDirsFromLibpath(curPath, j9pathLoc, libpathBackup->j9prefixLen);

#ifdef DEBUG
				printf("restoreLibpath: old LIBPATH = <%s>\n", curPath);
				printf("restoreLibpath: new LIBPATH = <%s>\n", newPath);
#endif
				setLibpath(newPath);
				free(newPath);
			}
		}

		free(libpathBackup->fullpath);
		libpathBackup->fullpath = NULL;
		libpathBackup->j9prefixLen = 0;
	}
}
#endif /* AIXPPC */

#if defined(AIXPPC)
/**
 * Search the current LIBPATH for the backup LIBPATH.
 *
 * @pre libpath is properly formed.
 * @pre backupPath is a non-NULL, non-empty string.
 *
 * @param libpath    The ptr to the current LIBPATH.
 * @param backupPath The ptr to the backup LIBPATH.
 * @return ptr to the match start if found, NULL if there is no match.
 */
static const char *
findInLibpath(const char *libpath, const char *backupPath)
{
	size_t backupPathLen = strlen(backupPath);
	BOOLEAN leadingColon = FALSE;
	BOOLEAN trailingColon = FALSE;
	const char *libpathdir = libpath;

	if (':' == backupPath[0]) {
		/* Shouldn't happen, but this will work if it does */
		leadingColon = TRUE;
	}
	if (':' == backupPath[backupPathLen - 1]) {
		trailingColon = TRUE;
	}

	while (NULL != libpathdir) {
		if (!leadingColon) {
			/* Skip leading ':'s from libpathdir */
			while (':' == libpathdir[0]) {
				libpathdir += 1;
			}
		}
		if (0 == strncmp(libpathdir, backupPath, backupPathLen)) {
			if (('\0' == libpathdir[backupPathLen]) || (':' == libpathdir[backupPathLen]) || trailingColon) {
				return libpathdir;
			}
		}

		/*
		 * The pointer moves forward by one step if a mismatch occurs previously,
		 * otherwise strchr() would repeatedly return the first char ':' of the original
		 * libpathdir if there is no match. Under such circumstance, it would end up
		 * being in an infinite loop (e.g. libpath = ::x:y, path = b:x:y, prefixlen = 1).
		 * The change works even if the first char of libpathdir isn't ':'.
		 */
		libpathdir = strchr(libpathdir + 1, ':');
	}
	return NULL;
}
#endif /* AIXPPC */

#if defined(AIXPPC)
/**
 * Copy a libpath and delete a section from it.
 *
 * @pre libpath is properly formed.
 * @pre The section to be deleted consists of one or more complete directories in the libpath.
 * @pre deleteStart is a ptr into libpath string
 * @pre deleteLen is greater than 0
 *
 * @param libpath     The value of the current LIBPATH, a null-terminated string.
 * @param deleteStart Ptr to the position of libpath to start deleting from.
 * @param deleteLen   Number of chars to delete. It does not include null-terminators.
 *                    It may include leading or trailing ':'s.
 *
 * @return a new libpath string
 */
static char *
deleteDirsFromLibpath(const char *const libpath, const char *const deleteStart, const size_t deleteLen)
{
	char *newPath = NULL;
	size_t preLen = deleteStart - libpath;
	const char *postStart = deleteStart + deleteLen;
	size_t postLen = strlen(postStart);
	size_t delim = 0;

	/* Remove trailing : from the prefix */
	while ((preLen > 0) && (':' == libpath[preLen - 1])) {
		preLen -= 1;
	}

	if (postLen > 0) {
		/* Remove leading : from the postfix */
		while (':' == postStart[0]) {
			postStart += 1;
			postLen -= 1;
		}
	}

	if ((preLen > 0) && (postLen > 0)) {
		/* Add delimiter : */
		delim = 1;
	}

	newPath = malloc(preLen + delim + postLen + 1);
	if (NULL == newPath) {
		fprintf(stderr, "deleteDirsFromLibpath: malloc(%zu) failed, aborting\n", preLen + delim + postLen + 1);
		abort();
	}

	memcpy(newPath, libpath, preLen);
	if (delim > 0) {
		newPath[preLen] = ':';
	}

	memcpy(newPath + preLen + delim, postStart, postLen);

	/* Set the NUL terminator at the end */
	newPath[preLen + delim + postLen] = '\0';

	return newPath;
}
#endif /* AIXPPC */

#if defined(AIXPPC) && defined(DEBUG_TEST)
static void
testBackupAndRestoreLibpath(void)
{
	int failed = 0;
	int passed = 0;
	char *origLibpath = getenv("LIBPATH");

	J9LibpathBackup bkp = {NULL, 0};

	printf("testBackupAndRestoreLibpath:------------ BEGIN ------------------------\n");

	/*
	 * Typical tests
	 */

	/* Remove the path added by VM when restoring LIBPATH */
	printf("TESTCASE_1: Remove the path added by VM when restoring LIBPATH\n");
	setLibpath("compressedrefs:/usr/lib");
	backupLibpath(&bkp, strlen("/usr/lib"));
	restoreLibpath(&bkp);
	if (0 == strcmp(getenv("LIBPATH"), "/usr/lib")) {
		printf("Test result: PASSED at </usr/lib>\n");
		passed++;
	} else {
		fprintf(stderr, "Test result: FAILED at </usr/lib>: LIBPATH = <%s>\n", getenv("LIBPATH"));
		failed++;
	}

	/* Ignore multiple colons prefixing the backup path when restoring LIBPATH */
	printf("TESTCASE_2: Ignore colons prefixing the backup path when restoring LIBPATH\n");
	setLibpath("::abc");
	backupLibpath(&bkp, strlen("abc"));
	restoreLibpath(&bkp);
	if (0 == strcmp(getenv("LIBPATH"), "abc")) {
		printf("Test result: PASSED at <abc>\n");
		passed++;
	} else {
		fprintf(stderr, "Test result: FAILED at <abc>: LIBPATH = <%s>\n", getenv("LIBPATH"));
		failed++;
	}

	/*
	 * Test fullpath searching
	 */

	/* Set up LIBPATH again with exactly the same path */
	printf("TESTCASE_3: Set up libpath again with exactly the same path\n");
	setLibpath("x:y");
	backupLibpath(&bkp, 0);
	setLibpath("x:y");
	restoreLibpath(&bkp);
	if (0 == strcmp(getenv("LIBPATH"), "")) {
		printf("testcase_3: PASSED at <>\n");
		passed++;
	} else {
		fprintf(stderr, "testcase_3: FAILED at <>: LIBPATH = <%s>\n", getenv("LIBPATH"));
		failed++;
	}

	/* The backup path is followed by a single colon */
	printf("TESTCASE_4: The backup path is followed by a single colon\n");
	setLibpath("x:y");
	backupLibpath(&bkp, 0);
	setLibpath("x:y:");
	restoreLibpath(&bkp);
	if (0 == strcmp(getenv("LIBPATH"), "")) {
		printf("testcase_4: PASSED at <>\n");
		passed++;
	} else {
		fprintf(stderr, "testcase_4: FAILED at <>: LIBPATH = <%s>\n", getenv("LIBPATH"));
		failed++;
	}

	/* The backup path is followed by multiple colons */
	printf("TESTCASE_5: The backup path is followed by multiple colons\n");
	setLibpath("x:y");
	backupLibpath(&bkp, 0);
	setLibpath("x:y:::");
	restoreLibpath(&bkp);
	if (0 == strcmp(getenv("LIBPATH"), "")) {
		printf("TESTCASE_5: PASSED at <>\n");
		passed++;
	} else {
		fprintf(stderr, "TESTCASE_5: FAILED at <>: LIBPATH = <%s>\n", getenv("LIBPATH"));
		failed++;
	}

	/* The backup path is followed by multiple paths */
	printf("TESTCASE_6: The backup path is followed by multiple paths\n");
	setLibpath("x:y");
	backupLibpath(&bkp, 0);
	setLibpath("x:y:def:ghi");
	restoreLibpath(&bkp);
	if (0 == strcmp(getenv("LIBPATH"), "def:ghi")) {
		printf("TESTCASE_6: PASSED at <def:ghi>\n");
		passed++;
	} else {
		fprintf(stderr, "TESTCASE_6: FAILED at <def:ghi>: LIBPATH = <%s>\n", getenv("LIBPATH"));
		failed++;
	}

	/* The backup path stays at the start except for a single colon */
	printf("TESTCASE_7: The backup path stays at the start except for a single colon\n");
	setLibpath("x:y");
	backupLibpath(&bkp, 0);
	setLibpath(":x:y:def:ghi");
	restoreLibpath(&bkp);
	if (0 == strcmp(getenv("LIBPATH"), "def:ghi")) {
		printf("TESTCASE_7: PASSED at <def:ghi>\n");
		passed++;
	} else {
		fprintf(stderr, "TESTCASE_7: FAILED at <def:ghi>: LIBPATH = <%s>\n", getenv("LIBPATH"));
		failed++;
	}

	/* The backup path stays at the start except for multiple colons */
	printf("TESTCASE_8: The backup path stays at the start except for multiple colons\n");
	setLibpath("x:y");
	backupLibpath(&bkp, 0);
	setLibpath(":::x:y:def:ghi");
	restoreLibpath(&bkp);
	if (0 == strcmp(getenv("LIBPATH"), "def:ghi")) {
		printf("TESTCASE_8: PASSED at <def:ghi>\n");
		passed++;
	} else {
		fprintf(stderr, "TESTCASE_8: FAILED at <def:ghi>: LIBPATH = <%s>\n", getenv("LIBPATH"));
		failed++;
	}

	/* Partial match at the start */
	printf("TESTCASE_9: Partial match at the start\n");
	setLibpath("x:y");
	backupLibpath(&bkp, 0);
	setLibpath("::x:ydef:ghi");
	restoreLibpath(&bkp);
	if (0 == strcmp(getenv("LIBPATH"), "::x:ydef:ghi")) {
		printf("TESTCASE_9: PASSED at <::x:ydef:ghi>\n");
		passed++;
	} else {
		fprintf(stderr, "TESTCASE_9: FAILED at <::x:ydef:ghi>: LIBPATH = <%s>\n", getenv("LIBPATH"));
		failed++;
	}

	/* Partial match at the end */
	printf("TESTCASE_10: Partial match at the end\n");
	setLibpath("x:y");
	backupLibpath(&bkp, 0);
	setLibpath("::abc:defx:y::");
	restoreLibpath(&bkp);
	if (0 == strcmp(getenv("LIBPATH"), "::abc:defx:y::")) {
		printf("TESTCASE_10: PASSED at <::abc:defx:y::>\n");
		passed++;
	} else {
		fprintf(stderr, "TESTCASE_10: FAILED at <::abc:defx:y::>: LIBPATH = <%s>\n", getenv("LIBPATH"));
		failed++;
	}

	/* Partial match in the middle */
	printf("TESTCASE_11: Partial match in the middle \n");
	setLibpath("x:y");
	backupLibpath(&bkp, 0);
	setLibpath("::abc:def::x:yghi:jkl");
	restoreLibpath(&bkp);
	if (0 == strcmp(getenv("LIBPATH"), "::abc:def::x:yghi:jkl")) {
		printf("TESTCASE_11: PASSED at <::abc:def::x:yghi:jkl>\n");
		passed++;
	} else {
		fprintf(stderr, "TESTCASE_11: FAILED at <::abc:def::x:yghi:jkl>: LIBPATH = <%s>\n", getenv("LIBPATH"));
		failed++;
	}

	/* The backup path stays at the end with a single colon ahead of it */
	printf("TESTCASE_12: The backup path stays at the end with a single colon ahead of it\n");
	setLibpath("x:y");
	backupLibpath(&bkp, 0);
	setLibpath(":x:y");
	restoreLibpath(&bkp);
	if (0 == strcmp(getenv("LIBPATH"), "")) {
		printf("TESTCASE_12: PASSED at <>\n");
		passed++;
	} else {
		fprintf(stderr, "TESTCASE_12: FAILED at <>: LIBPATH = <%s>\n", getenv("LIBPATH"));
		failed++;
	}

	/* The backup path stays at the end with multiple colons ahead of it */
	printf("TESTCASE_13: The backup path stays at the end with multiple colons ahead of it\n");
	setLibpath("x:y");
	backupLibpath(&bkp, 0);
	setLibpath("::x:y");
	restoreLibpath(&bkp);
	if (0 == strcmp(getenv("LIBPATH"), "")) {
		printf("TESTCASE_13: PASSED at <>\n");
		passed++;
	} else {
		fprintf(stderr, "TESTCASE_13: FAILED at <>: LIBPATH = <%s>\n", getenv("LIBPATH"));
		failed++;
	}

	/* The backup path stays at the end with multiple paths ahead of it */
	printf("TESTCASE_14: The backup path stays at the end with multiple paths ahead of it\n");
	setLibpath("x:y");
	backupLibpath(&bkp, 0);
	setLibpath("abc:def:x:y");
	restoreLibpath(&bkp);
	if (0 == strcmp(getenv("LIBPATH"), "abc:def")) {
		printf("TESTCASE_14: PASSED at <abc:def>\n");
		passed++;
	} else {
		fprintf(stderr, "TESTCASE_14: FAILED at <abc:def>: LIBPATH = <%s>\n", getenv("LIBPATH"));
		failed++;
	}

	/* The backup path stays at the end with multiple empty paths ahead of it */
	printf("TESTCASE_15: The backup path stays at the end with multiple empty paths ahead of it\n");
	setLibpath("x:y");
	backupLibpath(&bkp, 0);
	setLibpath("abc:::def:x:y");
	restoreLibpath(&bkp);
	if (0 == strcmp(getenv("LIBPATH"), "abc:::def")) {
		printf("TESTCASE_15: PASSED at <abc:::def>\n");
		passed++;
	} else {
		fprintf(stderr, "TESTCASE_15: FAILED at <abc:::def>: LIBPATH = <%s>\n", getenv("LIBPATH"));
		failed++;
	}

	/* An empty path plus a single colon at the start stays ahead of the backup path */
	printf("TESTCASE_16: An empty path plus a single colon at the start stays ahead of the backup path\n");
	setLibpath("x:y");
	backupLibpath(&bkp, 0);
	setLibpath(":abc::def:x:y");
	restoreLibpath(&bkp);
	if (0 == strcmp(getenv("LIBPATH"), ":abc::def")) {
		printf("TESTCASE_16: PASSED at <:abc::def>\n");
		passed++;
	} else {
		fprintf(stderr, "TESTCASE_16: FAILED at <:abc::def>: LIBPATH = <%s>\n", getenv("LIBPATH"));
		failed++;
	}

	/* Multiple empty paths plus a single colon at the start stays ahead of the backup path */
	printf("TESTCASE_17: Multiple empty paths plus a single colon at the start stays ahead of the backup patht\n");
	setLibpath("x:y");
	backupLibpath(&bkp, 0);
	setLibpath(":abc::def::x:y");
	restoreLibpath(&bkp);
	if (0 == strcmp(getenv("LIBPATH"), ":abc::def")) {
		printf("TESTCASE_17: PASSED at <:abc::def>\n");
		passed++;
	} else {
		fprintf(stderr, "TESTCASE_17: FAILED at <:abc::def>: LIBPATH = <%s>\n", getenv("LIBPATH"));
		failed++;
	}

	/* The backup path stays at the end except for a single colon */
	printf("TESTCASE_18: The backup path stays at the end except for a single colon\n");
	setLibpath("x:y");
	backupLibpath(&bkp, 0);
	setLibpath("abc:def:x:y:");
	restoreLibpath(&bkp);
	if (0 == strcmp(getenv("LIBPATH"), "abc:def")) {
		printf("TESTCASE_18: PASSED at <abc:def>\n");
		passed++;
	} else {
		fprintf(stderr, "TESTCASE_18: FAILED at <abc:def>: LIBPATH = <%s>\n", getenv("LIBPATH"));
		failed++;
	}

	/* The backup path stays at the end except for an empty path */
	printf("TESTCASE_19: The backup path stays at the end except for an empty path\n");
	setLibpath("x:y");
	backupLibpath(&bkp, 0);
	setLibpath("abc:def:x:y::");
	restoreLibpath(&bkp);
	if (0 == strcmp(getenv("LIBPATH"), "abc:def")) {
		printf("TESTCASE_19: PASSED at <abc:def>\n");
		passed++;
	} else {
		fprintf(stderr, "TESTCASE_19: FAILED at <abc:def>: LIBPATH = <%s>\n", getenv("LIBPATH"));
		failed++;
	}

	/* The backup path comes with a trailing colon */
	printf("TESTCASE_20: The backup path comes with a trailing colon\n");
	setLibpath("x:y:");
	backupLibpath(&bkp, 0);
	setLibpath("abc:x:y:ghi");
	restoreLibpath(&bkp);
	if (0 == strcmp(getenv("LIBPATH"), "abc:ghi")) {
		printf("TESTCASE_20: PASSED at <abc:ghi>\n");
		passed++;
	} else {
		fprintf(stderr, "TESTCASE_20: FAILED at <abc:ghi>: LIBPATH = <%s>\n", getenv("LIBPATH"));
		failed++;
	}

	/* The backup path comes with a leading colon */
	printf("TESTCASE_21: The backup path comes with a leading colon\n");
	setLibpath(":x:y");
	backupLibpath(&bkp, 0);
	setLibpath("::abc:def::x:y:ghi");
	restoreLibpath(&bkp);
	if (0 == strcmp(getenv("LIBPATH"), "::abc:def:ghi")) {
		printf("TESTCASE_21: PASSED at <::abc:def:ghi>\n");
		passed++;
	} else {
		fprintf(stderr, "TESTCASE_21: FAILED at <::abc:def:ghi>: LIBPATH = <%s>\n", getenv("LIBPATH"));
		failed++;
	}

	/*
	 * Test path deletion
	 */

	/* Delete from the start when restoring LIBPATH */
	printf("TESTCASE_22: Delete from the start when restoring LIBPATH\n");
	setLibpath("abc::def:xyz");
	backupLibpath(&bkp, strlen("xyz"));
	setLibpath("abc::def:xyz:morestuff");
	restoreLibpath(&bkp);
	if (0 == strcmp(getenv("LIBPATH"), "xyz:morestuff")) {
		printf("TESTCASE_22: PASSED at <xyz:morestuff>\n");
		passed++;
	} else {
		fprintf(stderr, "TESTCASE_22: FAILED at <xyz:morestuff>: LIBPATH = <%s>\n", getenv("LIBPATH"));
		failed++;
	}

	/* Delete from the middle when restoring LIBPATH */
	printf("TESTCASE_23: Delete from the middle when restoring LIBPATH\n");
	setLibpath("abc::def:xyz");
	backupLibpath(&bkp, strlen("xyz"));
	setLibpath(":stuff:abc::def:xyz:morestuff");
	restoreLibpath(&bkp);
	if (0 == strcmp(getenv("LIBPATH"), ":stuff:xyz:morestuff")) {
		printf("TESTCASE_23: PASSED at <:stuff:xyz:morestuff>\n");
		passed++;
	} else {
		fprintf(stderr, "TESTCASE_23: FAILED at <:stuff:xyz:morestuff>: LIBPATH = <%s>\n", getenv("LIBPATH"));
		failed++;
	}

	/* Delete from the end when restoring LIBPATH */
	printf("TESTCASE_24: Delete from the end when restoring LIBPATH\n");
	setLibpath("abc::def:xyz");
	backupLibpath(&bkp, strlen("xyz"));
	setLibpath(":stuff:morestuff:abc::def:xyz");
	restoreLibpath(&bkp);
	if (0 == strcmp(getenv("LIBPATH"), ":stuff:morestuff:xyz")) {
		printf("TESTCASE_24: PASSED at <:stuff:morestuff:xyz>\n");
		passed++;
	} else {
		fprintf(stderr, "TESTCASE_24: FAILED at <:stuff:morestuff:xyz>: LIBPATH = <%s>\n", getenv("LIBPATH"));
		failed++;
	}

	/* Ignore colons in the prefix when restoring LIBPATH */
	printf("TESTCASE_25: Ignore colons in the prefix when restoring LIBPATH\n");
	setLibpath("abc::def::xyz");
	backupLibpath(&bkp, strlen("xyz"));
	setLibpath("stuff:abc::def::xyz:morestuff");
	restoreLibpath(&bkp);
	if (0 == strcmp(getenv("LIBPATH"), "stuff:xyz:morestuff")) {
		printf("TESTCASE_25: PASSED at <stuff:xyz:morestuff>\n");
		passed++;
	} else {
		fprintf(stderr, "TESTCASE_25: FAILED at <stuff:xyz:morestuff>: LIBPATH = <%s>\n", getenv("LIBPATH"));
		failed++;
	}

	/* Skip colons from both start and end when restoring LIBPATH */
	printf("TESTCASE_26: Skip colons from both start and end when restoring LIBPATH\n");
	setLibpath("abc::def:");
	backupLibpath(&bkp, 0);
	setLibpath("::abc::def::");
	restoreLibpath(&bkp);
	if (0 == strcmp(getenv("LIBPATH"), "")) {
		printf("TESTCASE_26: PASSED at <>\n");
		passed++;
	} else {
		fprintf(stderr, "TESTCASE_26: FAILED at <>: LIBPATH = <%s>\n", getenv("LIBPATH"));
		failed++;
	}

	/* Insert colon from the end when restoring LIBPATH */
	printf("TESTCASE_27: Insert colon from the end when restoring LIBPATH\n");
	setLibpath(":abc::def:xyz");
	backupLibpath(&bkp, strlen("xyz"));
	setLibpath("stuff:abc::def:xyz:morestuff");
	restoreLibpath(&bkp);
	if (0 == strcmp(getenv("LIBPATH"), "stuff:xyz:morestuff")) {
		printf("TESTCASE_27: PASSED at <stuff:xyz:morestuff>\n");
		passed++;
	} else {
		fprintf(stderr, "TESTCASE_27: FAILED at <stuff:xyz:morestuff>: LIBPATH = <%s>\n", getenv("LIBPATH"));
		failed++;
	}

	/* Empty backup path before restoring LIBPATH */
	printf("TESTCASE_28: Empty backup path before restoring LIBPATH\n");
	setLibpath("");
	backupLibpath(&bkp, 0);
	setLibpath("stuff:abc::def:xyz:morestuff");
	restoreLibpath(&bkp);
	if (0 == strcmp(getenv("LIBPATH"), "stuff:abc::def:xyz:morestuff")) {
		printf("TESTCASE_28: PASSED at <stuff:abc::def:xyz:morestuff>\n");
		passed++;
	} else {
		fprintf(stderr, "TESTCASE_28: FAILED at <stuff:abc::def:xyz:morestuff>: LIBPATH = <%s>\n", getenv("LIBPATH"));
		failed++;
	}

	/* Keep backup path and empty prefix when restoring LIBPATH */
	printf("TESTCASE_29: Keep backup path and empty prefix when restoring LIBPATH\n");
	setLibpath("abc:def");
	backupLibpath(&bkp, strlen("abc:def"));
	setLibpath("stuff:abc:def:xyz:morestuff");
	restoreLibpath(&bkp);
	if (0 == strcmp(getenv("LIBPATH"), "stuff:abc:def:xyz:morestuff")) {
		printf("TESTCASE_29: PASSED at <stuff:abc:def:xyz:morestuff>\n");
		passed++;
	} else {
		fprintf(stderr, "TESTCASE_29: FAILED at <stuff:abc:def:xyz:morestuff>: LIBPATH = <%s>\n", getenv("LIBPATH"));
		failed++;
	}

	/* The length of current path is greater than the backup path when restoring LIBPATH */
	printf("TESTCASE_30: The length of current path is greater than the backup path when restoring LIBPATH\n");
	setLibpath("abc:def:ghi");
	backupLibpath(&bkp, 0);
	setLibpath("abc:def");
	restoreLibpath(&bkp);
	if (0 == strcmp(getenv("LIBPATH"), "abc:def")) {
		printf("TESTCASE_30: PASSED at <abc:def>\n");
		passed++;
	} else {
		fprintf(stderr, "TESTCASE_30: FAILED at <abc:def>: LIBPATH = <%s>\n", getenv("LIBPATH"));
		failed++;
	}

	/* The backup path is prefixed by multiple colons */
	printf("TESTCASE_31: The backup path is prefixed by multiple colons\n");
	setLibpath(":::abc");
	backupLibpath(&bkp, strlen("abc"));
	setLibpath("abc");
	restoreLibpath(&bkp);
	if (0 == strcmp(getenv("LIBPATH"), "abc")) {
		printf("TESTCASE_31: PASSED at <abc>\n");
		passed++;
	} else {
		fprintf(stderr, "TESTCASE_31: FAILED at <abc>: LIBPATH = <%s>\n", getenv("LIBPATH"));
		failed++;
	}

	/* Only VM prefix exists in the backup path when restoring LIBPATH */
	printf("TESTCASE_32: Only VM prefix exists in the backup path when restoring LIBPATH\n");
	setLibpath(":::abc");
	backupLibpath(&bkp, 0);
	setLibpath("abc");
	restoreLibpath(&bkp);
	if (0 == strcmp(getenv("LIBPATH"), "abc")) {
		printf("TESTCASE_32: PASSED at <abc>\n");
		passed++;
	} else {
		fprintf(stderr, "TESTCASE_32: FAILED at <abc>: LIBPATH = <%s>\n", getenv("LIBPATH"));
		failed++;
	}

	/* Colons prefixing the backup LIBPATH is more than that of the current LIBPATH */
	printf("TESTCASE_33: Colons prefixing the backup LIBPATH is more than that of the current LIBPATH\n");
	setLibpath(":::abc:xyz");
	backupLibpath(&bkp, strlen("abc:xyz"));
	setLibpath("def::abc:xyz");
	restoreLibpath(&bkp);
	if (0 == strcmp(getenv("LIBPATH"), "def::abc:xyz")) {
		printf("TESTCASE_33: PASSED at <def::abc:xyz>\n");
		passed++;
	} else {
		fprintf(stderr, "TESTCASE_33: FAILED at <def::abc:xyz>: LIBPATH = <%s>\n", getenv("LIBPATH"));
		failed++;
	}

	/* Colons prefixing the backup LIBPATH is less than that of the current LIBPATH (1) */
	printf("TESTCASE_34: Colons prefixing the backup LIBPATH is less than that of the current LIBPATH (1)\n");
	setLibpath(":::abc:xyz");
	backupLibpath(&bkp, strlen("abc:xyz"));
	setLibpath("def:::abc:xyz");
	restoreLibpath(&bkp);
	if (0 == strcmp(getenv("LIBPATH"), "def:abc:xyz")) {
		printf("TESTCASE_34: PASSED at <def:abc:xyz>\n");
		passed++;
	} else {
		fprintf(stderr, "TESTCASE_34: FAILED at <def:abc:xyz>: LIBPATH = <%s>\n", getenv("LIBPATH"));
		failed++;
	}

	/* Colons prefixing the backup LIBPATH is less than that of the current LIBPATH (2) */
	printf("TESTCASE_35: Colons prefixing the backup LIBPATH is less than that of the current LIBPATH (2)\n");
	setLibpath(":::abc:xyz");
	backupLibpath(&bkp, strlen("abc:xyz"));
	setLibpath("def::::abc:xyz");
	restoreLibpath(&bkp);
	if (0 == strcmp(getenv("LIBPATH"), "def:abc:xyz")) {
		printf("TESTCASE_35: PASSED at <def:abc:xyz>\n");
		passed++;
	} else {
		fprintf(stderr, "TESTCASE_35: FAILED at <def:abc:xyz>: LIBPATH = <%s>\n", getenv("LIBPATH"));
		failed++;
	}

	printf("---------- TEST RESULTS ----------\n");
	printf("Number of PASSED tests: %d\n", passed);
	printf("Number of FAILED tests: %d\n", failed);

	if (0 == failed) {
		printf("testBackupAndRestoreLibpath:---- TEST_PASSED ---------\n");
	} else {
		printf("testBackupAndRestoreLibpath:---- TEST_FAILED ---------\n");
	}

	setLibpath(origLibpath);
}
#endif /* AIXPPC and DEBUG_TEST */

#if defined(WIN32)

static jint
formatErrorMessage(int errorCode, char *inBuffer, jint inBufferLength)
{
	size_t i=0;
	int rc = 0, j=0;
	size_t outLength, lastChar;
	_TCHAR buffer[JVM_DEFAULT_ERROR_BUFFER_SIZE];
	_TCHAR noCRLFbuffer[JVM_DEFAULT_ERROR_BUFFER_SIZE];

	if (inBufferLength <= 1) {
		if (inBufferLength == 1) {
			inBuffer[0] = '\0';
		}
		return 0;
	}

	rc = FormatMessage( FORMAT_MESSAGE_FROM_SYSTEM | FORMAT_MESSAGE_IGNORE_INSERTS, NULL, errorCode, MAKELANGID(LANG_NEUTRAL, SUBLANG_DEFAULT), buffer, JVM_DEFAULT_ERROR_BUFFER_SIZE, NULL );
	if (rc == 0) {
		inBuffer[0] = '\0';
		return 0;
	}

	j=0;
	for (i = 0; i < _tcslen(buffer)+1 ; i++) {
		if(buffer[i] == _TEXT('\n') ) {
			noCRLFbuffer[j++]=_TEXT(' ');
		} else if(buffer[i] == _TEXT('\r')) {
			continue;
		} else {
			noCRLFbuffer[j++]=buffer[i];
		}
	}

	lastChar = _tcslen(noCRLFbuffer)-1;

	if(_istspace(noCRLFbuffer[lastChar])) {
		noCRLFbuffer[lastChar] = _TEXT('\0');
	}

/* We always return multibyte */

#ifdef UNICODE
	outLength = WideCharToMultiByte(CP_UTF8, 0, noCRLFbuffer, -1, inBuffer, inBufferLength-1, NULL, NULL);
#else
	outLength = strlen(noCRLFbuffer)+1;
	if(outLength > (size_t)inBufferLength) {
		outLength = (size_t)inBufferLength;
	}
	strncpy(inBuffer, noCRLFbuffer, outLength);
	inBuffer[inBufferLength-1]='\0';
#endif

	Assert_SC_true(outLength <= I_32_MAX);
	return (jint)outLength;
}

#endif /* WIN32 */

static UDATA
protectedStrerror(J9PortLibrary* portLib, void* savedErrno)
{
	return (UDATA) strerror((int) (IDATA) savedErrno);
}


static UDATA
strerrorSignalHandler(struct J9PortLibrary* portLibrary, U_32 gpType, void* gpInfo, void* userData)
{
	return J9PORT_SIG_EXCEPTION_RETURN;
}

static void
throwNewUnsatisfiedLinkError(JNIEnv *env, char *message)
{
	jclass exceptionClass = (*env)->FindClass(env, "java/lang/UnsatisfiedLinkError");
	if (NULL != exceptionClass) {
		(*env)->ThrowNew(env, exceptionClass, message);
	}
}

/*
 * Remove one segment of a path.
 */
static void
truncatePath(char *inputPath) {
	char *lastOccurence = strrchr(inputPath, DIR_SEPARATOR);
	/* strrchr() returns NULL if it cannot find the character */
	if (NULL != lastOccurence) {
		*lastOccurence = '\0';
	}
}

/**********************************************************************
 * JVM_ functions start here
 **********************************************************************/

/**
 *	void JNICALL JVM_OnExit(void *ptr)
 *	This function seems to be required by fontmanager.dll but is not
 *	called?
 *
 *	@param exitCode?
 *
 *  @returns ?
 *
 *	DLL: jvm
 */
void JNICALL
JVM_OnExit(void (*func)(void))
{
	J9SidecarExitFunction * newFunc;

	Trc_SC_OnExit_Entry(func);

	newFunc = (J9SidecarExitFunction *) malloc(sizeof(J9SidecarExitFunction));
	if (newFunc) {
		newFunc->func = func;

		f_monitorEnter(BFUjavaVM->vmThreadListMutex);

		newFunc->next = BFUjavaVM->sidecarExitFunctions;
		BFUjavaVM->sidecarExitFunctions = newFunc;

		f_monitorExit(BFUjavaVM->vmThreadListMutex);

		BFUjavaVM->sidecarExitHook = &exitHook;
	} else {
		Trc_SC_OnExit_OutOfMemory();
	}

	Trc_SC_OnExit_Exit(newFunc);
}

/**
 *  void * JNICALL JVM_LoadSystemLibrary(char *libName)
 *
 *	Attempts to load the shared library specified by libName.  If
 *	successful, returns the file handle, otherwise returns NULL.
 *
 *	@param libName a null terminated string containing the libName.
 *
 *	@return the shared library's handle if successful, throws java/lang/UnsatisfiedLinkError on failure
 */
void* JNICALL
JVM_LoadSystemLibrary(const char *libName)
{
#ifdef WIN32
	UDATA dllHandle = 0;
	size_t libNameLen = strlen(libName);
	UDATA flags = 0;

	Trc_SC_LoadSystemLibrary_Entry(libName);

	if ((libNameLen <= 4) ||
			('.' != libName[libNameLen - 4]) ||
			('d' != j9_cmdla_tolower(libName[libNameLen - 3])) ||
			('l' != j9_cmdla_tolower(libName[libNameLen - 2])) ||
			('l' != j9_cmdla_tolower(libName[libNameLen - 1])))
	{
		flags = J9PORT_SLOPEN_DECORATE;
	}

	if (0 == j9util_open_system_library((char *)libName, &dllHandle, flags)) {
		Trc_SC_LoadSystemLibrary_Exit(dllHandle);
		return (void *)dllHandle;
	}
#endif

#if defined(J9UNIX) || defined(J9ZOS390)
	void *dllHandle = NULL;

	Trc_SC_LoadSystemLibrary_Entry(libName);

#if defined(AIXPPC)
	/* CMVC 137341:
	 * dlopen() searches for libraries using the LIBPATH envvar as it was when the process
	 * was launched.  This causes multiple issues such as:
	 *  - finding 32 bit binaries for libomrsig.so instead of the 64 bit binary needed and vice versa
	 *  - finding compressed reference binaries instead of non-compressed ref binaries
	 *
	 * calling loadAndInit(libname, 0 -> no flags, NULL -> use the currently defined LIBPATH) allows
	 * us to load the library with the current libpath instead of the one at process creation
	 * time. We can then call dlopen() as per normal and the just loaded library will be found.
	 * */
	loadAndInit((char *)libName, L_RTLD_LOCAL, NULL);
#endif /* defined(AIXPPC) */
	dllHandle = dlopen((char *)libName, RTLD_LAZY);
	if (NULL != dllHandle) {
		Trc_SC_LoadSystemLibrary_Exit(dllHandle);
		return dllHandle;
	}

#endif /* defined(J9UNIX) || defined(J9ZOS390) */

	/* We are here means we failed to load library. Throw java.lang.UnsatisfiedLinkError */
	Trc_SC_LoadSystemLibrary_LoadFailed(libName);

	if (NULL != BFUjavaVM) {
		JNIEnv *env = NULL;
		JavaVM *vm = (JavaVM *)BFUjavaVM;
		(*vm)->GetEnv(vm, (void **)&env, JNI_VERSION_1_2);
		if (NULL != env) {
			char errMsg[512];
			jio_snprintf(errMsg, sizeof(errMsg), "Failed to load library \"%s\"", libName);
			errMsg[sizeof(errMsg) - 1] = '\0';
			throwNewUnsatisfiedLinkError(env, errMsg);
		}
	}
	Trc_SC_LoadSystemLibrary_Exit(NULL);

	return NULL;
}

/**
 * Prior to jdk11:
 *   void * JNICALL JVM_LoadLibrary(char *libName)
 *
 * Beginning in jdk11:
 *   void * JNICALL JVM_LoadLibrary(char *libName, jboolean throwOnFailure)
 *
 * Attempts to load the shared library specified by libName.
 * If successful, returns the file handle, otherwise returns NULL or throws
 * UnsatisfiedLinkError if throwOnFailure.
 *
 * @param libName a null terminated string containing the libName.
 *   For Windows platform, this incoming libName is encoded as J9STR_CODE_WINDEFAULTACP,
 *   and is required to be converted to J9STR_CODE_MUTF8 for internal usages.
 *
 * @return the shared library's handle if successful, throws java/lang/UnsatisfiedLinkError on failure
 *
 * DLL: jvm
 *
 * NOTE this is required by jdk15+ jdk.internal.loader.NativeLibraries.load().
 * It is only invoked by jdk.internal.loader.BootLoader.loadLibrary().
 */
void * JNICALL
#if JAVA_SPEC_VERSION < 11
JVM_LoadLibrary(const char *libName)
#else /* JAVA_SPEC_VERSION < 11 */
JVM_LoadLibrary(const char *libName, jboolean throwOnFailure)
#endif /* JAVA_SPEC_VERSION < 11 */
{
	void *result = NULL;
	J9JavaVM *javaVM = (J9JavaVM *)BFUjavaVM;
	PORT_ACCESS_FROM_JAVAVM(javaVM);

#if defined(WIN32)
	char *libNameConverted = NULL;
	UDATA libNameLen = strlen(libName);
	UDATA libNameLenConverted = j9str_convert(J9STR_CODE_WINDEFAULTACP, J9STR_CODE_MUTF8, libName, libNameLen, NULL, 0);
	if (libNameLenConverted > 0) {
		libNameLenConverted += 1; /* an extra byte for null */
		libNameConverted = j9mem_allocate_memory(libNameLenConverted, OMRMEM_CATEGORY_VM);
		if (NULL != libNameConverted) {
			libNameLenConverted = j9str_convert(J9STR_CODE_WINDEFAULTACP, J9STR_CODE_MUTF8, libName, libNameLen, libNameConverted, libNameLenConverted);
			if (libNameLenConverted > 0) {
				/* j9str_convert null-terminated the string */
				libName = libNameConverted;
			}
		}
	}
	if (libName == libNameConverted) {
#endif /* defined(WIN32) */
		Trc_SC_LoadLibrary_Entry(libName);
		{
			UDATA handle = 0;
			UDATA flags = J9_ARE_ANY_BITS_SET(javaVM->extendedRuntimeFlags, J9_EXTENDED_RUNTIME_LAZY_SYMBOL_RESOLUTION) ? J9PORT_SLOPEN_LAZY : 0;
			UDATA slOpenResult = j9sl_open_shared_library((char *)libName, &handle, flags);

			Trc_SC_LoadLibrary_OpenShared(libName);
			if (0 != slOpenResult) {
				slOpenResult = j9sl_open_shared_library((char *)libName, &handle, flags | J9PORT_SLOPEN_DECORATE);
				Trc_SC_LoadLibrary_OpenShared_Decorate(libName);
			}
			if (0 == slOpenResult) {
				result = (void *)handle;
			}
		}
#if defined(WIN32)
	}
	if (NULL != libNameConverted) {
		j9mem_free_memory(libNameConverted);
	}
#endif /* defined(WIN32) */

#if JAVA_SPEC_VERSION >= 17
	if ((NULL == result) && throwOnFailure) {
		JNIEnv *env = NULL;
		JavaVM *vm = (JavaVM *)javaVM;
		(*vm)->GetEnv(vm, (void **)&env, JNI_VERSION_1_2);
		if (NULL != env) {
			char errMsg[512];
			jio_snprintf(errMsg, sizeof(errMsg), "Failed to load library \"%s\"", libName);
			errMsg[sizeof(errMsg) - 1] = '\0';
			throwNewUnsatisfiedLinkError(env, errMsg);
		}
	}
#endif /* JAVA_SPEC_VERSION >= 17 */

	Trc_SC_LoadLibrary_Exit(result);

	return result;
}


/**
 *  void* JNICALL JVM_FindLibraryEntry(UDATA handle, char *functionName)
 *  Returns a pointer to a function specified by the string
 *  functionName within a given library specified by handle.
 *
 *  @param handle the DLL's handle.
 *  @param functionName null terminated function name.
 *
 *  @returns a pointer to the given function.
 *
 *	DLL: jvm
 */

/* NOTE THIS IS NOT REQUIRED FOR 1.4 */

void* JNICALL
JVM_FindLibraryEntry(void* handle, const char *functionName)
{
	void* result;

	Trc_SC_FindLibraryEntry_Entry(handle, functionName);

#if defined(WIN32)
	result = GetProcAddress ((HINSTANCE)handle, (LPCSTR)functionName);
#elif defined(J9UNIX) || defined(J9ZOS390) /* defined(WIN32) */
	result = (void*)dlsym( (void*)handle, (char *)functionName );
#else /* defined(WIN32) */
#error "Please implement jvm.c:JVM_FindLibraryEntry(void* handle, const char *functionName)"
#endif /* defined(WIN32) */

	Trc_SC_FindLibraryEntry_Exit(result);

	return result;
}


/**
 * JVM_SetLength
 */
jint JNICALL
JVM_SetLength(jint fd, jlong length)
{
	jint result;

	Trc_SC_SetLength_Entry(fd, length);

	if (fd == -1) {
		Trc_SC_SetLength_bad_descriptor();
		return -1;
	}

#if defined(WIN32_IBMC)
	printf("_JVM_SetLength@12 called but not yet implemented. Exiting.");
	exit(43);
#elif defined(WIN32) /* defined(WIN32_IBMC) */
	result = _chsize(fd, (long)length);
#elif defined(J9UNIX) && !defined(J9ZTPF) && !defined(OSX) /* defined(WIN32_IBMC) */
	result = ftruncate64(fd, length);
#elif defined(J9ZOS390) || defined(J9ZTPF) || defined(OSX) /* defined(WIN32_IBMC) */
	/* ftruncate64 is unsupported on OSX. */
	result = ftruncate(fd, length);
#else /* defined(WIN32_IBMC) */
#error "Please provide an implementation of jvm.c:JVM_SetLength(jint fd, jlong length)"
#endif /* defined(WIN32_IBMC) */

	Trc_SC_SetLength_Exit(result);

	return result;
}


/**
* JVM_Write
*/
jint JNICALL
JVM_Write(jint descriptor, const char* buffer, jint length)
{
	PORT_ACCESS_FROM_JAVAVM(BFUjavaVM);
	jint result = 0;

	Trc_SC_Write_Entry(descriptor, buffer, length);

	if (descriptor == -1) {
		Trc_SC_Write_bad_descriptor();
		return JVM_IO_ERR;
	}

#ifndef J9ZOS390
	/* This code SHOULD be for Windows only, but is safe everywhere except z/OS
	 * (see CMVC 99667 for the fun details of z/OS and POSIX File-handles):
	 * Map stdout, stderr to the port library as using the
	 * C library causes CR/LF translation and CR LF turns into CR CR LF.
	 */
	if ( (descriptor == 1) || (descriptor == 2) ) {
		IDATA retval = j9file_write(descriptor, (char *)buffer, length);
		if(retval<0) {
			result = -1;  /* callers seem to expect -1 on failure */
		} else {
			result = (jint)retval;
			Assert_SC_true(retval == (IDATA)result);
		}
	} else
#endif
	{
		/* CMVC 178203 - Restart system calls interrupted by EINTR */
		do {
			result = write(descriptor, buffer, length);
		} while ((-1 == result) && (EINTR == errno));
	}

	Trc_SC_Write_Exit(result);

	return result;
}


/**
 * JVM_Close
 */
jint JNICALL
JVM_Close(jint descriptor)
{
	jint result = 0;

	Trc_SC_Close_Entry(descriptor);

	if (descriptor == -1) {
		Trc_SC_Close_bad_descriptor();
		return JVM_IO_ERR;
	}

	/* Ignore close of stdin, when
	 * JVM_Read/Write mapped to use the port library
	 * api/java_io/FileInputStream/index.html#CtorFD
	 * also ignore close of stdout and stderr */

	if (descriptor >= 0 && descriptor <= 2) {
		Trc_SC_Close_std_descriptor();
		return 0;
	}

	result = close(descriptor);

	Trc_SC_Close_Exit(result);

	return result;
}


/**
 * JVM_Available
 */
jint JNICALL
JVM_Available(jint descriptor, jlong* bytes)
{
	jlong curr = 0;
	jlong end = 0;

	/* On OSX, stat64 and fstat64 are deprecated.
	 * Thus, stat and fstat are used on OSX.
	 */
#if defined(J9UNIX) && !defined(J9ZTPF) && !defined(OSX)
	struct stat64 tempStat;
#endif /* defined(J9UNIX) && !defined(J9ZTPF) && !defined(OSX) */
#if defined(J9ZOS390) || defined(J9ZTPF) || defined(OSX)
	struct stat tempStat;
#endif /* defined(J9ZOS390) || defined(J9ZTPF) || defined(OSX) */
#if defined(LINUX)
	loff_t longResult = 0;
#endif

	Trc_SC_Available_Entry(descriptor, bytes);

	if (descriptor == -1) {
		Trc_SC_Available_bad_descriptor();
		*bytes = 0;
		return JNI_FALSE;
	}

#if defined(WIN32) && !defined(__IBMC__)
	curr = _lseeki64(descriptor, 0, SEEK_CUR);
	if (curr==-1L) {
		if (descriptor == 0) {
			/* Failed on stdin, check input queue. */
			DWORD result = 0;
			if (GetNumberOfConsoleInputEvents(GetStdHandle(STD_INPUT_HANDLE), &result)) {
				*bytes = result;
			} else {
				*bytes = 0;
			}
			Trc_SC_Available_Exit(1, *bytes);
			return 1;
		}
		Trc_SC_Available_lseek_failed(descriptor);
		return 0;		/* Returning zero causes JNU_ThrowIOExceptionWithLastError() */
	}
	end = _lseeki64(descriptor, 0, SEEK_END);
	_lseeki64(descriptor, curr, SEEK_SET);
#else
		if (J9FSTAT(descriptor, &tempStat) == -1) {
			Trc_SC_Available_fstat_failed(descriptor, errno);
			*bytes = 0;
			return 0;
		}
		else if (S_ISFIFO(tempStat.st_mode) || S_ISSOCK(tempStat.st_mode) || S_ISCHR(tempStat.st_mode)) {
			/*
				arg3 is the third argument to ioctl.  The type of this argument is dependent upon the information
				being requested.  FIONREAD specifies that the argument be a pointer to an int
			*/
			int arg3FIONREAD = 0;

#if defined(J9ZOS390)
			/* CMVC 100066:  FIONREAD on z/OS only works for sockets so we need to use fstat, instead */
			if (!S_ISSOCK(tempStat.st_mode)) {
				/* we already performed the stat, so just return the st_size */
				*bytes = tempStat.st_size;
				Trc_SC_Available_Exit(1, *bytes);
				return 1;
			}
#endif
			if (ioctl(descriptor, FIONREAD, &(arg3FIONREAD)) == -1) {
				if (descriptor == 0) {
					/* Failed on stdin, just return st_size. */
					*bytes = tempStat.st_size;
					Trc_SC_Available_Exit(1, *bytes);
					return 1;
				}
#if (defined(LINUX) && !defined(J9ZTPF)) || defined(AIXPPC) || defined(J9ZOS390)
				else {
					struct pollfd pollOne;
					int  ret = 0;
					pollOne.fd = descriptor;
					pollOne.events = POLLRDNORM | POLLRDBAND | POLLPRI;
					pollOne.revents = 0;
					if (-1 != poll(&pollOne, 1, 0)) {
						/* poll succeeded (-1 is failure) */
						if(0 != (pollOne.events & pollOne.revents)) {
							/* if the one descriptor we were looking at returns a modified revents
									which matches a read operation, return at least one byte readable */
							*bytes = 1;
							Trc_SC_Available_Exit(1, *bytes);
							return 1;
						} else {
							/* none of the events are ready so this is 0 bytes readable */
							*bytes = 0;
							Trc_SC_Available_Exit(1, *bytes);
							return 1;
						}
					} else {
						/* poll failed so use a poll failure trace point and return failure */
						Trc_SC_Available_poll_failed(descriptor, errno);
						*bytes = 0;
						return 0;
					}
				}
#endif
				Trc_SC_Available_ioctl_failed(descriptor, errno);
				*bytes = 0;
				return 0;
			}

			*bytes = (jlong) arg3FIONREAD;
			Trc_SC_Available_Exit(1, *bytes);
			return 1;
		}
#if defined(LINUX) && !defined(J9VM_ENV_DATA64)
#if __GLIBC_PREREQ(2,4)
	/* glibc 2.4 (sles 10) and on provide lseek64() */
	curr = lseek64(descriptor, 0, SEEK_CUR);
#else
	/* CMVC 104382:  Linux lseek uses native word size off_t so we need to use the 64-bit _llseek on 32-bit Linux.  AIX and z/OS use 64-bit API implicitly when we define _LARGE_FILES. */
	curr = _llseek(descriptor, 0, 0, &longResult, SEEK_CUR);
	if (0 == curr) {
		/* the call was successful so set the result to what we read */
		curr = (jlong) longResult;
	}
#endif
#else	/* defined(LINUX) && !defined(J9VM_ENV_DATA64) */
	curr = lseek(descriptor, 0, SEEK_CUR);
#endif /*!defined (LINUX) || defined(J9VM_ENV_DATA64) */
	if (curr==-1L) {
		if (descriptor == 0) {
			/* Failed on stdin, just return 0. */
			*bytes = 0;
			Trc_SC_Available_Exit(1, *bytes);
			return 1;
		}
		Trc_SC_Available_lseek_failed(descriptor);
		return 0;		/* Returning zero causes JNU_ThrowIOExceptionWithLastError() */
	}

	end = tempStat.st_size;     /* size from previous fstat                                      */
#endif

	*bytes = (end-curr);

	Trc_SC_Available_Exit(1, *bytes);

	return 1;
}



/**
 * JVM_Lseek
 */
jlong JNICALL
JVM_Lseek(jint descriptor, jlong bytesToSeek, jint origin)
{
	jlong result = 0;
#if defined (LINUX)
	loff_t longResult = 0;
#endif

	Trc_SC_Lseek_Entry(descriptor, bytesToSeek, origin);

	if (descriptor == -1) {
		Trc_SC_Lseek_bad_descriptor();
		return JVM_IO_ERR;
	}

#if defined(WIN32)
#ifdef __IBMC__
	result = lseek(descriptor, (long) bytesToSeek, origin);
#else
	result = _lseeki64(descriptor, bytesToSeek, origin);
#endif
#elif defined(J9UNIX) || defined(J9ZOS390) /* defined(WIN32) */
#if defined(LINUX) && !defined(J9VM_ENV_DATA64)

#if __GLIBC_PREREQ(2,4)
	/* glibc 2.4 (sles 10) and on provide lseek64() */
	result = lseek64(descriptor, bytesToSeek, origin);
#else
	/* CMVC 104382:  Linux lseek uses native word size off_t so we need to use the 64-bit _llseek on 32-bit Linux.  AIX and z/OS use 64-bit API implicitly when we define _LARGE_FILES. */
	result = _llseek(descriptor, (unsigned long) ((bytesToSeek >> 32) & 0xFFFFFFFF), (unsigned long) (bytesToSeek & 0xFFFFFFFF), &longResult, origin);
	if (0 == result) {
		/* the call was successful so set the result to what we read */
		result = (jlong) longResult;
	}
#endif

#else /* defined(LINUX) && !defined(J9VM_ENV_DATA64) */
	result = lseek(descriptor, (off_t) bytesToSeek, origin);
#endif /* !defined(LINUX) ||defined(J9VM_ENV_DATA64) */
#else /* defined(WIN32) */
#error No JVM_Lseek provided
#endif /* defined(WIN32) */

	Trc_SC_Lseek_Exit(result);

	return result;
}


/**
 * JVM_Read
 */
jint JNICALL
JVM_Read(jint descriptor, char *buffer, jint bytesToRead)
{
	PORT_ACCESS_FROM_JAVAVM(BFUjavaVM);
	jint result = 0;

	Trc_SC_Read_Entry(descriptor, buffer, bytesToRead);

	if (descriptor == -1) {
		Trc_SC_Read_bad_descriptor();
		return -1;
	}

#ifndef J9ZOS390
	/* This code SHOULD be for Windows only, but is safe everywhere except z/OS
	 * (see CMVC 99667 for the fun details of z/OS and POSIX File-handles):
	 * Map stdin to the port library, so we avoid any CR/LF translation.
	 * See JVM_WRITE
	 */
	if (descriptor == 0) {
		IDATA charsRead = j9tty_get_chars(buffer, bytesToRead);
		result = (jint)charsRead;
		Assert_SC_true(charsRead == (IDATA)result);
	} else
#endif
	{
		/* CMVC 178203 - Restart system calls interrupted by EINTR */
		do {
			result = read(descriptor, buffer, bytesToRead);
		} while ((-1 == result) && (EINTR == errno));
	}

	Trc_SC_Read_Exit(result, errno);

	return result;
}


/**
 * JVM_Open method
 */
jint JNICALL
JVM_Open(const char* filename, jint flags, jint mode)
{
	int errorVal = 0;
	jint returnVal = 0;

	/* On OSX, stat64 and fstat64 are deprecated.
	 * Thus, stat and fstat are used on OSX.
	 */
#if defined(J9UNIX) && !defined(J9ZTPF) && !defined(OSX)
	struct stat64 tempStat;
	int doUnlink = 0;
#endif /* defined(J9UNIX) && !defined(J9ZTPF) && !defined(OSX) */
#if defined(J9ZOS390) || defined(J9ZTPF) || defined(OSX)
	struct stat tempStat;
	int doUnlink = 0;
#endif /* defined(J9ZOS390) || defined(J9ZTPF) || defined(OSX) */

	Trc_SC_Open_Entry(filename, flags, mode);

#define JVM_EEXIST -100

#ifdef WIN32
#ifdef __IBMC__
#define EXTRA_OPEN_FLAGS O_NOINHERIT | O_BINARY
#else
#define EXTRA_OPEN_FLAGS _O_NOINHERIT | _O_BINARY
#endif
#endif

#if defined(J9UNIX) || defined(J9ZOS390)
#if defined(OSX) || defined(J9ZTPF)
#define EXTRA_OPEN_FLAGS 0
#else
#define EXTRA_OPEN_FLAGS O_LARGEFILE
#endif /* defined(OSX) || defined(J9ZTPF) */

#ifndef O_DSYNC
#define O_DSYNC O_SYNC
#endif

	doUnlink = (flags & O_TEMPORARY);
#if !defined(J9ZTPF)
	flags &= (O_CREAT | O_APPEND | O_RDONLY | O_RDWR | O_TRUNC | O_WRONLY | O_EXCL | O_NOCTTY | O_NONBLOCK | O_NDELAY | O_SYNC | O_DSYNC);
#else /* !defined(J9ZTPF) */
	flags &= (O_CREAT | O_APPEND | O_RDONLY | O_RDWR | O_TRUNC | O_WRONLY | O_EXCL | O_NOCTTY | O_NONBLOCK | O_SYNC | O_DSYNC);
#endif /* !defined(J9ZTPF) */
#endif /* defined(J9UNIX) || defined(J9ZOS390) */

	/* For some reason, although JVM_NativePath is called on the filenames, some of them seem to
		get mangled between JVM_NativePath being called and JVM_open being called */
	filename = JVM_NativePath((char *)filename);

#if defined(J9UNIX) || defined(J9ZOS390)
	do {
		errorVal = 0;
#endif /* defined(J9UNIX) || defined(J9ZOS390) */

#ifdef J9OS_I5
	returnVal = Xj9Open_JDK6((char *)filename, (flags | EXTRA_OPEN_FLAGS), mode);
#else
	returnVal = open(filename, (flags | EXTRA_OPEN_FLAGS), mode);
#endif
	if (-1 == returnVal) {
		errorVal = errno;
	}

#if defined(J9UNIX) || defined(J9ZOS390)
	/* Unix open() call does not reject directories, so extra checks required */
	if ((returnVal>=0) && (J9FSTAT(returnVal, &tempStat)==-1)) {
		Trc_SC_Open_fstat64(filename);
		close(returnVal);
		return -1;
	}
	if ((returnVal>=0) && S_ISDIR(tempStat.st_mode)) {
		char buf[1];

		Trc_SC_Open_isDirectory(filename);

		/* force errno to be EISDIR in case JVM_GetLastErrorString is called */
		errno = EISDIR;

		close(returnVal);
		return -1;
	}

	/* On unices, open() may return EAGAIN or EINTR, and should then be re-invoked */
	}
	while ((-1 == returnVal) && ((EAGAIN == errorVal) || (EINTR == errorVal)));

	/* Unix does not have an O_TEMPORARY flag. Unlink if Sovereign O_TEMPORARY flag passed in. */
	if ((returnVal>=0) && doUnlink)
		unlink(filename);
#endif /* defined(J9UNIX) || defined(J9ZOS390) */

	if (returnVal<0) {
		Trc_SC_Open_error(filename, errorVal);
	} else {
		Trc_SC_Open_Exit(filename, returnVal);
	}

	if (returnVal>=0)
		return returnVal;
	else if (EEXIST == errorVal)
		return JVM_EEXIST;
	else
		return -1;
}


/**
 * JVM_Sync
 */
jint JNICALL
JVM_Sync(jint descriptor)
{
	jint result;

	Trc_SC_Sync_Entry(descriptor);

	if (descriptor == -1) {
		Trc_SC_Sync_bad_descriptor();
		return -1;
	}

#if defined(WIN32)
#ifdef WIN32_IBMC
	printf("_JVM_Sync@4 called but not yet implemented. Exiting.\n");
	exit(44);
#else
	result = _commit(descriptor);
#endif
#elif defined(J9UNIX) || defined(J9ZOS390) /* defined(WIN32) */
	result = fsync(descriptor);
#else /* defined(WIN32) */
#error No JVM_Sync implementation
#endif /* defined(WIN32) */

	Trc_SC_Sync_Exit(result);

	return result;
}


/**
* Change a pathname into platform specific format and do some canonicalization such as
* removing redundant separators.  Claims to modify the pathname in-place.
* arg1 = char* = pathname
* rtn = char* = ?
*/
char* JNICALL
JVM_NativePath(char* path)
{
	char * pathIndex;
	size_t length = strlen(path);

	Trc_SC_NativePath_Entry(path);

	if (jclSeparator == '/') {
		Trc_SC_NativePath_Exit(path);
		return path; /* Do not do POSIX platforms */
	}

	/* Convert all separators to the same type */
	pathIndex = path;
	while (*pathIndex != '\0') {
		if ((*pathIndex == '\\' || *pathIndex == '/') && (*pathIndex != jclSeparator))
			*pathIndex = jclSeparator;
		pathIndex++;
	}

	/* Remove duplicate initial separators */
	pathIndex = path;
	while ((*pathIndex != '\0') && (*pathIndex == jclSeparator)) {
		pathIndex++;
	}
	if ((pathIndex > path) && (length > (size_t)(pathIndex - path)) && (*(pathIndex + 1) == ':')) {
		/* For Example '////c:\*' */
		size_t newlen = length - (pathIndex - path);
		memmove(path, pathIndex, newlen);
		path[newlen] = '\0';
	} else {
		if ((pathIndex - path > 3) && (length > (size_t)(pathIndex - path))) {
			/* For Example '////serverName\*' */
			size_t newlen = length - (pathIndex - path) + 2;
			memmove(path, pathIndex - 2, newlen);
			path[newlen] = '\0';
		}
	}

	Trc_SC_NativePath_Exit(path);
	return path;
}

/**
 * Check if a signal is used for shutdown. SIGHUP,
 * SIGINT and SIGTERM are characterized as shutdown signals.
 * Terminator.setup() registers handlers for these signals
 * during startup.
 *
 * @param sigNum Integer value of the signal
 *
 * @returns TRUE if the signal is used for shutdown
 *          FALSE if the signal is not used for shutdown
 */
static BOOLEAN
isSignalUsedForShutdown(jint sigNum)
{
	return
#if defined(SIGHUP)
		(SIGHUP == sigNum) ||
#endif /* defined(SIGHUP) */
#if defined(SIGINT)
		(SIGINT == sigNum) ||
#endif /* defined(SIGINT) */
#if defined(SIGTERM)
		(SIGTERM == sigNum) ||
#endif /* defined(SIGTERM) */
		FALSE;
}

/**
 * Check if a signal is reserved by the VM. This function is invoked from
 * JVM_*Signal functions. This function only includes signals which
 * are listed in jvm.c::signalMap. If the signal is not listed in
 * jvm.c::signalMap, then a sun.misc.Signal instance can't be created
 * for a signal value. The native JVM_*Signal functions can't be invoked
 * in the absence of a sun.misc.Signal instance.
 *
 * Synchronous signals are handled by the VM via omrsig_protect: SIGFPE,
 * SIGILL, SIGSEGV, SIGBUS and SIGTRAP. On Windows, SIGBREAK is reserved
 * by the VM to trigger dumps. On Unix/Linux platforms, SIGQUIT is
 * reserved by the VM to trigger dumps. SIGABRT is reserved by the JVM
 * for abnormal termination. SIGCHLD is reserved for internal control.
 * On zOS, SIGUSR1 is reserved by the JVM. SIGRECONFIG is reserved to
 * detect any change in the number of CPUs, processing capacity, or
 * physical memory.
 *
 * @param sigNum Integer value of the signal
 *
 * @returns TRUE if the signal is reserved by the VM
 *          FALSE if the signal is not reserved by the VM
 */
static BOOLEAN
isSignalReservedByJVM(jint sigNum)
{
	return
#if defined(SIGFPE)
		(SIGFPE == sigNum) ||
#endif /* defined(SIGFPE) */
#if defined(SIGILL)
		(SIGILL == sigNum) ||
#endif /* defined(SIGILL) */
#if defined(SIGSEGV)
		(SIGSEGV == sigNum) ||
#endif /* defined(SIGSEGV) */
#if defined(SIGBUS)
		(SIGBUS == sigNum) ||
#endif /* defined(SIGBUS) */
#if defined(SIGTRAP)
		(SIGTRAP == sigNum) ||
#endif /* defined(SIGTRAP) */
#if defined(SIGQUIT)
		(SIGQUIT == sigNum) ||
#endif /* defined(SIGQUIT) */
#if defined(SIGBREAK)
		(SIGBREAK == sigNum) ||
#endif /* defined(SIGBREAK) */
		FALSE;
}

/**
 * Raise a signal to the calling process or thread.
 *
 * isSignalReservedByJVM function lists the signals reserved by the JVM.
 * Do not raise a signal if it is reserved by the JVM and not registered
 * via JVM_RegisterSignal.
 *
 * isSignalUsedForShutdown lists all signals characterized as shutdown signals.
 * Do not raise a shutdown signal if the -Xrs or the -Xrs:async cmdnline option
 * is specified. If a shutdown signal is ignored by the OS, do not raise that
 * shutdown signal. Only raise a shutdown signal if the previous two conditions
 * are false.
 *
 * @param sigNum Integer value of the signal to be sent to the
 *               calling process or thread
 *
 * @returns JNI_TRUE if the signal is successfully raised/sent
 *          JNI_FALSE if the signal is not sent
 */
jboolean JNICALL
JVM_RaiseSignal(jint sigNum)
{
	jboolean rc = JNI_FALSE;
	J9JavaVM *javaVM = (J9JavaVM *)BFUjavaVM;
	BOOLEAN isShutdownSignal = isSignalUsedForShutdown(sigNum);
	BOOLEAN isSignalIgnored = FALSE;
	int32_t isSignalIgnoredError = 0;
	uint32_t portlibSignalFlag = 0;

	PORT_ACCESS_FROM_JAVAVM(javaVM);

	Trc_SC_RaiseSignal_Entry(sigNum);

	portlibSignalFlag = j9sig_map_os_signal_to_portlib_signal(sigNum);
	if (0 != portlibSignalFlag) {
		isSignalIgnoredError = j9sig_is_signal_ignored(portlibSignalFlag, &isSignalIgnored);
	}

	if (isSignalReservedByJVM(sigNum)) {
		/* Don't raise a signal if it is reserved by the JVM, and not
		 * registered via JVM_RegisterSignal.
		 */
	} else if (J9_ARE_ALL_BITS_SET(javaVM->sigFlags, J9_SIG_XRS_ASYNC) && isShutdownSignal) {
		/* Ignore shutdown signals if -Xrs or -Xrs:async is specified.
		 * If -Xrs:sync is specified, then raise shutdown signals.
		 */
	} else if (isShutdownSignal && ((0 == isSignalIgnoredError) && isSignalIgnored)) {
		/* Ignore shutdown signal if it is ignored by the OS. */
	} else {
		raise(sigNum);
		rc = JNI_TRUE;
	}

	Trc_SC_RaiseSignal_Exit(rc);

	return rc;
}

/**
 * Register a Java SignalHandler for a signal.
 *
 * isSignalReservedByJVM function lists the signals reserved by the JVM.
 * This function shouldn't override handlers for signals that are reserved
 * by the JVM. A user is allowed to register a native handler for the
 * reserved signals if -Xrs cmdline option is specified. This function
 * shouldn't register a Java SignalHandler for the reserved signals.
 *
 * isSignalUsedForShutdown lists all signals characterized as shutdown signals.
 * This function shouldn't register a handler for shutdown signals if
 * the -Xrs or the -Xrs:async cmdnline option is specified. If a shutdown
 * signal is ignored by the OS, this function shouldn't register a handler
 * for that shutdown signal. Only register a handler for shutdown signals if
 * the previous two conditions are false.
 *
 * If handler has the special value of J9_PRE_DEFINED_HANDLER_CHECK (2),
 * then the predefinedHandlerWrapper is registered with asynchSignalReporterThread
 * in OMR. mainASynchSignalHandler notifies asynchSignalReporterThread whenever a
 * signal is received. If the old OS handler is a main signal handler, then a
 * Java signal handler was previously registered with the signal. In this case,
 * J9_USE_OLD_JAVA_SIGNAL_HANDLER must be returned. sun.misc.Signal.handle(...) or
 * jdk.internal.misc.Signal.handle(...) will return the old Java signal handler if
 * JVM_RegisterSignal returns J9_USE_OLD_JAVA_SIGNAL_HANDLER. Otherwise, an instance
 * of NativeHandler is returned with oldHandler's address stored in
 * NativeHandler.handler.
 *
 * Java 8 - NativeHandler is sun.misc.NativeSignalHandler
 * Java 9 - NativeHandler is jdk.internal.misc.Signal.NativeHandler
 *
 * @param sigNum Integer value of the signal to be sent to the
 *                  calling process or thread
 * @param handler New handler to be associated to the signal
 *
 * @returns address of the old signal handler on success
 *          J9_SIG_ERR (-1) in case of error
 */
void* JNICALL
JVM_RegisterSignal(jint sigNum, void *handler)
{
	void *oldHandler = (void *)J9_SIG_ERR;
	J9JavaVM *javaVM = (J9JavaVM *)BFUjavaVM;
	J9InternalVMFunctions *vmFuncs = javaVM->internalVMFunctions;
	J9VMThread *currentThread = vmFuncs->currentVMThread(javaVM);
	BOOLEAN isShutdownSignal = isSignalUsedForShutdown(sigNum);
	BOOLEAN isSignalIgnored = FALSE;
	int32_t isSignalIgnoredError = 0;
	uint32_t portlibSignalFlag = 0;

	PORT_ACCESS_FROM_JAVAVM(javaVM);

	Trc_SC_RegisterSignal_Entry(currentThread, sigNum, handler);

	portlibSignalFlag = j9sig_map_os_signal_to_portlib_signal(sigNum);
	if (0 != portlibSignalFlag) {
		isSignalIgnoredError = j9sig_is_signal_ignored(portlibSignalFlag, &isSignalIgnored);
	}

	if (isSignalReservedByJVM(sigNum)) {
		/* Return error if signal is reserved by the JVM. oldHandler is initialized to
		 * J9_SIG_ERR.
		 */
		goto exit;
	} else if (J9_ARE_ANY_BITS_SET(javaVM->sigFlags, J9_SIG_XRS_ASYNC) && isShutdownSignal) {
		/* Don't register a handler for shutdown signals if -Xrs or -Xrs:async is specified.
		 * If -Xrs:sync is specified, then register a handler for shutdown signals. oldHandler
		 * is initialized to J9_SIG_ERR.
		 */
		goto exit;
	} else if (isShutdownSignal && ((0 == isSignalIgnoredError) && isSignalIgnored)) {
		/* Ignore shutdown signal if it is ignored by the OS. */
		oldHandler = (void *)J9_SIG_IGNORED;
		goto exit;
	} else {
		/* Register the signal. */
		IDATA isHandlerRegistered = 0;
		if ((void *)J9_PRE_DEFINED_HANDLER_CHECK == handler) {
			isHandlerRegistered = vmFuncs->registerPredefinedHandler(javaVM, sigNum, &oldHandler);
		} else {
			isHandlerRegistered = vmFuncs->registerOSHandler(javaVM, sigNum, handler, &oldHandler);
		}
		if (0 != isHandlerRegistered) {
			Trc_SC_RegisterSignal_FailedToRegisterHandler(currentThread, sigNum, handler, oldHandler);
		}
	}

	/* If oldHandler is a main handler, then a Java signal handler was previously registered with
	 * the signal. sun.misc.Signal.handle(...) or jdk.internal.misc.Signal.handle(...) will return
	 * the old Java signal handler if JVM_RegisterSignal returns J9_USE_OLD_JAVA_SIGNAL_HANDLER.
	 * Otherwise, an instance of NativeHandler is returned with the oldHandler's address stored in
	 * NativeHandler.handler. In Java 8, NativeHandler.handle() will invoke JVM_RegisterSignal using
	 * NativeHandler.handler, which represents the address of the native signal handler function. In
	 * Java 9, NativeHandler.handle() will throw UnsupportedOperationException.
	 */
	if (j9sig_is_main_signal_handler(oldHandler)) {
		oldHandler = (void *)J9_USE_OLD_JAVA_SIGNAL_HANDLER;
	}

exit:
	Trc_SC_RegisterSignal_Exit(currentThread, oldHandler);
	return oldHandler;
}


/**
 * Return the integer value of the signal given the name of the
 * signal.
 *
 * @param  sigName Name of the signal
 *
 * @returns Integer value of the signal on success
 *          J9_SIG_ERR (-1) on failure
 */
jint JNICALL
JVM_FindSignal(const char *sigName)
{
	const J9SignalMapping *mapping = NULL;
	jint signalValue = J9_SIG_ERR;
	BOOLEAN nameHasSigPrefix = FALSE;
	const char *fullSigName = sigName;
#if !defined(WIN32)
	char nameWithSIGPrefix[J9_SIGNAME_BUFFER_LENGTH] = {0};
#endif /* !defined(WIN32) */

	Trc_SC_FindSignal_Entry(sigName);

	if (NULL != sigName) {
		size_t sigPrefixLength = sizeof(J9_SIG_PREFIX) - 1;

#if !defined(WIN32)
		if (0 != strncmp(sigName, J9_SIG_PREFIX, sigPrefixLength)) {
			/* nameWithSIGPrefix is a char buffer of length J9_SIGNAME_BUFFER_LENGTH.
			 * We are concatenating SIG + sigName, and storing the new string in
			 * nameWithSIGPrefix. We want to make sure that the concatenated string
			 * fits inside nameWithSIGPrefix. We also know that all known signal names
			 * have less than J9_SIGNAME_BUFFER_LENGTH chars. If the concatenated
			 * string doesn't fit inside nameWithSIGPrefix, then we can consider signal
			 * name to be unknown. In sigNameLength, +1 is for the NULL terminator.
			 */
			size_t sigNameLength = sigPrefixLength + strlen(sigName) + 1;
			if (sigNameLength <= J9_SIGNAME_BUFFER_LENGTH) {
				strcpy(nameWithSIGPrefix, J9_SIG_PREFIX);
				strcat(nameWithSIGPrefix, sigName);
				fullSigName = nameWithSIGPrefix;
			} else {
				goto exit;
			}
		}
#endif /* !defined(WIN32) */

		for (mapping = signalMap; NULL != mapping->signalName; mapping++) {
			if (0 == strcmp(fullSigName, mapping->signalName)) {
				signalValue = mapping->signalValue;
				break;
			}
		}
	}

#if !defined(WIN32)
exit:
#endif /* !defined(WIN32) */
	Trc_SC_FindSignal_Exit(signalValue);
	return signalValue;
}




/**
 * Gets last O/S or C error
 */
jint JNICALL
JVM_GetLastErrorString(char* buffer, jint length)
{
	int savedErrno = errno;
#ifdef WIN32
	DWORD errorCode = GetLastError();
#endif
	jint retVal = 0;

	Trc_SC_GetLastErrorString_Entry(buffer, length);

	memset(buffer, 0, length);

#ifdef WIN32
	if (errorCode) {
		retVal = formatErrorMessage(errorCode, buffer, length);
	} else
#endif
	if (savedErrno) {
		PORT_ACCESS_FROM_JAVAVM(BFUjavaVM);
		I_32 sigRC;
		UDATA fnRC;

		sigRC = j9sig_protect(protectedStrerror, (void *) (IDATA) savedErrno, strerrorSignalHandler, NULL, J9PORT_SIG_FLAG_SIGALLSYNC | J9PORT_SIG_FLAG_MAY_RETURN, &fnRC);
		if (sigRC == 0) {
			strncat(buffer, (char *) fnRC, (length-1));
			/* casting to jint is safe since we know that the result is <= length */
			retVal = (jint)strlen(buffer);
		}
	}

	Trc_SC_GetLastErrorString_Exit(retVal, buffer);

	return retVal;
}



/**
 * jobject JVM_CurrentClassLoader(JNIEnv *)
 */
jobject JNICALL
JVM_CurrentClassLoader(JNIEnv *env)
{
	jobject result;

	Trc_SC_CurrentClassLoader_Entry(env);

	result = (*env)->CallStaticObjectMethod(env, jlClass, currentClassLoaderMID);

	/* CMVC 95169: ensure that the result is a well defined error value if an exception occurred */
	if ((*env)->ExceptionCheck(env)) {
		result = NULL;
	}

	Trc_SC_CurrentClassLoader_Exit(env, result);

	return result;
}


/**
 * jclass JVM_CurrentLoadedClass(JNIEnv *)
 */
jclass JNICALL
JVM_CurrentLoadedClass(JNIEnv *env)
{
	jobject result;

	Trc_SC_CurrentLoadedClass_Entry(env);

	result = (*env)->CallStaticObjectMethod(env, jlClass, currentLoadedClassMID);

	/* CMVC 95169: ensure that the result is a well defined error value if an exception occurred */
	if ((*env)->ExceptionCheck(env)) {
		result = NULL;
	}

	Trc_SC_CurrentLoadedClass_Exit(env, result);

	return result;
}




/**
 * jint JVM_ClassLoaderDepth(JNIEnv *)
 */
jint JNICALL
JVM_ClassLoaderDepth(JNIEnv *env)
{
	jint result;

	Trc_SC_ClassLoaderDepth_Entry(env);

	result = (*env)->CallStaticIntMethod(env, jlClass, classLoaderDepthMID);

	/* CMVC 95169: ensure that the result is a well defined error value if an exception occurred */
	if ((*env)->ExceptionCheck(env)) {
		result = -1;
	}

	Trc_SC_ClassLoaderDepth_Exit(env, result);

	return result;
}


/**
 * jint JVM_ClassDepth(JNIEnv *, jstring)
 */
jint JNICALL
JVM_ClassDepth(JNIEnv *env, jstring name)
{
	jint result;

	Trc_SC_ClassDepth_Entry(env, name);

	result = (*env)->CallStaticIntMethod(env, jlClass, classDepthMID, name);

	/* CMVC 95169: ensure that the result is a well defined error value if an exception occurred */
	if ((*env)->ExceptionCheck(env)) {
		result = -1;
	}

	Trc_SC_ClassDepth_Exit(env, result);

	return result;
}


/**
 * Method stub for method not yet implemented.
 */
void JNICALL
JVM_TraceInstructions(jboolean on)
{
	Trc_SC_TraceInstructions(on);
}


/**
 * Method stub for method not yet implemented.
 */
void JNICALL
JVM_TraceMethodCalls(jboolean on)
{
	Trc_SC_TraceMethodCalls(on);
}






/**
 * Destroy the monitor
 *
 * @param mon pointer of the monitor
 */
void JNICALL
JVM_RawMonitorDestroy(void* mon)
{
	Trc_SC_RawMonitorDestroy_Entry(mon);

	f_monitorDestroy((omrthread_monitor_t) mon);

	Trc_SC_RawMonitorDestroy_Exit();
}


/**
 * Monitor enter
 *
 * @param mon pointer of the monitor
 * @return 0
 */
jint JNICALL
JVM_RawMonitorEnter(void* mon)
{
	Trc_SC_RawMonitorEnter_Entry(mon);

	f_monitorEnter((omrthread_monitor_t)mon);

	Trc_SC_RawMonitorEnter_Exit();

	return 0;
}


/**
 * Monitor exit
 *
 * @param mon pointer of the monitor
 */
void JNICALL
JVM_RawMonitorExit(void* mon)
{
	Trc_SC_RawMonitorExit_Entry(mon);

	f_monitorExit((omrthread_monitor_t)mon);

	Trc_SC_RawMonitorExit_Exit();
}


/**
 * Create a new monitor
 *
 * @return pointer of the monitor
 */
void* JNICALL
JVM_RawMonitorCreate(void)
{
	omrthread_monitor_t newMonitor;

	Trc_SC_RawMonitorCreate_Entry();

	if (f_monitorInit(&newMonitor, 0, "JVM_RawMonitor")) {
		Trc_SC_RawMonitorCreate_Error();
		printf("error initializing raw monitor\n");
		exit(1);
	}

	Trc_SC_RawMonitorCreate_Exit(newMonitor);
	return (void *) newMonitor;
}


/**
 * JVM_MonitorWait
 */
void JNICALL JVM_MonitorWait(JNIEnv *env, jobject anObject, jlong timeout) {
	Trc_SC_MonitorWait_Entry(env, anObject, timeout);

	(*env)->CallVoidMethod(env, anObject, waitMID, timeout);

	Trc_SC_MonitorWait_Exit(env);
}


/**
 * JVM_MonitorNotify
 */
void JNICALL JVM_MonitorNotify(JNIEnv *env, jobject anObject) {
	Trc_SC_MonitorNotify_Entry(env, anObject);

	(*env)->CallVoidMethod(env, anObject, notifyMID);

	Trc_SC_MonitorNotify_Exit(env);
}


/**
 * JVM_MonitorNotifyAll
 */
void JNICALL JVM_MonitorNotifyAll(JNIEnv *env, jobject anObject) {
	Trc_SC_MonitorNotifyAll_Entry(env, anObject);

	(*env)->CallVoidMethod(env, anObject, notifyAllMID);

	Trc_SC_MonitorNotifyAll_Exit(env);

}


/**
 * JVM_Accept
 */
jint JNICALL
JVM_Accept(jint descriptor, struct sockaddr* address, int* length)
{
	jint retVal;

	Trc_SC_Accept_Entry(descriptor, address, length);

#if defined(AIXPPC)
	{
		int returnVal=0;
		fd_set fdset;
		struct timeval tval;
		socklen_t socklen = (socklen_t)*length;

		tval.tv_sec = 1;
		tval.tv_usec = 0;

		do {
			FD_ZERO(&fdset);
			FD_SET((u_int)descriptor, &fdset);

			returnVal = select(descriptor+1, &fdset, 0, 0, &tval);
		} while(returnVal == 0);

		do {
			retVal = accept(descriptor, address, &socklen);
		} while ((-1 == retVal) && (EINTR == errno));

		*length = (int)socklen;
	}
#elif defined (WIN32)
	{
		SOCKET socketResult = accept(descriptor, address, length);
		retVal = (jint)socketResult;
		Assert_SC_true(socketResult == (SOCKET)retVal);
	}
#else
	{
		socklen_t socklen = (socklen_t)*length;
		do {
			retVal = accept(descriptor, address, &socklen);
		} while ((-1 == retVal) && (EINTR == errno));
		*length = (int)socklen;
	}
#endif

	Trc_SC_Accept_Exit(retVal, *length);

	return retVal;
}


/**
 * JVM_Connect
 */
jint JNICALL
JVM_Connect(jint descriptor, const struct sockaddr*address, int length)
{
	jint retVal;

	Trc_SC_Connect_Entry(descriptor, address, length);

#if defined (WIN32)
	retVal = connect(descriptor, address, length);
#else /* defined (WIN32) */
	do {
		retVal = connect(descriptor, address, length);
	} while ((-1 == retVal) && (EINTR == errno));
#endif /* defined (WIN32) */

	Trc_SC_Connect_Exit(retVal);

	return retVal;
}


/**
 * JVM_CurrentTimeMillis
 */
jlong JNICALL
JVM_CurrentTimeMillis(JNIEnv *env, jint unused1)
{
	jlong result;

	if (env != NULL) {
		PORT_ACCESS_FROM_ENV(env);

		Trc_SC_CurrentTimeMillis_Entry(env, unused1);

		result = (jlong) j9time_current_time_millis();

		Trc_SC_CurrentTimeMillis_Exit(env, result);
	} else {
		PORT_ACCESS_FROM_JAVAVM(BFUjavaVM);

		result = (jlong) j9time_current_time_millis();
	}

	return result;
}



/**
 * Initialized in port library startup.
 */
jint JNICALL
JVM_InitializeSocketLibrary(void)
{
	Trc_SC_InitializeSocketLibrary();
	return 0;
}


/**
 * JVM_Listen
 */
jint JNICALL JVM_Listen(jint descriptor, jint count) {
	jint retVal;

	Trc_SC_Listen_Entry(descriptor, count);

	retVal = listen(descriptor, count);

	Trc_SC_Listen_Exit(retVal);

	return retVal;
}


/**
 * JVM_Recv
 */
jint JNICALL
JVM_Recv(jint descriptor, char* buffer, jint length, jint flags)
{
	jint retVal;

#ifdef AIXPPC
	int returnVal=0;
	fd_set fdset;
	struct timeval tval;
#endif

	Trc_SC_Recv_Entry(descriptor, buffer, length, flags);

#ifdef AIXPPC
	tval.tv_sec = 1;
	tval.tv_usec = 0;

	do {
		FD_ZERO(&fdset);
		FD_SET((u_int)descriptor, &fdset);

		returnVal = select(descriptor+1, &fdset, 0, 0, &tval);
	} while(returnVal == 0);
#endif

#ifdef WIN32
	retVal = recv(descriptor, buffer, (int)length, flags);
#else
	do {
		retVal = recv(descriptor, buffer, (size_t)length, flags);
	} while ((-1 == retVal) && (EINTR == errno));
#endif

	Trc_SC_Recv_Exit(retVal);

	return retVal;
}


/**
 * JVM_RecvFrom
 */
jint JNICALL
JVM_RecvFrom(jint descriptor, char* buffer, jint length, jint flags, struct sockaddr* fromAddr, int* fromLength)
{
	jint retVal;

	Trc_SC_RecvFrom_Entry(descriptor, buffer, length, flags, fromAddr, fromLength);

#if defined (WIN32)
	retVal = recvfrom(descriptor, buffer, length, flags, fromAddr, fromLength);
#else
	{
		socklen_t address_len = (socklen_t)*fromLength;
		do {
			retVal = recvfrom(descriptor, buffer, (size_t)length, flags, fromAddr, &address_len);
		} while ((-1 == retVal) && (EINTR == errno));
		*fromLength = (int)address_len;
	}
#endif

	Trc_SC_RecvFrom_Exit(retVal, *fromLength);

	return retVal;
}


/**
 * JVM_Send
 */
jint JNICALL
JVM_Send(jint descriptor, const char* buffer, jint numBytes, jint flags)
{
	jint retVal;

	Trc_SC_Send_Entry(descriptor, buffer, numBytes, flags);

#if defined (WIN32)
	retVal = send(descriptor, buffer, numBytes, flags);
#else /* defined (WIN32) */
	do {
		retVal = send(descriptor, buffer, numBytes, flags);
	} while ((-1 == retVal) && (EINTR == errno));
#endif /* defined (WIN32) */

	Trc_SC_Send_Exit(retVal);

	return retVal;
}


/**
 * JVM_SendTo
 */
jint JNICALL JVM_SendTo(jint descriptor, const char* buffer, jint length, jint flags, const struct sockaddr* toAddr, int toLength) {
	jint retVal;

	Trc_SC_SendTo_Entry(descriptor, buffer, length, flags, toAddr, toLength);

#if defined (WIN32)
	retVal = sendto(descriptor, buffer, length, flags, toAddr, toLength);
#else /* defined (WIN32) */
	do {
		retVal = sendto(descriptor, buffer, length, flags, toAddr, toLength);
	} while ((-1 == retVal) && (EINTR == errno));
#endif /* defined (WIN32) */

	Trc_SC_SendTo_Exit(retVal);

	return retVal;
}


/**
 * JVM_Socket
 */
jint JNICALL
JVM_Socket(jint domain, jint type, jint protocol)
{
	jint result;

	Trc_SC_Socket_Entry(domain, type, protocol);

#ifdef WIN32
	{
		SOCKET socketResult = socket(domain, type, protocol);
		SetHandleInformation((HANDLE)socketResult, HANDLE_FLAG_INHERIT, HANDLE_FLAG_INHERIT);
		result = (jint)socketResult;
		Assert_SC_true(socketResult == (SOCKET)result);
	}
#else
	result = socket(domain, type, protocol);
#endif

	Trc_SC_Socket_Exit(result);

	return result;
}


/**
 * JVM_SocketAvailable
 * Note: Java 9 and beyond don't use this JVM method.
 *
 * @param descriptor socket file descriptor
 * @param result the number of bytes that can be read without blocking
 *
 * @return result of this JVM method, 0 for failure, 1 (or non-zero value) for success
 */
jint JNICALL
JVM_SocketAvailable(jint descriptor, jint* result)
{
	jint retVal = 0;

	Trc_SC_SocketAvailable_Entry(descriptor, result);

#ifdef WIN32
	/* Windows JCL native doesn't invoke this JVM method */
	Assert_SC_unreachable();
#endif
#if defined(J9UNIX) || defined(J9ZOS390)
	if (0 <= descriptor) {
		do {
			retVal = ioctl(descriptor, FIONREAD, result);
		} while ((-1 == retVal) && (EINTR == errno));

		if (0 <= retVal) {
			/* ioctl succeeded, return 1 to indicate that this JVM method succeeds */
			retVal = 1;
		} else {
			/* ioctl failed, return 0 to indicate that this JVM method fails */
			retVal = 0;
		}
	}
#endif /* defined(J9UNIX) || defined(J9ZOS390) */

	Trc_SC_SocketAvailable_Exit(retVal, *result);

	return retVal;
}


/**
 * JVM_SocketClose
 */
jint JNICALL
JVM_SocketClose(jint descriptor)
{
	jint retVal;

	Trc_SC_SocketClose_Entry(descriptor);

	if (descriptor<=0) {
		Trc_SC_SocketClose_bad_descriptor();
		return 1;
	}

#if defined(WIN32)
	(void)shutdown(descriptor, SD_SEND);
	(void)closesocket(descriptor);
	retVal = 1; /* Always return TRUE */
#else
	do {
		retVal = close(descriptor);
	} while ((-1 == retVal) && (EINTR == errno));
#endif

	Trc_SC_SocketClose_Exit(retVal);

	return retVal;
}


/**
 * JVM_Timeout
 */
jint JNICALL
JVM_Timeout(jint descriptor, jint timeout)
{
	jint result = 0;
	struct timeval tval;
#ifdef WIN32
	struct fd_set fdset;
#endif

#if defined(J9UNIX) || defined(J9ZOS390)
	jint returnVal = 0;
	jint crazyCntr = 10;
	fd_set fdset;
#endif /* defined(J9UNIX) || defined(J9ZOS390) */

	Trc_SC_Timeout_Entry(descriptor, timeout);

	tval.tv_sec = timeout / 1000;
	tval.tv_usec = (timeout % 1000) * 1000;
	FD_ZERO(&fdset);
	FD_SET((u_int)descriptor, &fdset);
#if defined(WIN32)
	result = select(0, &fdset, 0, 0, &tval);
#elif defined(J9ZTPF) /* defined(WIN32) */
	if (-1 == timeout)  {
		result = select(0, &fdset, 0, 0, NULL);
	} else  {
		result = select(0, &fdset, 0, 0, &tval);
	}
#elif defined(J9UNIX) || defined(J9ZOS390) /* defined(WIN32) */
	do {
		crazyCntr--;
		returnVal = select(descriptor+1, &fdset, 0, 0, &tval);
		if (returnVal==1 && !FD_ISSET((u_int)descriptor, &fdset)) {
			result = 0;
			break;
		}
		if (!(returnVal<0 && errno==EINTR)) {
			result = returnVal;
			break;
		}
	} while (crazyCntr);
#endif /* defined(WIN32) */

	Trc_SC_Timeout_Exit(result);

	return result;
}


/**
 * @return Is 8 byte compare and swap directly supported?
 *
 * @note In 1.4, this indicates whether or not JVM_FieldCX8 is supported.
 * @note In 1.5, this indicates whether a fast implementation of sun.misc.Unsafe.compareAndSwapLong() is supported.
 *
 * @note even though this may answer false on 32-bit platforms, JVM_CX8Field and
 * \compareAndSwapLong are supported, albeit in an inefficient manner.
 */
jboolean JNICALL
JVM_SupportsCX8(void)
{
	Trc_SC_SupportsCX8();

	return JNI_TRUE;
}


/**
 * Perform an atomic compare and swap on a volatile long field.
 *
 * @arg[in] env the JNI environment
 * @arg[in] obj the jobject to which the instance field belongs, or the jclass to which the static field belongs
 * @arg[in] field the field to perform the compare and swap on
 * @arg[in] oldval if the current value in field is not oldval, it is unchanged
 * @arg[in] newval if the current value in field is oldval, newval is atomically stored into the field
 *
 * @return JNI_TRUE if newval was stored into the field, or JNI_FALSE if the fields value was not oldval
 *
 * @note The field must be volatile.
 * @note If obj is null this function produces undefined behaviour.
 *
 * @note This function is used in 1.4 if JVM_SupportsCX8 returns true.
 * @note In 1.5 it is unused.
 */
jboolean JNICALL
JVM_CX8Field(JNIEnv* env, jobject obj, jfieldID field, jlong oldval, jlong newval)
{
	jboolean result = JNI_FALSE;

	Trc_SC_CX8Field_Entry(env, obj, field, oldval, newval);
	exit(230);

	return result;
}


/**
 * Method stub for method not yet implemented. Required for 1.4 support.
 */
void JNICALL
JVM_RegisterUnsafeMethods(JNIEnv* env, jclass unsafeClz)
{

	Trc_SC_RegisterUnsafeMethods(env);

}


jint JNICALL
JVM_ActiveProcessorCount(void)
{
	PORT_ACCESS_FROM_JAVAVM(BFUjavaVM);
	jint num;

	Trc_SC_ActiveProcessorCount_Entry();
	/*
	 * This is used by Runtime.availableProcessors().
	 * Runtime.availableProcessors() by specification returns a number greater or equal to 1.
	 * RTC 112959: [was 209402] Liberty JAX-RS Default Executor poor performance.  Match reference implementation behaviour
	 * to return the bound CPUs rather than physical CPUs.
	 *
	 * This implementation should be kept consistent with jvmtiGetAvailableProcessors
	 */
	num = (jint)j9sysinfo_get_number_CPUs_by_type(J9PORT_CPU_TARGET);
	if (num < 1) {
		num = 1;
	}

	Trc_SC_ActiveProcessorCount_Exit(num);

	return num;
}

J9Class* java_lang_Class_vmRef(JNIEnv* env, jobject clazz);

/**
 * JVM_GetClassName / JVM_InitClassName
 *
 * The name was changed from JVM_GetClassName to JVM_InitClassName
 * in interface version 6.
 */
jstring JNICALL
#if JAVA_SPEC_VERSION < 11
JVM_GetClassName
#else /* JAVA_SPEC_VERSION < 11 */
JVM_InitClassName
#endif /* JAVA_SPEC_VERSION < 11 */
(JNIEnv *env, jclass theClass)
{
	J9JavaVM* vm = ((J9VMThread*)env)->javaVM;
	jstring result;

	Trc_SC_GetClassName_Entry(env, theClass);

#ifdef J9VM_IVE_RAW_BUILD /* J9VM_IVE_RAW_BUILD is not enabled by default */
	{
		J9Class* ramClass = java_lang_Class_vmRef(env, theClass);
		J9ROMClass* romClass = ramClass->romClass;
		PORT_ACCESS_FROM_JAVAVM(vm);

		if (J9ROMCLASS_IS_ARRAY(romClass)) {
			J9ArrayClass* arrayClass = (J9ArrayClass*) ramClass;
			J9ArrayClass* elementClass = (J9ArrayClass*)arrayClass->leafComponentType;
			UDATA arity = arrayClass->arity;
			UDATA nameLength, prefixSkip;
			J9UTF8* nameUTF;
			char* name;
			UDATA finalLength;

			if (J9ROMCLASS_IS_PRIMITIVE_TYPE(elementClass->romClass)) {
				nameUTF = J9ROMCLASS_CLASSNAME(elementClass->arrayClass->romClass);
				arity -= 1;
				nameLength = arity; /* The name will have a [ in it already */
				prefixSkip = arity;
			} else {
				nameUTF = J9ROMCLASS_CLASSNAME(elementClass->romClass);
				nameLength = arity + 2; /* The semi colon and the L */
				prefixSkip = arity + 1;
			}

			finalLength = nameLength + J9UTF8_LENGTH(nameUTF) + 1;
			name = (char*)j9mem_allocate_memory(nameLength + J9UTF8_LENGTH(nameUTF) + 1, OMRMEM_CATEGORY_VM);
			if (NULL != name) {
				memset(name,'[', nameLength);
				memcpy(name+nameLength, J9UTF8_DATA(nameUTF), J9UTF8_LENGTH(nameUTF));
				name[J9UTF8_LENGTH(nameUTF)] = 0;
			}
			return NULL;
		} else {
			J9UTF8* nameUTF = J9ROMCLASS_CLASSNAME(ramClass->romClass);
			jobject result = NULL;

			char* name = (char*)j9mem_allocate_memory(J9UTF8_LENGTH(nameUTF) + 1, OMRMEM_CATEGORY_VM);
			if (NULL != name) {
				memcpy(name, J9UTF8_DATA(nameUTF), J9UTF8_LENGTH(nameUTF));
				name[J9UTF8_LENGTH(nameUTF)] = 0;
			}

			result = (*env)->NewStringUTF(env, name);
			j9mem_free_memory(name);
#if JAVA_SPEC_VERSION >= 11
			// JVM_InitClassName is expected to also cache the result in the 'name' field
			(*env)->SetObjectField(env, theClass, classNameFID, result);
			if ((*env)->ExceptionCheck(env)) {
				result = NULL;
			}
#endif /* JAVA_SPEC_VERSION >= 11 */
			return result;
		}
	}
#endif /* J9VM_IVE_RAW_BUILD */

	result = (*env)->CallObjectMethod(env, theClass, getNameMID);

	/* CMVC 95169: ensure that the result is a well defined error value if an exception occurred */
	if ((*env)->ExceptionCheck(env)) {
		result = NULL;
	}

	Trc_SC_GetClassName_Exit(env, result);

	return result;
}


#if JAVA_SPEC_VERSION < 17
/**
 * Return the JVM_INTERFACE_VERSION. This function should not lock, gc or throw exception.
 * @return JVM_INTERFACE_VERSION, JDK8 - 4, JDK11+ - 6.
 */
jint JNICALL
JVM_GetInterfaceVersion(void)
{
	jint result = 4;	/* JDK8 */

	Trc_SC_GetInterfaceVersion_Entry();
	if (J2SE_CURRENT_VERSION >= J2SE_V11) {
		result = 6;
	}
	Trc_SC_GetInterfaceVersion_Exit(result);

	return result;
}
#endif /* JAVA_SPEC_VERSION < 17 */


/* jclass parameter 2 is apparently not used */

jint JNICALL
JVM_Sleep(JNIEnv* env, jclass thread, jlong timeout)
{
	Trc_SC_Sleep_Entry(env, thread, timeout);

	(*env)->CallStaticVoidMethod(env, jlThread, sleepMID, timeout);

	Trc_SC_Sleep_Exit(env);

	return 0;
}



jint JNICALL
JVM_UcsOpen(const jchar* filename, jint flags, jint mode)
{
#ifdef WIN32
	WCHAR *prefixStr;
	DWORD prefixLen ;

	DWORD fullPathLen, rc;
	WCHAR* longFilename;
	DWORD newFlags, disposition, attributes;
	HANDLE hFile;
	jint returnVal;
	int isUNC = FALSE;
	int isDosDevices = FALSE;

	if (filename==NULL) {
		Trc_SC_UcsOpen_nullName();
		return -1;
	}

	Trc_SC_UcsOpen_Entry(filename, flags, mode);

	if (filename[0] == L'\\' && filename[1] == L'\\') {
		/* found a UNC path */
		if (filename[2] == L'?') {
			prefixStr = L"";
			prefixLen = 0;
		} else if (filename[2] == L'.' && filename[3] == L'\\') {
			isDosDevices = TRUE;
			prefixStr = L"";
			prefixLen = 0;
		} else {
			isUNC = TRUE;
			prefixStr = L"\\\\?\\UNC";
			prefixLen = (sizeof(L"\\\\?\\UNC") / sizeof(WCHAR)) - 1;
		}
	} else {
		prefixStr = L"\\\\?\\";
		prefixLen = (sizeof(L"\\\\?\\") / sizeof(WCHAR)) - 1;
	}

	/* Query size of full path name and allocate space accordingly */
	fullPathLen = GetFullPathNameW(filename, 0, NULL, NULL);
	/*[CMVC 74127] Workaround for 1 character filenames on Windows 2000 */
	if (filename[0] == L'\0' || filename[1] == L'\0') fullPathLen += 3;
	/*[CMVC 77501] Workaround for "\\.\" - reported length is off by 4 characters */
	if (isDosDevices) fullPathLen += 4;
	longFilename = malloc(sizeof(WCHAR) * (prefixLen+fullPathLen));

	/* Prefix "\\?\" to allow for very long filenames */
	wcscpy(longFilename, prefixStr);

	/* Finally append full path name */
	if (isUNC) prefixLen--;
	rc = GetFullPathNameW(filename, fullPathLen, &longFilename[prefixLen], NULL);
	if (!rc || rc >= fullPathLen) {
		Trc_SC_UcsOpen_GetFullPathNameW(rc);
		return -1;
	}

	if (isUNC) longFilename[prefixLen] = L'C';

	if (!flags || (flags & O_RDONLY) || (flags == O_TEMPORARY))
		newFlags = GENERIC_READ;
	else if (flags & O_WRONLY)
		newFlags = GENERIC_WRITE;
	else if (flags & O_RDWR)
		newFlags = (GENERIC_READ | GENERIC_WRITE);

	if (flags & O_TRUNC)
		disposition = CREATE_ALWAYS;
	else if (flags & O_CREAT)
		disposition = OPEN_ALWAYS;
	else
		disposition = OPEN_EXISTING;

	if (flags & (O_SYNC | O_DSYNC))
		attributes = FILE_FLAG_WRITE_THROUGH;
	else
		attributes = FILE_ATTRIBUTE_NORMAL;

	if (flags & O_TEMPORARY)
		attributes |= FILE_FLAG_DELETE_ON_CLOSE;

	hFile = CreateFileW(longFilename, newFlags, mode, NULL, disposition, attributes, NULL);
	returnVal = _open_osfhandle((UDATA)hFile, flags);

	if (returnVal<0) {
		Trc_SC_UcsOpen_error(returnVal);
	} else {
		Trc_SC_UcsOpen_Exit(returnVal);
	}

	free(longFilename);

	if (returnVal>=0)
		return returnVal;
	else if (errno==EEXIST)
		return JVM_EEXIST;
	else
		return -1;
#else
	printf("JVM_UcsOpen is only supported on Win32 platforms\n");
	return -1;
#endif
}






/**
 * jclass JVM_ConstantPoolGetClassAt(JNIEnv *, jobject, jobject, jint)
 */
jclass JNICALL
JVM_ConstantPoolGetClassAt(JNIEnv *env, jobject anObject, jobject constantPool, jint index)
{
	Trc_SC_ConstantPoolGetClassAt(env);
	exit(207);
}


/**
 * jclass JVM_ConstantPoolGetClassAtIfLoaded(JNIEnv *, jobject, jobject, jint)
 */
jclass JNICALL
JVM_ConstantPoolGetClassAtIfLoaded(JNIEnv *env, jobject anObject, jobject constantPool, jint index)
{
	Trc_SC_ConstantPoolGetClassAtIfLoaded(env);
	exit(208);
}


/**
 * jdouble JVM_ConstantPoolGetDoubleAt(JNIEnv *, jobject, jobject, jint)
 */
jdouble JNICALL
JVM_ConstantPoolGetDoubleAt(JNIEnv *env, jobject anObject, jobject constantPool, jint index)
{
	Trc_SC_ConstantPoolGetDoubleAt(env);
	exit(217);
}


/**
 * jobject JVM_ConstantPoolGetFieldAt(JNIEnv *, jobject, jobject, jint)
 */
jobject JNICALL
JVM_ConstantPoolGetFieldAt(JNIEnv *env, jobject anObject, jobject constantPool, jint index)
{
	Trc_SC_ConstantPoolGetFieldAt(env);
	exit(211);
}


/**
 * jobject JVM_ConstantPoolGetFieldAtIfLoaded(JNIEnv *, jobject, jobject, jint)
 */
jobject JNICALL
JVM_ConstantPoolGetFieldAtIfLoaded(JNIEnv *env, jobject anObject, jobject constantPool, jint index)
{
	Trc_SC_ConstantPoolGetFieldAtIfLoaded(env);
	exit(212);
}


/**
 * jfloat JVM_ConstantPoolGetFloatAt(JNIEnv *, jobject, jobject, jint)
 */
jfloat JNICALL
JVM_ConstantPoolGetFloatAt(JNIEnv *env, jobject anObject, jobject constantPool, jint index)
{
	Trc_SC_ConstantPoolGetFloatAt(env);
	exit(216);
}


/**
 * jint JVM_ConstantPoolGetIntAt(JNIEnv *, jobject, jobject, jint)
 */
jint JNICALL
JVM_ConstantPoolGetIntAt(JNIEnv *env, jobject anObject, jobject constantPool, jint index)
{
	Trc_SC_ConstantPoolGetIntAt(env);
	exit(214);
}


/**
 * jlong JVM_ConstantPoolGetLongAt(JNIEnv *, jobject, jobject, jint)
 */
jlong JNICALL
JVM_ConstantPoolGetLongAt(JNIEnv *env, jobject anObject, jobject constantPool, jint index)
{
	Trc_SC_ConstantPoolGetLongAt(env);
	exit(215);
}


/**
 * jobjectArray JVM_ConstantPoolGetMemberRefInfoAt(JNIEnv *, jobject, jobject, jint)
 */
jobjectArray JNICALL
JVM_ConstantPoolGetMemberRefInfoAt(JNIEnv *env, jobject anObject, jobject constantPool, jint index)
{
	Trc_SC_ConstantPoolGetMemberRefInfoAt(env);
	exit(213);
}


/**
 * jobject JVM_ConstantPoolGetMethodAt(JNIEnv *, jobject, jobject, jint)
 */
jobject JNICALL
JVM_ConstantPoolGetMethodAt(JNIEnv *env, jobject anObject, jobject constantPool, jint index)
{
	Trc_SC_ConstantPoolGetMethodAt(env);
	exit(209);
}


/**
 * jobject JVM_ConstantPoolGetMethodAtIfLoaded(JNIEnv *, jobject, jobject, jint)
 */
jobject JNICALL
JVM_ConstantPoolGetMethodAtIfLoaded(JNIEnv *env, jobject anObject, jobject constantPool, jint index)
{
	Trc_SC_ConstantPoolGetMethodAtIfLoaded(env);
	exit(210);
}


/**
 * jint JVM_ConstantPoolGetSize(JNIEnv *, jobject, jobject)
 */
jint JNICALL
JVM_ConstantPoolGetSize(JNIEnv *env, jobject anObject, jobject constantPool)
{
	Trc_SC_ConstantPoolGetSize(env);
	exit(206);
}


/**
 * jstring JVM_ConstantPoolGetStringAt(JNIEnv *, jobject, jobject, jint)
 */
jstring JNICALL
JVM_ConstantPoolGetStringAt(JNIEnv *env, jobject anObject, jobject constantPool, jint index)
{
	Trc_SC_ConstantPoolGetStringAt(env);
	exit(218);
}


/**
 * jstring JVM_ConstantPoolGetUTF8At(JNIEnv *, jstring)
 */
jstring JNICALL
JVM_ConstantPoolGetUTF8At(JNIEnv *env, jobject anObject, jobject constantPool, jint index)
{
	Trc_SC_ConstantPoolGetUTF8At(env);
	exit(219);
}


/**
 * jclass JVM_DefineClassWithSource(JNIEnv *, const char *, jobject, const jbyte *, jsize, jobject, const char *)
 */
jclass JNICALL
JVM_DefineClassWithSource(JNIEnv *env, const char * className, jobject classLoader, const jbyte * classArray, jsize length, jobject domain, const char * source)
{
	J9VMThread* currentThread = (J9VMThread*) env;
	J9JavaVM*  vm = currentThread->javaVM;
	J9InternalVMFunctions *vmFuncs = vm->internalVMFunctions;
	J9ClassLoader* vmLoader;
	j9object_t loaderObject;
	jstring classNameString = (*env)->NewStringUTF(env,className);

	vmFuncs->internalEnterVMFromJNI(currentThread);

	loaderObject = J9_JNI_UNWRAP_REFERENCE(classLoader);
	vmLoader = J9VMJAVALANGCLASSLOADER_VMREF(currentThread, loaderObject);
	if (NULL == vmLoader) {
		vmLoader = vmFuncs->internalAllocateClassLoader(vm, loaderObject);
		if (NULL == vmLoader) {
			vmFuncs->internalExitVMToJNI(currentThread);
			return NULL;
		}
	}
	vmFuncs->internalExitVMToJNI(currentThread);

	return jvmDefineClassHelper(env, classLoader, classNameString, (jbyte*)classArray, 0, length, domain, 0);
}


/**
 * jobjectArray JVM_DumpThreads(JNIEnv *, jclass, jobjectArray)
 */
jobjectArray JNICALL
JVM_DumpThreads(JNIEnv *env, jclass thread, jobjectArray threadArray)
{
	Trc_SC_DumpThreads(env);
	exit(224);
}


/**
 * jobjectArray JVM_GetAllThreads(JNIEnv *, jclass)
 */
jobjectArray JNICALL
JVM_GetAllThreads(JNIEnv *env, jclass aClass)
{
	Trc_SC_GetAllThreads(env);
	exit(223);
}


/**
 * jbyteArray JVM_GetClassAnnotations(JNIEnv *, jclass)
 */
jbyteArray JNICALL
JVM_GetClassAnnotations(JNIEnv *env, jclass target)
{
	Trc_SC_GetClassAnnotations(env);
	exit(221);
}


/**
 * jobject JVM_GetClassConstantPool(JNIEnv *, jclass)
 */
jobject JNICALL
JVM_GetClassConstantPool(JNIEnv *env, jclass target)
{
	Trc_SC_GetClassConstantPool(env);
	exit(205);
}


/**
 * jstring JVM_GetClassSignature(JNIEnv *, jclass)
 */
jstring JNICALL
JVM_GetClassSignature(JNIEnv *env, jclass target)
{
	Trc_SC_GetClassSignature(env);
	exit(220);
}


/**
 * jobjectArray JVM_GetEnclosingMethodInfo(JNIEnv *, jclass)
 */
jobjectArray JNICALL
JVM_GetEnclosingMethodInfo(JNIEnv *env, jclass theClass)
{
	Trc_SC_GetEnclosingMethodInfo(env);
	exit(204);
}

static jint JNICALL
managementVMIVersion(JNIEnv *env)
{
	return JNI_VERSION_1_8;
}

typedef struct ManagementVMI {
	void * unused1;
	void * unused2;
	jint (JNICALL *getManagementVMIVersion)(JNIEnv *env);
} ManagementVMI;

static ManagementVMI globalManagementVMI = {NULL, NULL, &managementVMIVersion};

/**
 * void* JVM_GetManagement(jint)
 */
void* JNICALL
JVM_GetManagement(jint version)
{
	Trc_SC_GetManagement();
	return &globalManagementVMI;
}


/**
 * jlong JVM_NanoTime(JNIEnv *, jclass)
 */
jlong JNICALL
JVM_NanoTime(JNIEnv *env, jclass aClass)
{
	jlong ticks, freq;

	PORT_ACCESS_FROM_JAVAVM(BFUjavaVM);

	Trc_SC_NanoTime(env);

	ticks = j9time_hires_clock();
	freq = j9time_hires_frequency();

	/* freq is "ticks per s" */
	if ( freq == 1000000000L ) {
		return ticks;
	} else if ( freq < 1000000000L ) {
		return ticks * (1000000000L / freq);
	} else {
		return ticks / (freq / 1000000000L);
	}
}



struct J9PortLibrary*
JNICALL JVM_GetPortLibrary(void)
{
	return &j9portLibrary;
}


jint JNICALL
JVM_ExpandFdTable(jint fd)
{
	return 0;
}



void JNICALL
JVM_ZipHook(JNIEnv *env, const char* filename, jint newState)
{
#ifdef J9VM_OPT_ZIP_SUPPORT
	VMI_ACCESS_FROM_ENV(env);
	J9JavaVM *vm = (J9JavaVM*)((J9VMThread*)env)->javaVM;
	J9HookInterface ** hook = (*VMI)->GetZipFunctions(VMI)->zip_getZipHookInterface(VMI);

	if (hook != NULL) {
		UDATA state;

		switch (newState) {
		case JVM_ZIP_HOOK_STATE_OPEN :
			state = J9ZIP_STATE_OPEN;
			break;
		case JVM_ZIP_HOOK_STATE_CLOSED :
			state = J9ZIP_STATE_CLOSED;
			break;
		case JVM_ZIP_HOOK_STATE_RESET :
			state = J9ZIP_STATE_RESET;
			break;
		default :
			state = 0;
		}
		/* Can't use hook trigger macros as can't include vmzipcachehook_internal.h */
		if (state) {
			struct J9VMZipLoadEvent eventData;

			eventData.portlib = vm->portLibrary;
			eventData.userData = vm;
			eventData.zipfile = NULL;
			eventData.newState = state;
			eventData.cpPath = (U_8*)filename;
			eventData.returnCode = 0;

			(*hook)->J9HookDispatch(hook, J9HOOK_VM_ZIP_LOAD, &eventData);
		}
	}
#endif /* J9VM_OPT_ZIP_SUPPORT */
}


void * JNICALL
JVM_RawAllocate(size_t size, const char * callsite)
{
	return j9portLibrary.omrPortLibrary.mem_allocate_memory(&j9portLibrary.omrPortLibrary, (UDATA) size, (char *) ((callsite == NULL) ? J9_GET_CALLSITE() : callsite), J9MEM_CATEGORY_SUN_JCL);
}

void * JNICALL
JVM_RawRealloc(void * ptr, size_t size, const char * callsite)
{
	return j9portLibrary.omrPortLibrary.mem_reallocate_memory(&j9portLibrary.omrPortLibrary, ptr, (UDATA) size, callsite, J9MEM_CATEGORY_SUN_JCL);
}

void * JNICALL
JVM_RawCalloc(size_t nmemb, size_t size, const char * callsite)
{
	size_t byteSize = nmemb * size;
	void * mem = JVM_RawAllocate(byteSize, callsite);

	if (mem != NULL) {
		memset(mem, 0, byteSize);
	}

	return mem;
}

void * JNICALL
JVM_RawAllocateInCategory(size_t size, const char * callsite, jint category)
{
	return j9portLibrary.omrPortLibrary.mem_allocate_memory(&j9portLibrary.omrPortLibrary, (UDATA) size, (char *) ((callsite == NULL) ? J9_GET_CALLSITE() : callsite), category);
}

void * JNICALL
JVM_RawReallocInCategory(void * ptr, size_t size, const char * callsite, jint category)
{
	return j9portLibrary.omrPortLibrary.mem_reallocate_memory(&j9portLibrary.omrPortLibrary, ptr, (UDATA) size, callsite, category);
}

void * JNICALL
JVM_RawCallocInCategory(size_t nmemb, size_t size, const char * callsite, jint category)
{
	size_t byteSize = nmemb * size;
	void * mem = JVM_RawAllocateInCategory(byteSize, callsite, category);

	if (mem != NULL) {
		memset(mem, 0, byteSize);
	}

	return mem;
}

void JNICALL
JVM_RawFree(void * ptr)
{
	j9portLibrary.omrPortLibrary.mem_free_memory(&j9portLibrary.omrPortLibrary, ptr);
}


/**
 * JVM_IsNaN
 */
jboolean JNICALL
JVM_IsNaN(jdouble dbl)
{
	Trc_SC_IsNaN(*(jlong*)&dbl);
	return IS_NAN_DBL(dbl);
}


/*
 * Called before class library initialization to allow the JVM interface layer to
 * perform any necessary initialization.
 *
 * @note Java 7 and beyond uses J9HOOK_VM_INITIALIZE_REQUIRED_CLASSES_DONE instead
 * 		however, this function must be retained in order to satisfy the redirector.
 */
jint JNICALL
JVM_Startup(JavaVM* vm, JNIEnv* env)
{
	return JNI_OK;
}

#if defined(J9ZOS390)
/**
 * @return TRUE if we were able to set omrthread_global("thread_weight") with
 * a thread weight value. FALSE otherwise.
 */
static BOOLEAN
setZOSThrWeight(void)
{
	BOOLEAN success = FALSE;
	const UDATA jvmZOSTW = checkZOSThrWeightEnvVar();

	if (ZOS_THR_WEIGHT_NOT_FOUND != jvmZOSTW) {
		omrthread_t thandle = NULL;
		/* Attach so that we can use omrthread_global() below */
		IDATA trc = f_threadAttachEx(&thandle, J9THREAD_ATTR_DEFAULT);

		if (0 == trc) {
			UDATA *gtw = f_threadGlobal("thread_weight");

			if (NULL != gtw) {
				if (ZOS_THR_WEIGHT_HEAVY == jvmZOSTW) {
					*gtw = (UDATA)"heavy";
				} else {
					*gtw = (UDATA)"medium";
				}
				success = TRUE;
			}

			f_threadDetach(thandle);
		}
	} else {
		success = TRUE;
	}

	return success;
}

/**
 * @return ZOS_THR_WEIGHT_HEAVY or ZOS_THR_WEIGHT_MEDIUM if the customer is
 * explicitly requesting heavy or medium weight threads via the
 * JAVA_THREAD_MODEL env var. Otherwise, it returns
 * ZOS_THR_WEIGHT_NOT_FOUND.
 */
static UDATA
checkZOSThrWeightEnvVar(void)
{
	UDATA retVal = ZOS_THR_WEIGHT_NOT_FOUND;
#pragma convlit(suspend)
#undef getenv
	const char * const val = getenv("JAVA_THREAD_MODEL");

	if (NULL != val) {
		/*
		 * If the customer did not request heavy weight, assume medium.
		 * Note that the goal here is not to properly parse the env
		 * var. This is done in threadParseArguments() and it will flag
		 * if the customer attempts to pass a bad value in the env var.
		 */
		if (0 == strcmp(val, "HEAVY")) {
#pragma convlit(resume)
			retVal = ZOS_THR_WEIGHT_HEAVY;
		} else {
			retVal = ZOS_THR_WEIGHT_MEDIUM;
		}
	}

	return retVal;
}
#endif /* defined(J9ZOS390) */

void JNICALL
JVM_BeforeHalt()
{
	/* To be implemented via https://github.com/eclipse-openj9/openj9/issues/1459 */
}<|MERGE_RESOLUTION|>--- conflicted
+++ resolved
@@ -1,9 +1,5 @@
 /*******************************************************************************
-<<<<<<< HEAD
- * Copyright (c) 2002, 2023 IBM Corp. and others
-=======
  * Copyright IBM Corp. and others 2002
->>>>>>> 2dd20c53
  *
  * This program and the accompanying materials are made available under
  * the terms of the Eclipse Public License 2.0 which accompanies this
