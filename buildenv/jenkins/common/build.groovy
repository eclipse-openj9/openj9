/*******************************************************************************
 * Copyright (c) 2017, 2022 IBM Corp. and others
 *
 * This program and the accompanying materials are made available under
 * the terms of the Eclipse Public License 2.0 which accompanies this
 * distribution and is available at https://www.eclipse.org/legal/epl-2.0/
 * or the Apache License, Version 2.0 which accompanies this distribution and
 * is available at https://www.apache.org/licenses/LICENSE-2.0.
 *
 * This Source Code may also be made available under the following
 * Secondary Licenses when the conditions for such availability set
 * forth in the Eclipse Public License, v. 2.0 are satisfied: GNU
 * General Public License, version 2 with the GNU Classpath
 * Exception [1] and GNU General Public License, version 2 with the
 * OpenJDK Assembly Exception [2].
 *
 * [1] https://www.gnu.org/software/classpath/license.html
 * [2] https://openjdk.org/legal/assembly-exception.html
 *
 * SPDX-License-Identifier: EPL-2.0 OR Apache-2.0 OR GPL-2.0 WITH Classpath-exception-2.0 OR LicenseRef-GPL-2.0 WITH Assembly-exception
 *******************************************************************************/
import groovy.json.JsonSlurper;
import groovy.json.JsonOutput;
import java.util.regex.Matcher
import java.util.regex.Pattern

pipelineFunctions = load 'buildenv/jenkins/common/pipeline-functions.groovy'

def get_source() {
    stage('Get Source') {
        // Setup REPO variables
        OPENJ9_REPO_OPTION = (OPENJ9_REPO != "") ? "-openj9-repo=${OPENJ9_REPO}" : ""
        OPENJ9_BRANCH_OPTION = (OPENJ9_BRANCH != "") ? "-openj9-branch=${OPENJ9_BRANCH}" : ""
        OPENJ9_SHA_OPTION = (OPENJ9_SHA != "") ? "-openj9-sha=${OPENJ9_SHA}" : ""

        OMR_REPO_OPTION = (OMR_REPO != "") ? "-omr-repo=${OMR_REPO}" : ""
        OMR_BRANCH_OPTION = (OMR_BRANCH != "")? "-omr-branch=${OMR_BRANCH}" : ""
        OMR_SHA_OPTION = (OMR_SHA != "") ? "-omr-sha=${OMR_SHA}" : ""

        if (OPENJDK_REFERENCE_REPO) {
            OPENJ9_REFERENCE = "-openj9-reference=${OPENJDK_REFERENCE_REPO}"
            OMR_REFERENCE = "-omr-reference=${OPENJDK_REFERENCE_REPO}"
        }

        // use sshagent with Jenkins credentials ID for all platforms except zOS
        // on zOS use the user's ssh key
        if (!SPEC.contains('zos') && (USER_CREDENTIALS_ID != '')) {
            get_sources_with_authentication()
        } else {
            get_sources()
        }
    }
}

def get_sources_with_authentication() {
    sshagent(credentials:["${USER_CREDENTIALS_ID}"]) {
        get_sources()
    }
}

def get_sources() {
    // Temp workaround for Windows clones
    // See #3633 and JENKINS-54612
    if (SPEC.contains("win") || SPEC.contains("zos")) {

        CLONE_CMD = "git clone -b ${OPENJDK_BRANCH} ${OPENJDK_REPO} ."
        if (OPENJDK_REFERENCE_REPO) {
            CLONE_CMD += " --reference ${OPENJDK_REFERENCE_REPO}"
        }

        if (USER_CREDENTIALS_ID && SPEC.contains("win")) {
            sshagent(credentials:["${USER_CREDENTIALS_ID}"]) {
                sh "${CLONE_CMD}"
            }
        } else {
            sh "${CLONE_CMD}"
        }
    } else {
        def remote_config_parameters = [url: "${OPENJDK_REPO}"]
        if (USER_CREDENTIALS_ID) {
            remote_config_parameters.put('credentialsId', "${USER_CREDENTIALS_ID}")
        }

        def openjdkCheckoutRef = OPENJDK_BRANCH
        if (OPENJDK_SHA) {
            openjdkCheckoutRef = OPENJDK_SHA
        }
        checkout changelog: false,
                poll: false,
                scm: [$class: 'GitSCM',
                    branches: [[name: "${openjdkCheckoutRef}"]],
                    doGenerateSubmoduleConfigurations: false,
                    extensions: [[$class: 'CheckoutOption', timeout: 30],
                                [$class: 'CloneOption',
                                    depth: 0,
                                    noTags: false,
                                    reference: "${OPENJDK_REFERENCE_REPO}",
                                    shallow: false,
                                    timeout: 30]],
                    submoduleCfg: [],
                    userRemoteConfigs: [remote_config_parameters]]
    }

    // Check if this build is a PR
    // Only PR builds (old and new) pass ghprbPullId
    if (params.ghprbPullId) {
        // Look for dependent changes and checkout PR(s)
        checkout_pullrequest()
    } else {
        sh "bash get_source.sh ${EXTRA_GETSOURCE_OPTIONS} ${OPENJ9_REPO_OPTION} ${OPENJ9_BRANCH_OPTION} ${OPENJ9_SHA_OPTION} ${OPENJ9_REFERENCE} ${OMR_REPO_OPTION} ${OMR_BRANCH_OPTION} ${OMR_SHA_OPTION} ${OMR_REFERENCE}"
    }
}

def checkout_pullrequest() {
    echo 'Look for Dependent Changes'

    def KEYWORD = "depends"
    def COMMENT = params.ghprbCommentBody.toLowerCase(Locale.US);
    def OPENJDK_PR
    def OMR_PR
    def OPENJ9_PR
    def omr_bool = false
    def omr_upstream = false
    def openjdk_bool = false
    def openj9_bool = false
    def JDK_REPO_SUFFIX = ""

    // Determine source repo of PR
    // Cannot depend on a change from the same repo as the source repo
    def SOURCE_REPO_MESSAGE
    switch (params.ghprbGhRepository) {
        case ~/.*\/openj9-omr/:
            omr_bool = true
            OMR_PR = params.ghprbPullId
            SOURCE_REPO_MESSAGE = "PullRequest source repo appears to be OpenJ9-OMR"
            break
        case ~/.*\/openj9/:
            openj9_bool = true
            OPENJ9_PR = params.ghprbPullId
            SOURCE_REPO_MESSAGE = "PullRequest source repo appears to be OpenJ9"
            break
        case ~/.*openj9-openjdk-jdk.*/:
            openjdk_bool = true
            OPENJDK_PR = params.ghprbPullId
            SOURCE_REPO_MESSAGE = "PullRequest source repo appears to be OpenJDK"
            break
        default:
            error "Unable to determine source repo for PullRequest"
    }
    echo SOURCE_REPO_MESSAGE

    if (!COMMENT.contains(KEYWORD)) {
        echo "No dependent changes found"
    } else {
        // Gather everything after KEYWORD. Assumes a whitespace after KEYWORD, hence +1
        def DEPENDS_BLOB = COMMENT.substring(COMMENT.indexOf(KEYWORD) + KEYWORD.length() + 1 , COMMENT.length())
        def DEPENDS_ARRAY = DEPENDS_BLOB.tokenize(' ')

        // Setup PR_IDs for dependent changes
        for (DEPEND in DEPENDS_ARRAY) {
            String REPO = ''
            String PR_ID = ''
            switch (DEPEND) {
                case ~/https:\/\/github\.(ibm\.)?com\/[^\s\/]+\/[^\s\/]+\/pull\/[0-9]+/:
                    def urlList = DEPEND.tokenize('/')
                    REPO = urlList[3]
                    PR_ID = urlList[5]
                    break
                case ~/[^\s\/#]+\/[^\s\/#]+#[^\s\/#]+/:
                    REPO = DEPEND.substring(DEPEND.indexOf("/") + 1, DEPEND.indexOf("#"));
                    PR_ID = DEPEND.substring(DEPEND.indexOf("#") + 1, DEPEND.length());
                    break
                default:
                    error "Cannot parse dependent change: '${DEPEND}'"
            }
            switch (REPO) {
                case "omr":
                case "openj9-omr":
                    if (omr_bool) {
                        error "Cannot specify 2 OMR Repos"
                    }
                    omr_bool = true
                    if (REPO == 'omr') {
                        omr_upstream = true
                    }
                    OMR_PR = "${PR_ID}"
                    echo "Dependent OMR change found: #${PR_ID}"
                    break
                case "openj9":
                    if (openj9_bool) {
                        error "Cannot specify 2 OpenJ9 Repos"
                    }
                    openj9_bool = true
                    OPENJ9_PR = "${PR_ID}"
                    echo "Dependent OpenJ9 change found: #${PR_ID}"
                    break
                case ~/openj9-openjdk(.*)/:
                    if (openjdk_bool) {
                        error "Cannot specify 2 OpenJDK Repos"
                    }
                    openjdk_bool = true
                    OPENJDK_PR = "${PR_ID}"
                    echo "Dependent OpenJDK change found: #${PR_ID}"

                    // Verify OpenJDK Repo matches SDK Version of build.
                    // eg. Cannot checkout a JDK8 PR for a JDK9 build
                    echo "SDK: ${SDK_VERSION}"
                    echo "REPO: ${REPO}"
                    if (SDK_VERSION != "next") {
                        JDK_REPO_SUFFIX = SDK_VERSION
                    }
                    // For SDK 8/9/10, the Repo has the SDK version in the name
                    if (REPO != "openj9-openjdk-jdk${JDK_REPO_SUFFIX}") {
                        error "Trying to build SDK${JDK_REPO_SUFFIX} with a dependent change from repo '${REPO}' is not possible"
                    }
                    break
                default:
                    error "Bad Depends Repo: '${REPO}' in '${DEPEND}'"
            }
        }
    }

    if (openjdk_bool) {
        if (SDK_VERSION != "next") {
            JDK_REPO_SUFFIX = SDK_VERSION
        }
        checkout_pullrequest(OPENJDK_PR, "ibmruntimes/openj9-openjdk-jdk${JDK_REPO_SUFFIX}")
    }

    sh "bash get_source.sh ${EXTRA_GETSOURCE_OPTIONS} ${OPENJ9_REPO_OPTION} ${OPENJ9_BRANCH_OPTION} ${OPENJ9_SHA_OPTION} ${OPENJ9_REFERENCE} ${OMR_REPO_OPTION} ${OMR_BRANCH_OPTION} ${OMR_SHA_OPTION} ${OMR_REFERENCE}"

    // Checkout dependent PRs, if any were specified
    if (openj9_bool) {
        dir ('openj9') {
            checkout_pullrequest(OPENJ9_PR, 'eclipse-openj9/openj9')
        }
    }

    if (omr_bool) {
        dir ('omr') {
            if (omr_upstream) {
                sh "git config remote.origin.url https://github.com/eclipse/omr.git"
            }
            checkout_pullrequest(OMR_PR, 'eclipse/omr')
        }
    }
}

def checkout_pullrequest(ID, REPO) {
    // Determine if we are checking out a PR or a branch
    try {
        if (ID.isNumber()) {
            try {
                fetchRef("pull/${ID}/merge", "pr/${ID}/merge")
                checkoutRef ("pr/${ID}/merge")
            } catch (e) {
                // If merge ref doesn't exist, checkout PR base branch.
                // Not going to fix this to work for internal PRs.
                def JSONFILE = ""
                def BASEREF = ""
                def URL = "https://api.github.com/repos/${REPO}/pulls/${ID}"
                withCredentials([usernamePassword(credentialsId: "${GITHUB_API_CREDENTIALS_ID}", passwordVariable: 'PASS', usernameVariable: 'USER')]) {
                    JSONFILE = sh returnStdout: true, script: "curl -u ${USER} --pass ${PASS} ${URL}"
                }
                def slurper = new groovy.json.JsonSlurper()
                def jsonResultFile = slurper.parseText(JSONFILE)
                BASEREF = jsonResultFile.base.ref
                fetchRef ("heads/${BASEREF}", "${BASEREF}")
                checkoutRef (BASEREF)
            }
        } else {
            fetchRef ("heads/${ID}", ID)
            checkoutRef (ID)
        }
    } catch (e) {
        error("Fatal: Unable to checkout '${ID}'. If checking out a branch, please ensure the branch exists and the spelling is correct. If checking out a PullRequest, please ensure the PR is open, unmerged and has no merge conflicts.")
    }
}

def fetchRef (REF1, REF2) {
    sh "git fetch --progress origin +refs/${REF1}:refs/remotes/origin/${REF2}"
}

def checkoutRef (REF) {
    sh "git checkout refs/remotes/origin/${REF}"
}

def build() {
    stage('Compile') {
<<<<<<< HEAD
       def make_target = ''
       if ((SDK_VERSION == "17") && SPEC.contains('zos')) {
            make_target = 'images'
        } else {
           make_target = 'all'
        }
=======
        def freemarker_option = FREEMARKER ? "--with-freemarker-jar=${FREEMARKER}" : ""
>>>>>>> 5c8b34f3
        OPENJDK_CLONE_DIR = "${env.WORKSPACE}/${OPENJDK_CLONE_DIR}"

        withEnv(BUILD_ENV_VARS_LIST) {
            dir(OPENJDK_CLONE_DIR) {
                try {
                    sh "${BUILD_ENV_CMD} bash configure ${freemarker_option} --with-boot-jdk=${BOOT_JDK} ${EXTRA_CONFIGURE_OPTIONS} && ${get_compile_command()}"
                } catch (Exception e) {
                    // last 5000 console output lines
                    LOG_MAX_LINES = params.LOG_MAX_LINES ? params.LOG_MAX_LINES.toInteger() : 5000
                    LOG_LINES = currentBuild.getRawBuild().getLog(LOG_MAX_LINES)
                    if (match_fail_pattern(LOG_LINES)) {
                        recompile()
                    } else {
                        archive_diagnostics()
                        throw e
                    }
                }
            }
        }
    }
    stage('Java Version') {
        dir(OPENJDK_CLONE_DIR) {
            sh "build/$RELEASE/images/$JDK_FOLDER/bin/java -Xjit -version"
        }
    }
}

def get_compile_command() {
	return "make ${EXTRA_MAKE_OPTIONS} all"
}

def archive_sdk() {
    stage('Archive') {
        def buildDir = "build/${RELEASE}/images/"
        def debugImageDir = "${buildDir}debug-image/"
        def testDir = "test"
        def makeDir = "make"

        dir(OPENJDK_CLONE_DIR) {
            // Code coverage files archive for report
            if (params.CODE_COVERAGE) {
                // Use WORKSPACE since code coverage gcno files are in vm folder, java is in jdk and images folder, and omr and openj9 folders are in workspace.
                def codeCoverageDir = "${env.WORKSPACE}"
                sh "touch ${CODE_COVERAGE_FILENAME}"
                if (SPEC.contains('zos')) {
                    sh "pax --exclude=${CODE_COVERAGE_FILENAME} -wvzf ${CODE_COVERAGE_FILENAME} ${codeCoverageDir}"
                } else {
                    sh "tar --exclude=${CODE_COVERAGE_FILENAME} -zcvf ${CODE_COVERAGE_FILENAME} ${codeCoverageDir}"
                }
            }

            // The archiver receives pathnames on stdin and writes to stdout.
            def archiveCmd = SPEC.contains('zos') ? 'pax -wvz -p x' : 'tar -cvz -T -'
            // Filter out unwanted files (most of which are available in the debug-image).
            def filterCmd = "sed -e '/\\.dbg\$/d' -e '/\\.debuginfo\$/d' -e '/\\.diz\$/d' -e '/\\.dSYM\\//d' -e '/\\.map\$/d' -e '/\\.pdb\$/d'"
            sh "( cd ${buildDir} && find ${JDK_FOLDER} '(' -type f -o -type l ')' | ${filterCmd} | ${archiveCmd} ) > ${SDK_FILENAME}"
            // test if the test natives directory is present, only in JDK11+
            if (fileExists("${buildDir}${testDir}")) {
                if (SPEC.contains('zos')) {
                    // Note: to preserve the files ACLs set _OS390_USTAR=Y env variable (see variable files)
                    sh "pax -wvz '-s#${buildDir}${testDir}#test-images#' -f ${TEST_FILENAME} ${buildDir}${testDir}"
                } else {
                    sh "tar -C ${buildDir} -zcvf ${TEST_FILENAME} ${testDir} --transform 's,${testDir},test-images,'"
                }
            }
            // test if the debug-image directory is present
            if (fileExists("${debugImageDir}")) {
                if (SPEC.contains('aix')) {
                    // On AIX, .debuginfo files are simple copies of the shared libraries.
                    // Change all suffixes from .debuginfo to .so; then remove the .so suffix
                    // from names in the bin directory. This will result in an archive that
                    // can be extracted overtop of a jdk yielding one that is debuggable.
                    sh "tar -C ${debugImageDir} -zcvf ${DEBUG_IMAGE_FILENAME} . --transform 's#\\.debuginfo\$#.so#' --transform 's#\\(bin/.*\\)\\.so\$#\\1#' --show-stored-names"
                } else if (SPEC.contains('zos')) {
                    // Note: to preserve the files ACLs set _OS390_USTAR=Y env variable (see variable files)
                    sh "pax -wvz '-s#${debugImageDir}##' -f ${DEBUG_IMAGE_FILENAME} ${debugImageDir}"
                } else {
                    sh "tar -C ${debugImageDir} -zcvf ${DEBUG_IMAGE_FILENAME} ."
                }
            }
            if (params.ARCHIVE_JAVADOC) {
                def javadocDir = "docs"
                def javadocOpenJ9OnlyDir = "openj9-docs"
                def extractDir = "build/${RELEASE}/images/"
                if (SDK_VERSION == "8") {
                    extractDir = "build/${RELEASE}/"
                }
                if (fileExists("${extractDir}${javadocDir}")) {
                    if (SPEC.contains('zos')) {
                        // Note: to preserve the files ACLs set _OS390_USTAR=Y env variable (see variable files)
                        sh "pax -wvzf ${JAVADOC_FILENAME} ${extractDir}${javadocDir}"
                    } else {
                        sh "tar -C ${extractDir} -zcvf ${JAVADOC_FILENAME} ${javadocDir}"
                    }
                }
                if (fileExists("${extractDir}${javadocOpenJ9OnlyDir}")) {
                    if (SPEC.contains('zos')) {
                        // Note: to preserve the files ACLs set _OS390_USTAR=Y env variable (see variable files)
                        sh "pax -wvzf ${JAVADOC_OPENJ9_ONLY_FILENAME} ${extractDir}${javadocOpenJ9OnlyDir}"
                    } else {
                        sh "tar -C ${extractDir} -zcvf ${JAVADOC_OPENJ9_ONLY_FILENAME} ${javadocOpenJ9OnlyDir}"
                    }
                }
            }
            if (ARTIFACTORY_CONFIG) {
                def specs = []
                def sdkSpec = ["pattern": "${OPENJDK_CLONE_DIR}/${SDK_FILENAME}",
                               "target": "${ARTIFACTORY_CONFIG['uploadDir']}",
                               "props": "build.buildIdentifier=${BUILD_IDENTIFIER}"]
                specs.add(sdkSpec)
                def testSpec = ["pattern": "${OPENJDK_CLONE_DIR}/${TEST_FILENAME}",
                                "target": "${ARTIFACTORY_CONFIG['uploadDir']}",
                                "props": "build.buildIdentifier=${BUILD_IDENTIFIER}"]
                specs.add(testSpec)
                def debugImageSpec = ["pattern": "${OPENJDK_CLONE_DIR}/${DEBUG_IMAGE_FILENAME}",
                                "target": "${ARTIFACTORY_CONFIG['uploadDir']}",
                                "props": "build.buildIdentifier=${BUILD_IDENTIFIER}"]
                specs.add(debugImageSpec)
                // Extract obfuscation change log files to Artifactory
                def findZelixOut = sh(script: "find ${makeDir} -name 'ObfuscateLog*.txt' -type f", returnStdout: true).trim()
                def zelixFiles = findZelixOut.tokenize('\n');
                for (String zelixFile in zelixFiles) {
                    def zelixSpec = ["pattern": "${zelixFile}",
                                     "target": "${ARTIFACTORY_CONFIG['uploadDir']}",
                                     "props": "build.buildIdentifier=${BUILD_IDENTIFIER}"]
                    specs.add(zelixSpec)
                }
                if (params.ARCHIVE_JAVADOC) {
                    def javadocSpec = ["pattern": "${OPENJDK_CLONE_DIR}/${JAVADOC_FILENAME}",
                                       "target": "${ARTIFACTORY_CONFIG['uploadDir']}",
                                       "props": "build.buildIdentifier=${BUILD_IDENTIFIER}"]
                    specs.add(javadocSpec)
                    def javadocOpenJ9OnlySpec = ["pattern": "${OPENJDK_CLONE_DIR}/${JAVADOC_OPENJ9_ONLY_FILENAME}",
                                                 "target": "${ARTIFACTORY_CONFIG['uploadDir']}",
                                                 "props": "build.buildIdentifier=${BUILD_IDENTIFIER}"]
                    specs.add(javadocOpenJ9OnlySpec)
                }
                if (params.CODE_COVERAGE) {
                    def codeCoverageSpec = ["pattern": "${OPENJDK_CLONE_DIR}/${CODE_COVERAGE_FILENAME}",
                                       "target": "${ARTIFACTORY_CONFIG['uploadDir']}",
                                       "props": "build.buildIdentifier=${BUILD_IDENTIFIER}"]
                    specs.add(codeCoverageSpec)
                }

                def uploadFiles = [files : specs]
                def uploadSpec = JsonOutput.toJson(uploadFiles)
                upload_artifactory(uploadSpec)

                // Always use the default server link for the description and for test.
                env.CUSTOMIZED_SDK_URL = "${ARTIFACTORY_CONFIG[ARTIFACTORY_CONFIG['defaultGeo']]['url']}/${ARTIFACTORY_CONFIG['uploadDir']}${SDK_FILENAME}"
                currentBuild.description += "<br><a href=${CUSTOMIZED_SDK_URL}>${SDK_FILENAME}</a>"

                for (String zelixFile in zelixFiles) {
                    def zelixFileStripped = zelixFile.substring(zelixFile.lastIndexOf("/") + 1)
                    ZELIX_URL = "${ARTIFACTORY_CONFIG[ARTIFACTORY_CONFIG['defaultGeo']]['url']}/${ARTIFACTORY_CONFIG['uploadDir']}${zelixFileStripped}"
                    currentBuild.description += "<br><a href=${ZELIX_URL}>${zelixFileStripped}</a>"
                }
                if (fileExists("${TEST_FILENAME}")) {
                    TEST_LIB_URL = "${ARTIFACTORY_CONFIG[ARTIFACTORY_CONFIG['defaultGeo']]['url']}/${ARTIFACTORY_CONFIG['uploadDir']}${TEST_FILENAME}"
                    currentBuild.description += "<br><a href=${TEST_LIB_URL}>${TEST_FILENAME}</a>"
                    env.CUSTOMIZED_SDK_URL += " " + TEST_LIB_URL
                }
                if (fileExists("${DEBUG_IMAGE_FILENAME}")) {
                    DEBUG_IMAGE_LIB_URL = "${ARTIFACTORY_CONFIG[ARTIFACTORY_CONFIG['defaultGeo']]['url']}/${ARTIFACTORY_CONFIG['uploadDir']}${DEBUG_IMAGE_FILENAME}"
                    currentBuild.description += "<br><a href=${DEBUG_IMAGE_LIB_URL}>${DEBUG_IMAGE_FILENAME}</a>"
                }
                if (params.ARCHIVE_JAVADOC) {
                    if (fileExists("${JAVADOC_FILENAME}")) {
                        JAVADOC_LIB_URL = "${ARTIFACTORY_CONFIG[ARTIFACTORY_CONFIG['defaultGeo']]['url']}/${ARTIFACTORY_CONFIG['uploadDir']}${JAVADOC_FILENAME}"
                        currentBuild.description += "<br><a href=${JAVADOC_LIB_URL}>${JAVADOC_FILENAME}</a>"
                        echo "Javadoc:'${JAVADOC_LIB_URL}'"
                    }
                    if (fileExists("${JAVADOC_OPENJ9_ONLY_FILENAME}")) {
                        JAVADOC_OPENJ9_ONLY_LIB_URL = "${ARTIFACTORY_CONFIG[ARTIFACTORY_CONFIG['defaultGeo']]['url']}/${ARTIFACTORY_CONFIG['uploadDir']}${JAVADOC_OPENJ9_ONLY_FILENAME}"
                        currentBuild.description += "<br><a href=${JAVADOC_OPENJ9_ONLY_LIB_URL}>${JAVADOC_OPENJ9_ONLY_FILENAME}</a>"
                        echo "Javadoc (OpenJ9 extensions only):'${JAVADOC_OPENJ9_ONLY_LIB_URL}'"
                    }
                }
                if (params.CODE_COVERAGE) {
                    if (fileExists("${CODE_COVERAGE_FILENAME}")) {
                        CODE_COVERAGE_LIB_URL = "${ARTIFACTORY_CONFIG[ARTIFACTORY_CONFIG['defaultGeo']]['url']}/${ARTIFACTORY_CONFIG['uploadDir']}${CODE_COVERAGE_FILENAME}"
                        currentBuild.description += "<br><a href='${CODE_COVERAGE_LIB_URL}'>${CODE_COVERAGE_FILENAME}</a>"
                        env.CUSTOMIZED_SDK_URL += " " + CODE_COVERAGE_LIB_URL
                        echo "Code Coverage:'${CODE_COVERAGE_LIB_URL}'"
                    }
                }
                echo "CUSTOMIZED_SDK_URL:'${CUSTOMIZED_SDK_URL}'"
            } else {
                echo "ARTIFACTORY server is not set saving artifacts on jenkins."
                def ARTIFACTS_FILES = "**/${SDK_FILENAME},**/${TEST_FILENAME},**/${DEBUG_IMAGE_FILENAME}"
                if (params.ARCHIVE_JAVADOC) {
                    ARTIFACTS_FILES += ",**/${JAVADOC_FILENAME}"
                    ARTIFACTS_FILES += ",**/${JAVADOC_OPENJ9_ONLY_FILENAME}"
                }
                if (params.CODE_COVERAGE) {
                    ARTIFACTS_FILES += ",**/${CODE_COVERAGE_FILENAME}"
                }
                archiveArtifacts artifacts: ARTIFACTS_FILES, fingerprint: false, onlyIfSuccessful: true
            }
        }
    }
}

/*
 * When crash occurs in java, there will be an output in the log: IEATDUMP success for DSN='JENKINS.JVM.JENKIN*.*.*.X&DS'.
 * The X&DS is a macro that is passed to the IEATDUMP service on z/OS.
 * The dump is split into multiple files by the macro if the address space is large.
 * Each dataset is named in a similar way but there is a distinct suffix to specify the order.
 * For example, JVM.*.*.*.001, JVM.*.*.*.002, and JVM.*.*.*.003.
 * The function fetchFile moves each dataset into the current directory of the machine, and appends the data to the core.xxx.dmp at the same time.
 * The file core.xxx.dmp is uploaded to artifactory for triage.
 */
def fetchFile(src, dest) {
    // remove the user name from the dataset name
    def offset = USER.length() + 1
    def fileToMove = src.substring(src.indexOf("${USER}.") + offset)
    // append the dataset to core.xxx.dmp file
    sh "cat '//${fileToMove}' >> ${dest}"
    // remove the dataset
    sh "tso DELETE ${fileToMove}"
}

def archive_diagnostics() {
    def datestamp = variableFile.get_date()
    def diagnosticsFilename = "${JOB_NAME}-${BUILD_NUMBER}-${datestamp}-diagnostics.tar.gz"
    if (SPEC.contains('zos')) {
        def logContent = currentBuild.rawBuild.getLog()
        // search for each occurrence of IEATDUMP success for DSN=
        def matches = logContent =~ /IEATDUMP success for DSN=.*/
        for (match in matches) {
            // extract the naming convention of datasets
            def beginIndex = match.indexOf('\'') + 1
            def endIndex = match.lastIndexOf('.')
            def filename = match.substring(beginIndex, endIndex)
            // count how many datasets created by the macro
            def num = sh returnStdout: true, script: "tso listcat | grep ${filename} | wc -l"
            def numFiles = num.trim().toInteger()
            for (i = 1; i <= numFiles; i++) {
                switch (i) {
                    case 1..9:
                        src = filename + '.' + 'X00' + i;
                        break;
                    case 10..99:
                        src = filename + '.' + 'X0' + i;
                        break;
                    case 100..999:
                        src = filename + '.' + 'X' + i;
                        break;
                }
                dest = 'core' + '.' + filename + '.' + 'dmp'
                fetchFile(src,dest)
            }
        }
        // Note: to preserve the files ACLs set _OS390_USTAR=Y env variable (see variable files)
        sh "find . -name 'core.*.dmp' -o -name 'javacore.*.txt' -o -name 'Snap.*.trc' -o -name 'jitdump.*.dmp' | sed 's#^./##' | pax -wzf ${diagnosticsFilename}"
    } else {
        sh "find . -name 'core.*.dmp' -o -name 'javacore.*.txt' -o -name 'Snap.*.trc' -o -name 'jitdump.*.dmp' -o -name ddr_info -o -name j9ddr.dat -o -name superset.dat -o -name '*.annt.h' -o -name '*.stub.h' -o -name '*.dSYM' -o -path '*/make-support/failure-logs/*' | sed 's#^./##' | tar -zcvf ${diagnosticsFilename} -T -"
    }
    if (ARTIFACTORY_CONFIG) {
        def uploadSpec = """{
            "files":[
                {
                    "pattern": "${diagnosticsFilename}",
                    "target": "${ARTIFACTORY_CONFIG['uploadDir']}",
                    "props": "build.buildIdentifier=${BUILD_IDENTIFIER}"
                }
            ]
        }"""
        upload_artifactory_core(ARTIFACTORY_CONFIG['defaultGeo'], uploadSpec)
        DIAGNOSTICS_FILE_URL = "${ARTIFACTORY_CONFIG[ARTIFACTORY_CONFIG['defaultGeo']]['url']}/${ARTIFACTORY_CONFIG['uploadDir']}${diagnosticsFilename}"
        currentBuild.description += "<br><a href=${DIAGNOSTICS_FILE_URL}>${diagnosticsFilename}</a>"
    } else {
        archiveArtifacts artifacts: "${diagnosticsFilename}", fingerprint: false
    }
}

def upload_artifactory(uploadSpec) {
    // Loop all the servers and upload if we've determined we should do so
    for (geo in ARTIFACTORY_CONFIG['geos']) {
        if (ARTIFACTORY_CONFIG[geo]['uploadBool']) {
            /*
            * If the server is behind a vpn and we aren't on a node behind the vpn,
            * save the sdk and upload it later on a machine behind the vpn
            */
            if (ARTIFACTORY_CONFIG[geo]['vpn'] == 'true' && !NODE_LABELS.contains("ci.geo.${geo}")) {
                if (!ARTIFACTORY_CONFIG['stashed']) {
                    // Stash only what test needs (CUSTOMIZED_SDK_URL)
                    if (params.CODE_COVERAGE) {
                        stash includes: "**/${SDK_FILENAME},**/${TEST_FILENAME},**/${CODE_COVERAGE_FILENAME}", name: 'sdk'
                    } else {
                        stash includes: "**/${SDK_FILENAME},**/${TEST_FILENAME}", name: 'sdk'
                    }
                    ARTIFACTORY_CONFIG['stashed'] = true
                    ARTIFACTORY_CONFIG['uploadSpec'] = uploadSpec
                }
                ARTIFACTORY_CONFIG[geo]['uploaded'] = false
            } else {
                upload_artifactory_core(geo, uploadSpec)
                ARTIFACTORY_CONFIG[geo]['uploaded'] = true
            }
        }
    }
}

def upload_artifactory_core(geo, uploadSpec) {
    echo "Uploading to '${geo}'..."
    def server = Artifactory.server ARTIFACTORY_CONFIG[geo]['server']
    // set connection timeout to 10 mins to avoid timeout on slow platforms
    server.connection.timeout = 600

    def buildInfo = Artifactory.newBuildInfo()
    buildInfo.retention maxBuilds: ARTIFACTORY_CONFIG[geo]['numArtifacts'], maxDays: ARTIFACTORY_CONFIG[geo]['daysToKeepArtifacts'], deleteBuildArtifacts: true
    // Add BUILD_IDENTIFIER to the buildInfo. The UploadSpec adds it to the Artifact info
    buildInfo.env.filter.addInclude("BUILD_IDENTIFIER")
    buildInfo.env.capture = true

    //Retry uploading to Artifactory if errors occur
    pipelineFunctions.retry_and_delay({
        server.upload spec: uploadSpec, buildInfo: buildInfo;
        if (!ARTIFACTORY_CONFIG[geo]['vpn']) { server.publishBuildInfo buildInfo } },
        3, 300)

    ARTIFACTORY_CONFIG[geo]['url'] = server.getUrl()
    ARTIFACTORY_CONFIG[geo]['creds'] = server.getCredentialsId()
    // If this is the default server, save the creds to pass to test
    if (geo == ARTIFACTORY_CONFIG['defaultGeo']) {
        env.ARTIFACTORY_CREDS = ARTIFACTORY_CONFIG[ARTIFACTORY_CONFIG['defaultGeo']].creds
    }
}

def upload_artifactory_post() {
    // Determine if we didn't do any Artifactory uploads because of vpn.
    // At the time of writing this code, we would only hit this case if we compiled at OSU on plinux and needed to upload to UNB.
    if (ARTIFACTORY_CONFIG && ARTIFACTORY_CONFIG['stashed']) {
        for (geo in ARTIFACTORY_CONFIG['geos']) {
            if (ARTIFACTORY_CONFIG[geo]['uploadBool'] && !ARTIFACTORY_CONFIG[geo]['uploaded']) {
                // Grab a node with the same geo as the server so we can upload
                node("ci.geo.${geo}") {
                    try {
                        unstash 'sdk'
                        upload_artifactory_core(geo, ARTIFACTORY_CONFIG['uploadSpec'])
                    } finally {
                        cleanWs()
                    }
                }
            }
        }
    }
}

def add_node_to_description() {
    def TMP_DESC = (currentBuild.description) ? currentBuild.description + "<br>" : ""
    currentBuild.description = TMP_DESC + "<a href=${JENKINS_URL}computer/${NODE_NAME}>${NODE_NAME}</a>"
}

def cleanWorkspace (KEEP_WORKSPACE) {
    if (!KEEP_WORKSPACE) {
        try {
            cleanWs disableDeferredWipeout: true, deleteDirs: true
        } catch (Exception e) {
            try {
                if (SPEC.contains('win')) {
                    WORKSPACE = sh(script: "cygpath -u '${env.WORKSPACE}'", returnStdout: true).trim()
                }
                if (WORKSPACE) {
                    sh "rm -fr ${WORKSPACE}/*"
                }
            } catch(Exception f) {
                throw f
            }
        }
    }
}

def clean_docker_containers() {
    println("Listing docker containers to attempt removal")
    sh "docker ps -a"
    def containers = sh (script: "docker ps -a --format \"{{.ID}}\"", returnStdout: true).trim()
    if (containers) {
        println("Stop all docker containers")
        sh "docker ps -a --format \"{{.ID}}\" | xargs docker stop"
        println("Remove all docker containers")
        sh "docker ps -a --format \"{{.ID}}\" | xargs docker rm --force"
    }
}

def prepare_docker_environment() {
    clean_docker_containers()
    DOCKER_IMAGE_ID = get_docker_image_id(DOCKER_IMAGE)

    // if there is no id found then attempt to pull it
    if (!DOCKER_IMAGE_ID) {
        echo "${DOCKER_IMAGE} not found locally, attempting to pull from dockerhub"
        dockerCredentialID = variableFile.get_user_credentials_id('dockerhub')
        docker.withRegistry("", "${dockerCredentialID}") {
            sh "docker pull ${DOCKER_IMAGE}"
        }
        DOCKER_IMAGE_ID = get_docker_image_id(DOCKER_IMAGE)
    }
    echo "Using ID ${DOCKER_IMAGE_ID} of ${DOCKER_IMAGE}"
}

def get_docker_image_id(image) {
    return sh (script: "docker images ${image} --format \"{{.ID}}\"", returnStdout: true).trim()
}

def _build_all() {
    try {
        cleanWorkspace(false)
        add_node_to_description()
        // initialize BOOT_JDK, FREEMARKER, OPENJDK_REFERENCE_REPO here
        // to correctly expand $HOME variable
        variableFile.set_build_variables_per_node()
        get_source()
        variableFile.set_sdk_variables()
        variableFile.set_artifactory_config(BUILD_IDENTIFIER)
        variableFile.set_build_custom_options()
        build()
        archive_sdk()
    } finally {
        KEEP_WORKSPACE = (params.KEEP_WORKSPACE) ?: false
        cleanWorkspace(KEEP_WORKSPACE)
    }
}

def build_all() {
    stage ('Queue') {
        timeout(time: 10, unit: 'HOURS') {
            node("${NODE}") {
                timeout(time: 5, unit: 'HOURS') {
                    if ("${DOCKER_IMAGE}") {
                        prepare_docker_environment()
                        docker.image(DOCKER_IMAGE_ID).inside("-v /home/jenkins/openjdk_cache:/home/jenkins/openjdk_cache:rw,z") {
                            _build_all()
                        }
                    } else {
                        _build_all()
                    }
                }
            }
            upload_artifactory_post()
        }
    }
}

def match_fail_pattern(outputLines) {
    if (!FAIL_PATTERN) {
        return false
    }

    println("Build failure, searching fail pattern in the last ${outputLines.size()} output lines")
    Pattern pattern = Pattern.compile(FAIL_PATTERN)
    for (line in outputLines) {
        Matcher matcher = pattern.matcher(line)
        if (matcher.find()) {
            return true
        }
    }

    println("Fail pattern not found!")
    return false
}

def recompile() {
    def maxRetry = 3
    def retryCounter = 0
    def doRetry = true

    while ((maxRetry > retryCounter) && doRetry) {
        retryCounter++
        println("Attempt to recompile, retry: ${retryCounter}")

        try {
            sh "make clean && ${get_compile_command()}"
            doRetry = false
        } catch (Exception f) {
            // crop console output, search only new output
            def newLines = currentBuild.getRawBuild().getLog(LOG_MAX_LINES).minus(LOG_LINES)
            // cache log
            LOG_LINES.addAll(newLines)

            if (!match_fail_pattern(newLines)) {
                //different error
                archive_diagnostics()
                throw f
            }
        }
    }
}

return this<|MERGE_RESOLUTION|>--- conflicted
+++ resolved
@@ -287,16 +287,13 @@
 
 def build() {
     stage('Compile') {
-<<<<<<< HEAD
-       def make_target = ''
-       if ((SDK_VERSION == "17") && SPEC.contains('zos')) {
+        def freemarker_option = FREEMARKER ? "--with-freemarker-jar=${FREEMARKER}" : ""
+        def make_target = ''
+        if ((SDK_VERSION == "17") && SPEC.contains('zos')) {
             make_target = 'images'
         } else {
-           make_target = 'all'
-        }
-=======
-        def freemarker_option = FREEMARKER ? "--with-freemarker-jar=${FREEMARKER}" : ""
->>>>>>> 5c8b34f3
+            make_target = 'all'
+        }
         OPENJDK_CLONE_DIR = "${env.WORKSPACE}/${OPENJDK_CLONE_DIR}"
 
         withEnv(BUILD_ENV_VARS_LIST) {
