/*******************************************************************************
 * Copyright (c) 2018, 2023 IBM Corp. and others
 *
 * This program and the accompanying materials are made available under
 * the terms of the Eclipse Public License 2.0 which accompanies this
 * distribution and is available at https://www.eclipse.org/legal/epl-2.0/
 * or the Apache License, Version 2.0 which accompanies this distribution and
 * is available at https://www.apache.org/licenses/LICENSE-2.0.
 *
 * This Source Code may also be made available under the following
 * Secondary Licenses when the conditions for such availability set
 * forth in the Eclipse Public License, v. 2.0 are satisfied: GNU
 * General Public License, version 2 with the GNU Classpath
 * Exception [1] and GNU General Public License, version 2 with the
 * OpenJDK Assembly Exception [2].
 *
 * [1] https://www.gnu.org/software/classpath/license.html
 * [2] https://openjdk.org/legal/assembly-exception.html
 *
 * SPDX-License-Identifier: EPL-2.0 OR Apache-2.0 OR GPL-2.0 WITH Classpath-exception-2.0 OR LicenseRef-GPL-2.0 WITH Assembly-exception
 *******************************************************************************/

/**
 * It builds and tests the Eclipse OpenJ9 extensions for OpenJDK for one or more
 * versions and platforms by launching Pipeline-Build-Test-JDK${SDK_VERSION}-${SPEC}
 * builds. Multiple pipelines are executed in parallel.
 * When TESTS_TARGETS=none, it only builds the Eclipse OpenJ9 extensions for OpenJDK.
 * VARIABLE_FILE allows to run it in a custom configuration on a different server.
 *
 * Parameters:
 *   PLATFORMS: String - Comma separated platforms to build, or `all`. For the list of platforms, see `id=` in the `.spec` files found in the buildspecs directory (the id should be the same as the spec file name without the `.spec`).
 *   OPENJ9_REPO: String - the OpenJ9 git repository URL: e.g. https://github.com/eclipse-openj9/openj9.git (default)
 *   OPENJ9_BRANCH: String - the OpenJ9 branch to clone from: e.g. master (default)
 *   OPENJ9_SHA: String - the last commit SHA of the OpenJ9 repository
 *   OMR_REPO: String - the OMR git repository URL: e.g. https://github.com/eclipse-openj9/openj9-omr.git (default)
 *   OMR_BRANCH: String - the OMR branch to clone from: e.g. openj9 (default)
 *   OMR_SHA: String - the last commit SHA of the OMR repository
 *   ADOPTOPENJDK_REPO: String - the Adoptium AQA testing repository URL: e.g. https://github.com/adoptium/aqa-tests.git
 *   ADOPTOPENJDK_BRANCH: String - the Adoptium AQA testing branch: e.g. master
 *   TESTS_TARGETS: String - The test targets to run. Expected values: _sanity, _extended, none
 *   VARIABLE_FILE: String - the custom variables file. Uses defaults.yml when no value is provided.
 *   VENDOR_REPO: String - the repository URL of a Git repository that stores a custom variables file
 *   VENDOR_BRANCH: String - the vendor branch to clone from
 *   VENDOR_CREDENTIALS_ID: String - the Jenkins credentials to connect to the vendor Git repository if VENDOR_REPO is a private repository
 *   SETUP_LABEL: String - the node label(s) to run this job on; could be any node that has Git installed on it
 *   BUILD_NODE_LABELS: String - the labels of a node to compile and build the Eclipse OpenJ9 extensions for OpenJDK
 *   TEST_NODE_LABELS: String - the labels of a node to run tests on
 *
 *   Node labels could be a single label or node name or a boolean expression(e.g. hw.arch.x86 && sw.os.windows)
 *   Expected value for multiple platforms builds: platform.1=labels.1,platform.2=labels.2,...,etc
 *   e.g. aix_ppc-64_cmprssptrs=csp70027,linux_x86-64=(ci.project.openj9 && hw.arch.x86 && sw.os.ubuntu.14)
 *   Expected value for single platforms builds: label (no platform name required), e.g. csp70027
 *
 *   PERSONAL_BUILD: Choice: true, false - Indicates if is a personal build or not
 *
 *   Note: replicate the following parameters for each supported version, where supported version are: 8, 9, 10, 11, next
 *   Java<version>: Boolean (at least one of the following is required: Java8, Java9, Java10, etc)
 *   OPENJDK<version>_REPO: String - the OpenJDK<version> repository URL: e.g. https://github.com/ibmruntimes/openj9-openjdk-jdk<version>.git (default)
 *   OPENJDK<version>_BRANCH: String - the OpenJDK<version> branch to clone from: e.g. openj9 (default)
 *   OPENJDK<version>_SHA: String - the OpenJDK<version> last commit SHA
 *
 *   OPENJDK<version>_REPO_<platform>: String - the OpenJDK<version> repository URL for <platform>
 *   OPENJDK<version>_BRANCH_<platform>: String - the branch to clone from
 *   OPENJDK<version>_SHA_<platform>: String - the last commit SHA
 *   SUMMARY_AUTO_REFRESH_TIME: String - the downstream summary badge auto-refresh time [in minutes], default: 5
 *   ENABLE_SUMMARY_AUTO_REFRESH: Boolean - flag to enable the downstream summary auto-refresh, default: false
 */

CURRENT_RELEASES = ['8', '11', '17', '19', '20', 'next']

SPECS = ['ppc64_aix' : CURRENT_RELEASES,
         'ppc64le_linux'  : CURRENT_RELEASES,
         'ppc64le_linux_criu' : CURRENT_RELEASES,
         'ppc64le_linux_gcc11': CURRENT_RELEASES,
         'ppc64le_linux_jit' : CURRENT_RELEASES,
         's390x_linux'    : CURRENT_RELEASES,
         's390x_linux_criu' : CURRENT_RELEASES,
         's390x_linux_gcc11': CURRENT_RELEASES,
         's390x_linux_jit' : CURRENT_RELEASES,
<<<<<<< HEAD
         's390x_zos'      : ['11', '17'],
=======
         's390x_zos'      : CURRENT_RELEASES,
>>>>>>> 73d802f6
         'x86-64_linux'   : CURRENT_RELEASES,
         'x86-64_linux_criu': CURRENT_RELEASES,
         'x86-64_linux_gcc11': CURRENT_RELEASES,
         'x86-64_linux_jit' : CURRENT_RELEASES,
         'x86-64_linux_valhalla'   : ['next'],
         'x86-64_linux_vt_standard' : ['next'],
         'x86-64_mac'     : CURRENT_RELEASES,
         'x86-32_windows' : ['8'],
         'x86-64_windows' : CURRENT_RELEASES,
         'aarch64_linux' : CURRENT_RELEASES,
         'aarch64_linux_criu': CURRENT_RELEASES,
         'aarch64_linux_gcc11' : CURRENT_RELEASES,
         'aarch64_mac' : CURRENT_RELEASES - '8',
         'ppc64_aix_ojdk292' : ['8', '11'],
         'ppc64le_linux_ojdk292' : ['8', '11'],
         's390x_linux_ojdk292' : ['8', '11'],
         's390x_zos_ojdk292' : ['11'],
         'x86-64_linux_ojdk292' : ['8', '11'],
         'x86-64_mac_ojdk292' : ['8', '11'],
         'x86-32_windows_ojdk292' : ['8'],
         'x86-64_windows_ojdk292' : ['8', '11'],
         'aarch64_linux_ojdk292' : ['8', '11'],
         'aarch64_linux_aot'  : CURRENT_RELEASES,
         'aarch64_mac_aot'    : CURRENT_RELEASES - '8',
         'ppc64_aix_aot'      : CURRENT_RELEASES,
         'ppc64le_linux_aot'  : CURRENT_RELEASES,
         's390x_linux_aot'    : CURRENT_RELEASES,
         'x86-64_linux_aot'   : CURRENT_RELEASES,
         'x86-64_mac_aot'     : CURRENT_RELEASES,
         'x86-64_windows_aot' : CURRENT_RELEASES,
         'ppc64le_linux_valhalla'   : ['next'],
         'ppc64le_linux_vt_standard' : ['next'],
         'aarch64_linux_valhalla'   : ['next'],
         'aarch64_linux_vt_standard' : ['next'],
         'x86-64_mac_valhalla'   : ['next'],
         'x86-64_mac_vt_standard' : ['next'],
         's390x_linux_valhalla'   : ['next'],
         's390x_linux_vt_standard' : ['next'],
         'x86-64_windows_valhalla'   : ['next'],
         'x86-64_windows_vt_standard' : ['next'],
         'ppc64_aix_valhalla'   : ['next'],
         'ppc64_aix_vt_standard' : ['next']]

// SHORT_NAMES is used for PullRequest triggers
// TODO Combine SHORT_NAMES and SPECS
SHORT_NAMES = ['all' : ['ppc64le_linux','s390x_linux','x86-64_linux','ppc64_aix','x86-64_windows','x86-32_windows','x86-64_mac', 'aarch64_linux', 'aarch64_mac'],
            'aix' : ['ppc64_aix'],
            'zlinux' : ['s390x_linux'],
            'zlinuxcriu' : ['s390x_linux_criu'],
            'zlinuxgcc11' : ['s390x_linux_gcc11'],
            'zlinuxjit' : ['s390x_linux_jit'],
            'plinux' : ['ppc64le_linux'],
            'plinuxcriu' : ['ppc64le_linux_criu'],
            'plinuxgcc11' : ['ppc64le_linux_gcc11'],
            'plinuxjit' : ['ppc64le_linux_jit'],
            'xlinux' : ['x86-64_linux'],
            'xlinuxcriu' : ['x86-64_linux_criu'],
            'xlinuxgcc11' : ['x86-64_linux_gcc11'],
            'xlinuxjit' : ['x86-64_linux_jit'],
            'xlinuxval' : ['x86-64_linux_valhalla'],
            'xlinuxvalst' : ['x86-64_linux_vt_standard'],
            'win32' : ['x86-32_windows'],
            'win' : ['x86-64_windows'],
            'osx' : ['x86-64_mac'],
            'xmac' : ['x86-64_mac'],
            'alinux64' : ['aarch64_linux'],
            'alinux64criu' : ['aarch64_linux_criu'],
            'alinux64gcc11' : ['aarch64_linux_gcc11'],
            'amac' : ['aarch64_mac'],
            'zos' : ['s390x_zos'],
            'aixojdk292' : ['ppc64_aix_ojdk292'],
            'plinuxojdk292' : ['ppc64le_linux_ojdk292'],
            'zlinuxojdk292' : ['s390x_linux_ojdk292'],
            'xlinuxojdk292' : ['x86-64_linux_ojdk292'],
            'win32ojdk292' : ['x86-32_windows_ojdk292'],
            'winojdk292' : ['x86-64_windows_ojdk292'],
            'osxojdk292' : ['x86-64_mac_ojdk292'],
            'xmacojdk292' : ['x86-64_mac_ojdk292'],
            'alinux64ojdk292' : ['aarch64_linux_ojdk292'],
            'zosojdk292' : ['s390x_zos_ojdk292'],
            'zosxlojdk292' : ['s390x_zos_xl_ojdk292'],
            'zoslargeheapojdk292' : ['s390x_zos_xl_ojdk292'],
            'aixaot' : ['ppc64_aix_aot'],
            'alinuxaot' : ['aarch64_linux_aot'],
            'amacaot' : ['aarch64_mac_aot'],
            'plinuxaot' : ['ppc64le_linux_aot'],
            'zlinuxaot' : ['s390x_linux_aot'],
            'xlinuxaot' : ['x86-64_linux_aot'],
            'osxaot' : ['x86-64_mac_aot'],
            'xmacaot' : ['x86-64_mac_aot'],
            'winaot' : ['x86-64_windows_aot'],
            'alinuxval' : ['aarch64_linux_valhalla'],
            'alinuxvalst' : ['aarch64_linux_vt_standard'],
            'zlinuxval' : ['s390x_linux_valhalla'],
            'zlinuxvalst' : ['s390x_linux_vt_standard'],
            'winval' : ['x86-64_windows_valhalla'],
            'winvalst' : ['x86-64_windows_vt_standard'],
            'osxval' : ['x86-64_mac_valhalla'],
            'xmacval' : ['x86-64_mac_valhalla'],
            'osxvalst' : ['x86-64_mac_vt_standard'],
            'xmacvalst' : ['x86-64_mac_vt_standard'],
            'plinuxval' : ['ppc64le_linux_valhalla'],
            'plinuxvalst' : ['ppc64le_linux_vt_standard'],
            'aixval' : ['ppc64_aix_valhalla'],
            'aixvalst' : ['ppc64_aix_vt_standard']]

// Initialize all PARAMETERS (params) to Groovy Variables even if they are not passed
echo "Initialize all PARAMETERS..."
SETUP_LABEL = (params.SETUP_LABEL) ? params.SETUP_LABEL : "worker"
echo "Setup SETUP_LABEL:'${SETUP_LABEL}'"
TESTS_TARGETS = (params.TESTS_TARGETS) ? params.TESTS_TARGETS : ""
echo "TESTS_TARGETS:'${TESTS_TARGETS}'"
PERSONAL_BUILD = (params.PERSONAL_BUILD) ? params.PERSONAL_BUILD : ""
echo "PERSONAL_BUILD:'${PERSONAL_BUILD}'"
BUILD_NODE_LABELS = (params.BUILD_NODE_LABELS) ? params.BUILD_NODE_LABELS : ""
echo "BUILD_NODE_LABELS:'${BUILD_NODE_LABELS}'"
TEST_NODE_LABELS = (params.TEST_NODE_LABELS) ? params.TEST_NODE_LABELS : ""
echo "TEST_NODE_LABELS:'${TEST_NODE_LABELS}'"
PROMOTE = (params.PROMOTE) ? params.PROMOTE : ""
echo "PROMOTE:'${PROMOTE}'"
SLACK_CHANNEL = (params.SLACK_HANDLE) ? params.SLACK_HANDLE : ""
echo "SLACK_CHANNEL:'${SLACK_CHANNEL}'"
BUILD_IDENTIFIER = (params.BUILD_IDENTIFIER) ? params.BUILD_IDENTIFIER : ""
echo "BUILD_IDENTIFIER:'${BUILD_IDENTIFIER}'"
AUTOMATIC_GENERATION = (params.AUTOMATIC_GENERATION) ? params.AUTOMATIC_GENERATION : 'true'
echo "AUTOMATIC_GENERATION:'${AUTOMATIC_GENERATION}'"
TIMEOUT_TIME = (params.TIMEOUT_TIME) ? params.TIMEOUT_TIME : '12'
echo "TIMEOUT_TIME: ${TIMEOUT_TIME}"
TIMEOUT_UNIT = (params.TIMEOUT_UNITS) ? params.TIMEOUT_UNITS : 'HOURS'
echo "TIMEOUT_UNIT: ${TIMEOUT_UNIT}"
CUSTOM_DESCRIPTION = (params.CUSTOM_DESCRIPTION) ? params.CUSTOM_DESCRIPTION : ""
echo "CUSTOM_DESCRIPTION:'${CUSTOM_DESCRIPTION}'"

// param PLATFORMS is a string, we convert it to an array later on
PLATFORMS = []
echo "PLATFORMS:'${params.PLATFORMS}'"

// Pull Request Builds
ghprbPullId = (params.ghprbPullId) ? params.ghprbPullId : ""
echo "ghprbPullId:'${ghprbPullId}'"
ghprbGhRepository = (params.ghprbGhRepository) ? params.ghprbGhRepository : ""
echo "ghprbGhRepository:'${ghprbGhRepository}'"
ghprbCommentBody = (params.ghprbCommentBody) ? params.ghprbCommentBody : ""
echo "ghprbCommentBody:'${ghprbCommentBody}'"
ghprbTargetBranch = (params.ghprbTargetBranch) ? params.ghprbTargetBranch : ""
echo "ghprbTargetBranch:'${ghprbTargetBranch}'"
ghprbActualCommit = (params.ghprbActualCommit) ? params.ghprbActualCommit : ""
echo "ghprbActualCommit:'${ghprbActualCommit}'"

// If custom repo/branch/refspec is passed, use it,
// elif build is OpenJ9 PR, use pr merge-ref/refspec,
// else use eclipse/master/blank for defaults respectively.
SCM_REPO = 'https://github.com/eclipse-openj9/openj9.git'
if (params.SCM_REPO) {
    SCM_REPO = params.SCM_REPO
}
echo "SCM_REPO:'${SCM_REPO}'"
SCM_BRANCH = 'refs/heads/master'
if (params.SCM_BRANCH) {
    SCM_BRANCH = params.SCM_BRANCH
} else if (ghprbPullId && ghprbGhRepository ==~ /.*\/openj9/) {
    SCM_BRANCH = sha1
}
echo "SCM_BRANCH:'${SCM_BRANCH}'"
SCM_REFSPEC = ''
if (params.SCM_REFSPEC) {
    SCM_REFSPEC = params.SCM_REFSPEC
} else if (ghprbPullId && ghprbGhRepository ==~ /.*\/openj9/) {
    SCM_REFSPEC = "+refs/pull/${ghprbPullId}/merge:refs/remotes/origin/pr/${ghprbPullId}/merge"
}
echo "SCM_REFSPEC:'${SCM_REFSPEC}'"

SUMMARY_AUTO_REFRESH_TIME = (params.SUMMARY_AUTO_REFRESH_TIME) ? params.SUMMARY_AUTO_REFRESH_TIME : '5'
echo "SUMMARY_AUTO_REFRESH_TIME:'${SUMMARY_AUTO_REFRESH_TIME}' [minutes]"
ENABLE_SUMMARY_AUTO_REFRESH = (params.keySet().contains('ENABLE_SUMMARY_AUTO_REFRESH')) ? params.ENABLE_SUMMARY_AUTO_REFRESH : false
echo "ENABLE_SUMMARY_AUTO_REFRESH:'${ENABLE_SUMMARY_AUTO_REFRESH}'"

RELEASES = []

OPENJDK_REPO = [:]
OPENJDK_BRANCH = [:]
OPENJDK_SHA = [:]

BUILD_SPECS = [:]
builds = [:]
pipelineNames = []
pipelinesStatus = [:]
buildFile = ''

try {
    timeout(time: TIMEOUT_TIME.toInteger(), unit: TIMEOUT_UNIT) {
        timestamps {
            node(SETUP_LABEL) {
                try {
                    def gitConfig = scm.getUserRemoteConfigs().get(0)
                    def remoteConfigParameters = [url: "${gitConfig.getUrl()}"]
                    remoteConfigParameters.put("refspec", SCM_REFSPEC)

                    if (gitConfig.getCredentialsId()) {
                        remoteConfigParameters.put("credentialsId", "${gitConfig.getCredentialsId()}")
                    }

                    checkout changelog: false,
                            poll: false,
                            scm: [$class: 'GitSCM',
                            branches: [[name: SCM_BRANCH]],
                            doGenerateSubmoduleConfigurations: false,
                            extensions: [[$class: 'CloneOption',
                                          reference: "${HOME}/openjdk_cache"],
                                        [$class: 'SparseCheckoutPaths', sparseCheckoutPaths: [[path: 'buildenv/jenkins']]]],
                            userRemoteConfigs: [remoteConfigParameters]]

                    variableFile = load 'buildenv/jenkins/common/variables-functions.groovy'
                    buildFile = load 'buildenv/jenkins/common/pipeline-functions.groovy'

                    // Determine if build is a PullRequest
                    if (ghprbPullId) {
                        buildFile.setup_pull_request()
                    }

                    BUILD_SPECS.putAll(variableFile.get_specs(SPECS))

                    // parse variables file and initialize variables
                    variableFile.set_job_variables('wrapper')

                    SHAS = buildFile.get_shas(OPENJDK_REPO, OPENJDK_BRANCH, OPENJ9_REPO, OPENJ9_BRANCH, OMR_REPO, OMR_BRANCH)

                    if (PERSONAL_BUILD.equalsIgnoreCase('true')) {
                        // update build description
                        currentBuild.description += "<br/>${PLATFORMS}"
                    }

                    def BUILD_NODES = get_node_labels(BUILD_NODE_LABELS, BUILD_SPECS.keySet())
                    def TEST_NODES = get_node_labels(TEST_NODE_LABELS, BUILD_SPECS.keySet())

                    // Stash DSL file so we can quickly load it on Jenkins Manager node
                    if (AUTOMATIC_GENERATION != 'false') {
                        stash includes: 'buildenv/jenkins/jobs/pipelines/Pipeline_Template.groovy', name: 'DSL'
                    }

                    BUILD_SPECS.each { SPEC, SDK_VERSIONS ->
                        if (VARIABLES."${SPEC}") {
                            SDK_VERSIONS.each { SDK_VERSION ->
                                def job_name = get_pipeline_name(SPEC, SDK_VERSION)
                                pipelineNames.add(job_name)

                                // set OpenJDK repos and branch for the downstream build
                                def REPO = OPENJDK_REPO.get(SDK_VERSION).get(SPEC)
                                def BRANCH = OPENJDK_BRANCH.get(SDK_VERSION).get(SPEC)

                                // set nodes for the downstream builds
                                def BUILD_NODE = ''
                                if (BUILD_NODES[SPEC]) {
                                    BUILD_NODE = BUILD_NODES[SPEC]
                                }
                                def TEST_NODE = ''
                                if (TEST_NODES[SPEC]) {
                                    TEST_NODE = TEST_NODES[SPEC]
                                }

                                def EXTRA_GETSOURCE_OPTIONS = get_value_by_spec(EXTRA_GETSOURCE_OPTIONS_MAP, SDK_VERSION, SPEC)
                                def EXTRA_CONFIGURE_OPTIONS = get_value_by_spec(EXTRA_CONFIGURE_OPTIONS_MAP, SDK_VERSION, SPEC)
                                def EXTRA_MAKE_OPTIONS = get_value_by_spec(EXTRA_MAKE_OPTIONS_MAP, SDK_VERSION, SPEC)
                                def OPENJDK_CLONE_DIR = get_value_by_spec(OPENJDK_CLONE_DIR_MAP, SDK_VERSION, SPEC)

                                builds["${job_name}"] = {
                                    if (AUTOMATIC_GENERATION != 'false') {
                                        node(SETUP_LABEL) {
                                            unstash 'DSL'
                                            variableFile.create_job(job_name, SDK_VERSION, SPEC, 'pipeline', 'Pipeline')
                                        }
                                    }
                                    pipelinesStatus[job_name] = 'RUNNING'
                                    build(job_name, REPO, BRANCH, SHAS, OPENJ9_REPO, OPENJ9_BRANCH, OMR_REPO, OMR_BRANCH, SPEC, SDK_VERSION, BUILD_NODE, TEST_NODE, EXTRA_GETSOURCE_OPTIONS, EXTRA_CONFIGURE_OPTIONS, EXTRA_MAKE_OPTIONS, OPENJDK_CLONE_DIR, ADOPTOPENJDK_REPO, ADOPTOPENJDK_BRANCH, AUTOMATIC_GENERATION, CUSTOM_DESCRIPTION, ARCHIVE_JAVADOC, CODE_COVERAGE, USE_TESTENV_PROPERTIES)
                                }
                            }
                        }
                    }
                } finally {
                    // disableDeferredWipeout also requires deleteDirs. See https://issues.jenkins-ci.org/browse/JENKINS-54225
                    cleanWs notFailBuild: true, disableDeferredWipeout: true, deleteDirs: true
                }
            }

            if (ENABLE_SUMMARY_AUTO_REFRESH) {
                builds["downstream_jobs_summary"] = { refresh_summary_table() }
            }

            // launch all pipeline builds
            parallel builds

            if (PROMOTE) {
                stage('Promote') {
                    ghprbGhRepository = OPENJ9_REPO.substring(OPENJ9_REPO.indexOf('.com') +5, OPENJ9_REPO.indexOf('.git'))
                    ghprbActualCommit = SHAS['OPENJ9']
                    GITHUB_SERVER = OPENJ9_REPO.substring(OPENJ9_REPO.indexOf('github.'), OPENJ9_REPO.indexOf('.com') +4)

                    // Determine which Repo to promote. OpenJDK Acceptance should only be testing 1 SDK_VERSION

                    switch (PROMOTE) {
                        case 'OMR':
                            PROMOTE_JOB = buildFile.build_with_slack('Promote_OMR', ghprbGhRepository, ghprbActualCommit, GITHUB_SERVER,
                                                                    [string(name: 'REPO', value: OMR_REPO),
                                                                    string(name: 'TARGET_BRANCH', value: 'openj9'),
                                                                    string(name: 'COMMIT', value: "${SHAS['OMR']}")])
                            break
                        case 'OpenJDK':
                            def SDK_VERSION = ''
                            item = params.find { key, value -> ((key.indexOf('Java') != -1) && (value == true)) }
                            SDK_VERSION = item ? item.key.substring(4) : ''
                            echo "SDK_VERSION:${SDK_VERSION}"
                            // Assume Repo assigned to the first SPEC is the one we're promoting
                            def REPO = OPENJDK_REPO.get(SDK_VERSION).get(BUILD_SPECS.keySet()[0])
                            echo "REPO:${REPO}"
                            def COMMIT = SHAS.get('OPENJDK').get(SDK_VERSION).get(REPO)
                            echo "COMMIT:${COMMIT}"
                            PROMOTE_JOB = buildFile.build_with_slack('Promote_OpenJDK', ghprbGhRepository, ghprbActualCommit, GITHUB_SERVER,
                                                                    [string(name: 'REPO', value: REPO),
                                                                    string(name: 'TARGET_BRANCH', value: 'openj9'),
                                                                    string(name: 'COMMIT', value: COMMIT),
                                                                    booleanParam(name: 'TAG', value: 'false')])
                            break
                        default:
                            error("Unknown PROMOTE option:${PROMOTE}")
                            break
                    }
                }
            }
            if (params.SLACK_ON_SUCCESS && SLACK_CHANNEL) {
                slackSend channel: SLACK_CHANNEL, color: 'good', message: "Build Passed: ${JOB_NAME} #${BUILD_NUMBER} (<${BUILD_URL}|Open>)"
            }
        }
    }
} finally {
    draw_summary_table()
}

def build(JOB_NAME, OPENJDK_REPO, OPENJDK_BRANCH, SHAS, OPENJ9_REPO, OPENJ9_BRANCH, OMR_REPO, OMR_BRANCH, SPEC, SDK_VERSION, BUILD_NODE, TEST_NODE, EXTRA_GETSOURCE_OPTIONS, EXTRA_CONFIGURE_OPTIONS, EXTRA_MAKE_OPTIONS, OPENJDK_CLONE_DIR, ADOPTOPENJDK_REPO, ADOPTOPENJDK_BRANCH, AUTOMATIC_GENERATION, CUSTOM_DESCRIPTION, ARCHIVE_JAVADOC, CODE_COVERAGE, USE_TESTENV_PROPERTIES) {
    stage ("${JOB_NAME}") {
        JOB = build job: JOB_NAME,
                parameters: [
                    string(name: 'OPENJDK_REPO', value: OPENJDK_REPO),
                    string(name: 'OPENJDK_BRANCH', value: OPENJDK_BRANCH),
                    string(name: 'OPENJDK_SHA', value: SHAS.get('OPENJDK').get(SDK_VERSION).get(OPENJDK_REPO)),
                    string(name: 'OPENJ9_REPO', value: OPENJ9_REPO),
                    string(name: 'OPENJ9_BRANCH', value: OPENJ9_BRANCH),
                    string(name: 'OPENJ9_SHA', value: SHAS['OPENJ9']),
                    string(name: 'OMR_REPO', value: OMR_REPO),
                    string(name: 'OMR_BRANCH', value: OMR_BRANCH),
                    string(name: 'OMR_SHA', value: SHAS['OMR']),
                    string(name: 'ADOPTOPENJDK_REPO', value: ADOPTOPENJDK_REPO),
                    string(name: 'ADOPTOPENJDK_BRANCH', value: ADOPTOPENJDK_BRANCH),
                    string(name: 'TESTS_TARGETS', value: TESTS_TARGETS),
                    string(name: 'VARIABLE_FILE', value: VARIABLE_FILE),
                    string(name: 'VENDOR_REPO', value: VENDOR_REPO),
                    string(name: 'VENDOR_BRANCH', value: VENDOR_BRANCH),
                    string(name: 'VENDOR_CREDENTIALS_ID', value: VENDOR_CREDENTIALS_ID),
                    string(name: 'BUILD_NODE', value: BUILD_NODE),
                    string(name: 'TEST_NODE', value: TEST_NODE),
                    string(name: 'PERSONAL_BUILD', value: PERSONAL_BUILD),
                    string(name: 'SLACK_CHANNEL', value: SLACK_CHANNEL),
                    string(name: 'RESTART_TIMEOUT', value: RESTART_TIMEOUT),
                    string(name: 'RESTART_TIMEOUT_UNITS', value: RESTART_TIMEOUT_UNITS),
                    string(name: 'SETUP_LABEL', value: SETUP_LABEL),
                    string(name: 'BUILD_IDENTIFIER', value: BUILD_IDENTIFIER),
                    string(name: 'EXTRA_GETSOURCE_OPTIONS', value: EXTRA_GETSOURCE_OPTIONS),
                    string(name: 'EXTRA_CONFIGURE_OPTIONS', value: EXTRA_CONFIGURE_OPTIONS),
                    string(name: 'EXTRA_MAKE_OPTIONS', value: EXTRA_MAKE_OPTIONS),
                    string(name: 'OPENJDK_CLONE_DIR', value: OPENJDK_CLONE_DIR),
                    string(name: 'AUTOMATIC_GENERATION', value: AUTOMATIC_GENERATION),
                    string(name: 'CUSTOM_DESCRIPTION', value: CUSTOM_DESCRIPTION),
                    string(name: 'ghprbPullId', value: ghprbPullId),
                    string(name: 'ghprbGhRepository', value: ghprbGhRepository),
                    string(name: 'ghprbCommentBody', value: ghprbCommentBody),
                    string(name: 'ghprbTargetBranch', value: ghprbTargetBranch),
                    string(name: 'ghprbActualCommit', value: ghprbActualCommit),
                    string(name: 'SCM_BRANCH', value: SCM_BRANCH),
                    string(name: 'SCM_REFSPEC', value: SCM_REFSPEC),
                    string(name: 'SCM_REPO', value: SCM_REPO),
                    booleanParam(name: 'ARCHIVE_JAVADOC', value: ARCHIVE_JAVADOC),
                    booleanParam(name: 'CODE_COVERAGE', value: CODE_COVERAGE),
                    booleanParam(name: 'USE_TESTENV_PROPERTIES', value: USE_TESTENV_PROPERTIES)]
        return JOB
    }
}

/**
 * Returns a map containing node labels per platform.
 *
 * Labels can be single machine labels - e.g. ub14hcxrt2 or boolean expressions
 * of machine's labels - e.g. sw.os.linux && hw.arch.x66 && !sw.ubuntu14.
 * Multiple platform node labels can be specified as comma separated labels per
 * platform:
 * e.g. linux_x86-64=sw.os.linux && hw.arhc.x66 && !sw.ubuntu14,aix_ppc-64_cmprssptrs=csp700003.
 * For a single platform build, the platform is optional:
 * e.g. sw.os.linux && hw.arch.x66 && !sw.ubuntu14
 */
def get_node_labels(NODE_LABELS, SPECS) {
    def LABELS = [:]

    if (!NODE_LABELS) {
        return LABELS
    }

    if ((SPECS.size() == 1) && (NODE_LABELS.indexOf("=") == -1)) {
        // single platform labels, e.g. NODE_LABELS = label1 && label2
        LABELS.put(SPECS[0], NODE_LABELS.trim())
    } else {
        // multiple platform expected labels:
        // e.g. linux_xx86-64=label1 && label2, linux_ppc-64_cmprssptrs_le=label3, win_x86=label4
        NODE_LABELS.trim().split(",").each { ITEM ->
            def ENTRY = ITEM.trim().split("=")
            if (ENTRY.size() != 2) {
                error("Invalid format for node labels: ${ITEM}! Expected value: spec1=labels1,spec2=labels2,...,specNe=labelsN e.g. aix_ppc-64_cmprssptrs=csp70027,linux_x86-64=(ci.project.openj9 && hw.arch.x86 && sw.os.ubuntu.14)")
            }

            if (!SPECS.contains(ENTRY[0].trim())) {
                error("Wrong node labels platform: ${ENTRY[0]} in ${ITEM}! It does not match any of your selected platforms: ${PLATFORMS}")
            }

            LABELS.put(ENTRY[0].trim(), ENTRY[1].trim())
        }
    }

    return LABELS
}

def get_value_by_spec(map, release, spec) {
    if (map && map.containsKey(release) && map.get(release).containsKey(spec)) {
        return map.get(release).get(spec)
    }
    return ''
}

def get_pipeline_name(spec, version) {
    return "Pipeline_Build_Test_JDK${version}_${spec}"
}

/*
 * Returns an HTML summary table for the downstream builds.
 */
def get_summary_table(identifier) {
    // fetch the downstream builds of the current build
    if (!buildFile) {
        echo 'buildFile not loaded. Cannot create summary table.'
        return ''
    }
    def pipelineBuilds = buildFile.get_downstream_builds(currentBuild, currentBuild.projectName, pipelineNames)
    if (pipelineBuilds.isEmpty()) {
        return ''
    }

    def buildReleases = get_sorted_releases()

    def headerCols = ['&nbsp;']
    headerCols.addAll(buildReleases)

    // summary table
    def summaryText = "Downstream Jobs Status:<br/>"
    summaryText += "<table>"

    // table header
    summaryText += "<tr>"
    headerCols.each { it ->
        summaryText += "<th>${it}</th>"
    }
    summaryText += "</tr>"

    // table body
    summaryText += "<tbody>"

    for (spec in BUILD_SPECS.keySet().sort()) {
        if (!VARIABLES."${spec}") {
            // unsupported spec (is not defined in variables file), skip it
            continue
        }

        // table row
        summaryText += "<tr>"
        summaryText += "<td style=\"font-weight: bold;\">${spec}</td>"
        def showLabel = true

        buildReleases.each { release ->
            // table cell
            def innerTable = "<table><tbody>"
            def downstreamJobNames = buildFile.get_downstream_job_names(spec, release, identifier)
            def downstreamBuilds = [:]
            def pipelineLink = '&nbsp;'
            def pipelineDuration = '&nbsp;'

            // check if this release is supported for this spec
            if (BUILD_SPECS.get(spec).contains(release)) {
                def pipelineName = get_pipeline_name(spec, release)
                def build = null

                if (pipelineBuilds.keySet().contains(pipelineName)) {
                    build = pipelineBuilds.get(pipelineName).get(0)
                }

                if (build) {
                    pipelineLink = buildFile.get_build_embedded_status_link(build)
                    downstreamBuilds.putAll(buildFile.get_downstream_builds(build, pipelineName, downstreamJobNames.values()))
                    pipelineDuration = build.getDurationString()
                    pipelineDuration = pipelineDuration.replaceAll(" and counting", "+")

                    if (build.getResult()) {
                        // pipeline finished, cache its status
                        pipelinesStatus[pipelineName] = build.getResult()
                    }
                }
            }

            innerTable += "<tr>"
            innerTable += "<td>&nbsp;</td>"
            innerTable += "<td style=\"text-align: right;\">${pipelineLink}</td>"
            innerTable += "<td>&nbsp;</td>"
            innerTable += "<td style=\"white-space: nowrap;\">${pipelineDuration}</td>"
            innerTable += "</tr>"

            // add pipeline's downstream builds
            downstreamJobNames.each { label, jobName ->
                def downstreamBuild = null
                // downstreamJobBuilds is a list of builds in descending order
                def downstreamJobBuilds = downstreamBuilds.get(jobName)
                if (downstreamJobBuilds) {
                    // fetch the latest build
                    downstreamBuild = downstreamJobBuilds.get(0)
                    downstreamJobBuilds.remove(0)
                }

                def link = '&nbsp;'
                def duration = '&nbsp;'
                def aLabel = '&nbsp;'

                if (downstreamBuild) {
                    link = buildFile.get_build_embedded_status_link(downstreamBuild)
                    duration = downstreamBuild.getDurationString()
                    duration = duration.replaceAll(" and counting", "+")
                }

                if (showLabel) {
                    //show downstream jobs short names only once per platform
                    aLabel = label
                }

                // show restart info if there are previous builds for this job
                def restartImage = '&nbsp;'
                if (downstreamJobBuilds && downstreamJobBuilds.size() > 0) {
                    restartImage += "<img title=\"This build has been restarted ${downstreamJobBuilds.size()} time[s]!\" src=\"/static/images/24x24/refresh.png\" alt=\"Restarts\" style=\"display: inline-block;\" />"
                }

                innerTable += "<tr>"
                innerTable += "<td>${aLabel}</td>"
                innerTable += "<td style=\"text-align: right;\">${link}</td>"
                innerTable += "<td>${restartImage}</td>"
                innerTable += "<td style=\"text-align: right; white-space: nowrap;\">${duration}</td>"
                innerTable += "</tr>"
            }

            innerTable += "</tbody></table>"
            summaryText += "<td>${innerTable}</td>"

            // do not show the jobs short names for the other releases
            showLabel = false
        }
        summaryText += "</tr>"
    }

    summaryText += "</tbody>"
    summaryText += "</table>"

    return summaryText
}

/*
 * Returns the sorted build releases.
 */
def get_sorted_releases() {
    // not using comparator due to https://issues.jenkins-ci.org/browse/JENKINS-44924

    def unsortedReleases = variableFile.get_build_releases(BUILD_SPECS)
    def sortedReleases = []

    for (release in CURRENT_RELEASES) {
        if (unsortedReleases.contains(release)) {
            sortedReleases.add(release)
        }
    }

    return sortedReleases
}

def draw_summary_table() {
    def table = get_summary_table(BUILD_IDENTIFIER)

    if (table) {
        if (ENABLE_SUMMARY_AUTO_REFRESH) {
            def actions = manager.build.actions
            for (int i = 0; i < actions.size(); i++) {
                 def action = actions.get(i)
                 if (action.metaClass && action.metaClass.hasProperty(action, "text") && action.text.contains("Downstream Jobs Status")) {
                     actions.remove(action)
                 }
            }
        }

        manager.createSummary('plugin.png').appendText(table)
    }
}

def refresh_summary_table() {
    while (pipelinesStatus.values().isEmpty() || pipelinesStatus.values().contains('RUNNING')) {
        sleep(time: SUMMARY_AUTO_REFRESH_TIME.toInteger(), unit: 'MINUTES')
        draw_summary_table()
    }
}<|MERGE_RESOLUTION|>--- conflicted
+++ resolved
@@ -77,11 +77,7 @@
          's390x_linux_criu' : CURRENT_RELEASES,
          's390x_linux_gcc11': CURRENT_RELEASES,
          's390x_linux_jit' : CURRENT_RELEASES,
-<<<<<<< HEAD
-         's390x_zos'      : ['11', '17'],
-=======
          's390x_zos'      : CURRENT_RELEASES,
->>>>>>> 73d802f6
          'x86-64_linux'   : CURRENT_RELEASES,
          'x86-64_linux_criu': CURRENT_RELEASES,
          'x86-64_linux_gcc11': CURRENT_RELEASES,
